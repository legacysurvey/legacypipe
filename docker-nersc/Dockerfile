--- conflicted
+++ resolved
@@ -109,15 +109,10 @@
     && (cd && PYTHONPATH=/usr/local/lib/python python3 -c "import tractor; print(tractor.__version__)") \
     && echo 1
 
-<<<<<<< HEAD
-#RUN pip --no-cache-dir install fitsio==1.0.6
-RUN pip --no-cache-dir install git+https://github.com/esheldon/fitsio.git@v1.0.6
-=======
 #RUN pip --no-cache-dir install fitsio==1.0.5
 RUN pip --no-cache-dir install git+https://github.com/esheldon/fitsio.git@v1.0.6
 # HACK -- update version number string
 RUN sed -i -e s/1.0.5/1.0.6/g /opt/conda/lib/python3.7/site-packages/fitsio/__init__.py
->>>>>>> 257d6dde
 
 ######## Stage 2 ########
 FROM registry.services.nersc.gov/nersc/intel_cxx_fort_mpi_mkl_runtime
@@ -213,14 +208,6 @@
     /src/legacypipe/py/{legacypipe,legacyzpts}
 
 # update legacypipe
-<<<<<<< HEAD
 RUN cd /src/legacypipe && git pull && git checkout preburn-lslga && git describe && \
   python    -m compileall /src/legacypipe/py/{legacypipe,legacyzpts} && \
-  python -O -m compileall /src/legacypipe/py/{legacypipe,legacyzpts}
-
-ENV PATH /opt/conda/bin:/usr/local/bin:/usr/sbin:/usr/bin:/sbin:/bin
-=======
-# RUN cd /src/legacypipe && git pull && git checkout calib-container && git describe && echo 4 &&\
-#   python    -m compileall /src/legacypipe/py/{legacypipe,legacyzpts} && \
-#   python -O -m compileall /src/legacypipe/py/{legacypipe,legacyzpts}
->>>>>>> 257d6dde
+  python -O -m compileall /src/legacypipe/py/{legacypipe,legacyzpts}