--- conflicted
+++ resolved
@@ -199,20 +199,6 @@
 ENTRYPOINT ["/bin/bash", "-c"]
 CMD ["/bin/bash"]
 
-<<<<<<< HEAD
-# Update just the tractor python files (not built files)
-RUN git clone http://github.com/dstndstn/tractor.git tractor \
-    && cd tractor \
-    && make install-py
-
-RUN cd /src/legacypipe/py && git pull \
-    && git checkout sersic+iter \
-    && git describe
-=======
-RUN    python    -m compileall /src/unwise_psf/py/unwise_psf/unwise_psf.py \
-    && python -O -m compileall /src/unwise_psf/py/unwise_psf/unwise_psf.py
->>>>>>> 1afc4d20
-
 RUN python -O -m compileall /usr/lib/python3.5 /usr/lib/python3/dist-packages \
            /usr/local/lib/python /usr/local/lib/python3.5/site-packages \
            /usr/local/lib/python3.5/dist-packages \
