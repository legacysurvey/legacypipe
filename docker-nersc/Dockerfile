FROM registry.services.nersc.gov/nersc/intel_cxx_fort_mpi_mkl_devel as builder

RUN apt -y update && apt install -y apt-utils && echo yes

RUN DEBIAN_FRONTEND=noninteractive \
    apt install -y --no-install-recommends \
    make \
    git \
    file \
    pkg-config \
    wget \
    swig \
    netpbm \
    wcslib-dev \
    wcslib-tools \
    zlib1g-dev \
    libbz2-dev \
    libcairo2-dev \
    libcfitsio-dev \
    libcfitsio-bin \
    libgsl-dev \
    libjpeg-dev \
    libnetpbm10-dev \
    libpng-dev \
    libeigen3-dev \
    libgoogle-glog-dev \
    libceres-dev \
    python3 \
    python3-dev \
    python3-pip \
    python3-pil \
    python3-tk \
    # # Remove APT files
    && apt-get clean && rm -rf /var/lib/apt/lists/* /tmp/* /var/tmp/*

RUN echo "../site-packages" > /usr/local/lib/python3.5/dist-packages/site-packages.pth

# Pip installs -- binary
RUN for x in \
    setuptools \
    wheel \
    intel-numpy \
    intel-scipy \
    psycopg2-binary \
    matplotlib \
    astropy \
    zmq \
    ; do pip3 --no-cache-dir install $x; done

# ugly: Tractor's mp_fourier module detects the $CC='icc' exactly
# These are in /opt/intel/bin, which is on the PATH.
ENV CC icc
ENV CXX icpc
ENV LDSHARED icc -shared
# Edison & Cori
#ENV CFLAGS -O3 -g -fPIC -std=gnu99 -pthread -x=ivybridge -ax=haswell,knl
# Just Cori
ENV CFLAGS -O3 -g -fPIC -std=gnu99 -pthread -x=haswell -ax=knl
ENV ARCH_FLAGS ""

# Pip installs -- built from source
RUN for x in \
    photutils \
    fitsio==0.9.12 \
    ; do pip3 --no-cache-dir install $x; done

ENV PYTHON python3
ENV PYTHON_CONFIG python3-config
ENV PYTHON_SCRIPT "/usr/bin/env python3"

RUN mkdir -p /src
WORKDIR /src

ENV BLAS -L${MKLROOT}/lib/intel64 -lmkl_rt -fopenmp -lpthread -limf -lsvml -ldl
ENV CPPFLAGS -I${MKLROOT}/include

RUN git clone https://github.com/astromatic/sextractor.git sourceextractor \
    && cd sourceextractor \
    && sh autogen.sh \
    && ./configure --enable-icc --enable-mkl \
    && make \
    && make install \
    && make clean

RUN git clone https://github.com/astromatic/psfex.git psfex \
    && cd psfex \
    && sh autogen.sh \
    && ./configure --enable-icc --enable-mkl \
    && make \
    && make install \
    && make clean

# Astrometry.net
RUN git clone http://github.com/dstndstn/astrometry.net.git astrometry \
    && cd astrometry \
    && make -j4 && make \
    && make py \
    && make extra \
    && make install INSTALL_DIR=/usr/local \
    && make clean \
    && (cd && PYTHONPATH=/usr/local/lib/python python3 -c "import astrometry; print(astrometry.__version__)")

# The Tractor
RUN git clone http://github.com/dstndstn/tractor.git tractor && echo 1 \
    && cd tractor \
    && make \
    && make ceres \
    && make install INSTALL_DIR=/usr/local \
    && rm -R $(find . -name "*.o" -o -name "*.so") \
    && (cd && PYTHONPATH=/usr/local/lib/python python3 -c "import tractor; print(tractor.__version__)")

######## Stage 2 ########
FROM registry.services.nersc.gov/nersc/intel_cxx_fort_mpi_mkl_runtime

ENV PYTHON python3
ENV PYTHON_CONFIG python3-config
ENV PYTHON_SCRIPT "/usr/bin/env python3"

RUN rm /root/.profile

RUN apt -y update && apt install -y apt-utils \
 && DEBIAN_FRONTEND=noninteractive \
    apt install -y --no-install-recommends \
    procps \
    htop \
    make \
    git \
    file \
    pkg-config \
    gdb \
    strace \
    vim \
    less \
    wget \
    netpbm \
    wcslib-dev \
    wcslib-tools \
    libgsl-dev \
    libcfitsio-dev \
    libcfitsio-bin \
    libgoogle-glog-dev \
    libceres-dev \
    python3 \
    python3-dev \
    python3-pip \
    python3-pil \
    python3-tk \
    # # Remove APT files
    && apt-get clean && rm -rf /var/lib/apt/lists/* /tmp/* /var/tmp/*

COPY --from=builder /usr/local /usr/local

RUN pip3 --no-cache-dir install cython ipython

WORKDIR /src

# QDO
RUN git clone https://bitbucket.org/berkeleylab/qdo.git qdo \
    && cd qdo \
    && python3 setup.py install

# python = python3
RUN ln -s /usr/bin/python3 /usr/bin/python

# unwise_psf
RUN git clone https://github.com/legacysurvey/unwise_psf.git \
    && cd unwise_psf && git checkout dr8

# Legacypipe
RUN git clone http://github.com/legacysurvey/legacypipe.git legacypipe && echo 1

ENV PYTHONPATH /usr/local/lib/python:/src/unwise_psf/py:/src/legacypipe/py
ENV WISE_PSF_DIR /src/unwise_psf/etc

ENV HOME /root

# set prompt and default shell
SHELL ["/bin/bash", "-c"]

RUN echo "export PS1='[container] \\u@\\h:\\w$ '" >> /root/.bashrc \
  # Create config files in /root
  && mkdir /root/.qdo && echo "[qdo]" > /root/.qdo/qdorc \
  && python -c "import astropy" \
  && python -c "import matplotlib.font_manager as fm; f = fm.FontManager()" \
  && ipython -c "print('hello')" \
  # Download astropy site locations and USNO sky model
  && python -c "from astropy.coordinates import EarthLocation; EarthLocation._get_site_registry(force_download=True)" \
  && python -c "from astropy.coordinates import EarthLocation, SkyCoord, AltAz; from astropy.time import Time; print(EarthLocation.of_site('ctio')); print(SkyCoord(180.,-45.,unit='deg').transform_to(AltAz(obstime=Time(56806.0, format='mjd'), location=EarthLocation.of_site('ctio'))))"

# Patch astropy:
ADD urlmap-readonly.patch /tmp/
RUN cd /usr/local/lib/python3.5/dist-packages && \
    patch -p1 < /tmp/urlmap-readonly.patch

# Alternatively, could retrieve
#   http://data.astropy.org/coordinates/sites.json
# to
#   /usr/local/lib/python3.5/dist-packages/astropy/coordinates/data/sites.json

ENTRYPOINT ["/bin/bash", "-c"]
CMD ["/bin/bash"]

RUN    python    -m compileall /src/unwise_psf/py/unwise_psf.py \
    && python -O -m compileall /src/unwise_psf/py/unwise_psf.py

RUN python -O -m compileall /usr/lib/python3.5 /usr/lib/python3/dist-packages \
           /usr/local/lib/python /usr/local/lib/python3.5/site-packages \
           /usr/local/lib/python3.5/dist-packages && \
    python    -m compileall /usr/lib/python3.5 /usr/lib/python3/dist-packages \
           /usr/local/lib/python /usr/local/lib/python3.5/site-packages \
           /usr/local/lib/python3.5/dist-packages

<<<<<<< HEAD
RUN cd /src/legacypipe/py && git pull \
    && git checkout sersic \
    && git describe && echo 1
=======
RUN cd /src/legacypipe/py && git pull && git describe && echo 7
>>>>>>> f2680f01

RUN    python    -m compileall /src/legacypipe/py/{legacypipe,legacyzpts} \
    && python -O -m compileall /src/legacypipe/py/{legacypipe,legacyzpts}<|MERGE_RESOLUTION|>--- conflicted
+++ resolved
@@ -210,13 +210,9 @@
            /usr/local/lib/python /usr/local/lib/python3.5/site-packages \
            /usr/local/lib/python3.5/dist-packages
 
-<<<<<<< HEAD
 RUN cd /src/legacypipe/py && git pull \
-    && git checkout sersic \
-    && git describe && echo 1
-=======
-RUN cd /src/legacypipe/py && git pull && git describe && echo 7
->>>>>>> f2680f01
+    && git checkout sersic+iter \
+    && git describe
 
 RUN    python    -m compileall /src/legacypipe/py/{legacypipe,legacyzpts} \
     && python -O -m compileall /src/legacypipe/py/{legacypipe,legacyzpts}