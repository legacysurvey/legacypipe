--- conflicted
+++ resolved
@@ -383,28 +383,6 @@
             bricks = survey.get_bricks()
 
         allccds = survey.get_annotated_ccds()
-<<<<<<< HEAD
-        #keep = np.where(allccds.blacklist_ok*allccds.photometric)[0]
-        
-        #allccds = survey.get_ccds()
-        #keep = np.concatenate((survey.apply_blacklist(allccds),
-        #                       survey.photometric_ccds(allccds)))
-
-        #allccds.cut(keep)
-
-        # Now read the parent catalog but remove the very largest galaxies in
-        # the sample.  The five galaxies with the largest angular diameters in
-        # the LEDA catalog are M31=NGC0224, M33, SMC=NGC0292, the Sagittarius
-        # Dwarf, and LMC=ESO056-115, all of which have D(25)>50 arcmin (up to
-        # 650 arcmin for LMC).  So for now let's cull the sample to everything
-        # smaller than about 10 arcmin, which spans no more than two-ish DECam
-        # CCDs.  To reduce the size of the sample, also restrict to things
-        # larger than about 30 arcsec (0.5 arcmin) in *diameter*.  cat =
-        # read_leda(largedir=largedir, d25min=0.5, d25max=10.0,
-        # decmax=np.max(allccds.dec)+0.3, decmin=np.min(allccds.dec)-0.3)
-        d25min, d25max = 1.0, 5.0
-        cat = read_leda(largedir=largedir, d25min=1.0, d25max=5.0,
-=======
         cut = survey.photometric_ccds(allccds)
         if cut is not None:
             allccds.cut(cut)
@@ -421,7 +399,6 @@
             ramin, ramax = 0, 360
 
         cat = read_leda(largedir=largedir, d25min=d25min, d25max=d25max,
->>>>>>> e80aa960
                         decmax=np.max(allccds.dec)+0.3,
                         decmin=np.min(allccds.dec)-0.3,
                         #ramin=ramin, ramax=ramax
