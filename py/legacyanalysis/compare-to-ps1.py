--- conflicted
+++ resolved
@@ -60,9 +60,6 @@
 
 '''
 
-<<<<<<< HEAD
-
-=======
 def star_profiles(ps):
     # Run an example CCD, 292604-N4, with fairly large difference vs PS1.
     
@@ -257,8 +254,6 @@
     
         
     
->>>>>>> 787a59dd
-
 def main():
 
     # ps = PlotSequence('pro')
@@ -308,14 +303,11 @@
         ccds = fits_table(ccdfn)
         # Split into brighter/fainter halves
         FF = fits_table('forced-all-matches.fits')
-<<<<<<< HEAD
-=======
 
         print(len(FF), 'forced measurements')
         FF.cut(FF.masked == False)
         print(len(FF), 'forced measurements not masked')
 
->>>>>>> 787a59dd
         ccds.brightest_mdiff = np.zeros(len(ccds))
         ccds.brightest_mscatter = np.zeros(len(ccds))
         ccds.bright_mdiff = np.zeros(len(ccds))
@@ -416,8 +408,6 @@
         plt.ylabel('PSF size (arcsec)')
         plt.title('DR3: EDR region, Forced phot: %s band' % band)
         ps.savefig()
-<<<<<<< HEAD
-=======
 
         # plt.clf()
         # plt.plot(ccds.avsky[I],
@@ -436,7 +426,6 @@
         # plt.axhline(0, color='k', alpha=0.2)
         # plt.title('DR3: EDR region, Forced phot: %s band' % band)
         # ps.savefig()
->>>>>>> 787a59dd
 
         # plt.clf()
         # plt.plot(ccds.avsky[I],
@@ -456,22 +445,12 @@
         # plt.title('DR3: EDR region, Forced phot: %s band' % band)
         # ps.savefig()
 
-<<<<<<< HEAD
-
-        plt.clf()
-        lo,hi = (-0.02, 0.05)
-        ha = dict(bins=50, histtype='step', range=(lo,hi))
-        n,b,p1 = plt.hist(ccds.brightest_mdiff, color='r', **ha)
-        n,b,p2 = plt.hist(ccds.bright_mdiff, color='g', **ha)
-        n,b,p3 = plt.hist(ccds.faint_mdiff, color='b', **ha)
-=======
         plt.clf()
         lo,hi = (-0.02, 0.05)
         ha = dict(bins=50, histtype='step', range=(lo,hi))
         n,b,p1 = plt.hist(ccds.brightest_mdiff[I], color='r', **ha)
         n,b,p2 = plt.hist(ccds.bright_mdiff[I], color='g', **ha)
         n,b,p3 = plt.hist(ccds.faint_mdiff[I], color='b', **ha)
->>>>>>> 787a59dd
         plt.legend((p1[0],p2[0],p3[0]), ('Brightest 10%', 'Brightest 50%',
                                          'Faintest 50%'))
         plt.xlabel('DECaLS PSF - PS1 (mag)')
