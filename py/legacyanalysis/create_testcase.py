--- conflicted
+++ resolved
@@ -197,21 +197,15 @@
         outim.wtfn  = outim.wtfn.replace('.fits', '-%s.fits' % im.ccdname)
         if not args.fpack:
             outim.wtfn  = outim.wtfn.replace('.fits.fz', '.fits')
-<<<<<<< HEAD
         if args.gzip:
             outim.wtfn = outim.wtfn.replace('.fits', '.fits.gz')
-=======
->>>>>>> ef7cc474
 
         if outim.dqfn is not None:
             outim.dqfn  = outim.dqfn.replace('.fits', '-%s.fits' % im.ccdname)
             if not args.fpack:
                 outim.dqfn  = outim.dqfn.replace('.fits.fz', '.fits')
-<<<<<<< HEAD
             if args.gzip:
                 outim.dqfn = outim.dqfn.replace('.fits', '.fits.gz')
-=======
->>>>>>> ef7cc474
 
         if bok:
             outim.psffn = outim.psffn.replace('.psf', '-%s.psf' % im.ccdname)
