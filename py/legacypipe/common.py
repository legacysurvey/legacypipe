--- conflicted
+++ resolved
@@ -25,14 +25,8 @@
 from tractor.engine import Image
 from tractor.utils import get_class_from_name
 from tractor.psfex import PsfEx
-<<<<<<< HEAD
-from tractor.ellipses import *
-from tractor.sfd import *
-=======
-from tractor.sdss import get_tractor_sources_dr9
 from tractor.ellipses import EllipseE,EllipseESoft
 from tractor.sfd import SFDMap
->>>>>>> de2bbbfd
 
 # search order: $TMPDIR, $TEMP, $TMP, then /tmp, /var/tmp, /usr/tmp
 tempdir = tempfile.gettempdir()
