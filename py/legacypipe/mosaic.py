--- conflicted
+++ resolved
@@ -99,12 +99,8 @@
         # Remove if primary header does NOT have keyword YSHIFT
         rootdir = survey.get_image_dir()
         for i,fn in enumerate(ccds.image_filename):
-<<<<<<< HEAD
             fn = fn.strip()
-            fn= os.path.join(rootdir,fn)
-=======
             fn = os.path.join(rootdir,fn)
->>>>>>> 8377a01e
             hdulist = fits.open(fn)
             if not 'YSHIFT' in hdulist[0].header:
                 bad[i] = True
