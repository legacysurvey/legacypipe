'''
Main "pipeline" script for the Legacy Survey (DECaLS, MzLS, BASS)
data reductions.

For calling from other scripts, see:

- :py:func:`run_brick`

Or for much more fine-grained control, see the individual stages:

- :py:func:`stage_tims`
- :py:func:`stage_image_coadds`
- :py:func:`stage_srcs`
- :py:func:`stage_fitblobs`
- :py:func:`stage_coadds`
- :py:func:`stage_wise_forced`
- :py:func:`stage_writecat`

To see the code we run on each "blob" of pixels, see "oneblob.py".

- :py:func:`one_blob`

'''
from __future__ import print_function
if __name__ == '__main__':
    import matplotlib
    matplotlib.use('Agg')
import sys
import os
from functools import reduce

import pylab as plt
import numpy as np

import fitsio

from astrometry.util.fits import fits_table, merge_tables
from astrometry.util.plotutils import dimshow
from astrometry.util.ttime import Time

from legacypipe.survey import get_rgb, imsave_jpeg, LegacySurveyData, MASKBITS
from legacypipe.image import CP_DQ_BITS
from legacypipe.utils import (
    RunbrickError, NothingToDoError, iterwrapper, find_unique_pixels)
from legacypipe.coadds import make_coadds, write_coadd_images, quick_coadds

# RGB image args used in the tile viewer:
rgbkwargs = dict(mnmx=(-1,100.), arcsinh=1.)
rgbkwargs_resid = dict(mnmx=(-5,5))

# Memory Limits
def get_ulimit():
    import resource
    for name, desc in [
        ('RLIMIT_AS', 'VMEM'),
        ('RLIMIT_CORE', 'core file size'),
        ('RLIMIT_CPU',  'CPU time'),
        ('RLIMIT_FSIZE', 'file size'),
        ('RLIMIT_DATA', 'heap size'),
        ('RLIMIT_STACK', 'stack size'),
        ('RLIMIT_RSS', 'resident set size'),
        ('RLIMIT_NPROC', 'number of processes'),
        ('RLIMIT_NOFILE', 'number of open files'),
        ('RLIMIT_MEMLOCK', 'lockable memory address'),
        ]:
        limit_num = getattr(resource, name)
        soft, hard = resource.getrlimit(limit_num)
        print('Maximum %-25s (%-15s) : %20s %20s' % (desc, name, soft, hard))

def runbrick_global_init():
    from tractor.galaxy import disable_galaxy_cache
    print('Starting process', os.getpid(), Time()-Time())
    disable_galaxy_cache()

def stage_tims(W=3600, H=3600, pixscale=0.262, brickname=None,
               survey=None,
               ra=None, dec=None,
               plots=False, ps=None,
               target_extent=None, program_name='runbrick.py',
               bands=['g','r','z'],
               do_calibs=True,
               splinesky=True,
               subsky=True,
               gaussPsf=False, pixPsf=False, hybridPsf=False,
               normalizePsf=False,
               apodize=False,
               constant_invvar=False,
               depth_cut = True,
               read_image_pixels = True,
               min_mjd=None, max_mjd=None,
               mp=None,
               record_event=None,
               unwise_dir=None,
               unwise_tr_dir=None,
               **kwargs):
    '''
    This is the first stage in the pipeline.  It
    determines which CCD images overlap the brick or region of
    interest, runs calibrations for those images if necessary, and
    then reads the images, creating `tractor.Image` ("tractor image"
    or "tim") objects for them.

    PSF options:

    - *gaussPsf*: boolean.  Single-component circular Gaussian, with
      width set from the header FWHM value.  Useful for quick
      debugging.

    - *pixPsf*: boolean.  Pixelized PsfEx model.

    - *hybridPsf*: boolean.  Hybrid Pixelized PsfEx / Gaussian approx model.

    Sky:

    - *splinesky*: boolean.  Use SplineSky model, rather than ConstantSky?
    - *subsky*: boolean.  Subtract sky model from tims?
    
    '''
    from legacypipe.survey import (
        get_git_version, get_version_header, get_dependency_versions,
        wcs_for_brick, read_one_tim)
    from astrometry.util.starutil_numpy import ra2hmsstring, dec2dmsstring

    t0 = tlast = Time()
    assert(survey is not None)

    record_event and record_event('stage_tims: starting')

    # Get brick object
    custom_brick = (ra is not None)
    if custom_brick:
        from legacypipe.survey import BrickDuck
        # Custom brick; create a fake 'brick' object
        brick = BrickDuck(ra, dec, brickname)
    else:
        brick = survey.get_brick_by_name(brickname)
        if brick is None:
            raise RunbrickError('No such brick: "%s"' % brickname)
    brickid = brick.brickid
    brickname = brick.brickname
    print('Got brick:', Time()-t0)

    # Get WCS object describing brick
    targetwcs = wcs_for_brick(brick, W=W, H=H, pixscale=pixscale)
    if target_extent is not None:
        (x0,x1,y0,y1) = target_extent
        W = x1-x0
        H = y1-y0
        targetwcs = targetwcs.get_subimage(x0, y0, W, H)
    pixscale = targetwcs.pixel_scale()
    targetrd = np.array([targetwcs.pixelxy2radec(x,y) for x,y in
                         [(1,1),(W,1),(W,H),(1,H),(1,1)]])
    # custom brick -- set RA,Dec bounds
    if custom_brick:
        brick.ra1,nil  = targetwcs.pixelxy2radec(W, H/2)
        brick.ra2,nil  = targetwcs.pixelxy2radec(1, H/2)
        nil, brick.dec1 = targetwcs.pixelxy2radec(W/2, 1)
        nil, brick.dec2 = targetwcs.pixelxy2radec(W/2, H)
    print('Got brick wcs:', Time()-t0)

    # Create FITS header with version strings
    gitver = get_git_version()
    print('Got git version:', Time()-t0)

    version_header = get_version_header(program_name, survey.survey_dir,
                                        git_version=gitver)

<<<<<<< HEAD
    deps = get_dependency_versions(unwise_dir, unwise_tr_dir)
    for name,value,comment in deps:
        version_header.add_record(dict(name=name, value=value, comment=comment))
=======
    # Get DESICONDA version, and read file $DESICONDA/pkg_list.txt for
    # other package versions.
    default_ver = 'UNAVAILABLE'
    depnum = 0
    desiconda = os.environ.get('DESICONDA', default_ver)
    verstr = os.path.basename(desiconda)
    version_header.add_record(dict(name='DEPNAM%02i' % depnum, value='desiconda',
                                   comment='Name of dependency product'))
    version_header.add_record(dict(name='DEPVER%02i' % depnum, value=verstr,
                                   comment='Version of dependency product'))
    depnum += 1

    if desiconda != default_ver:
        fn = os.path.join(desiconda, 'pkg_list.txt')
        vers = {}
        if not os.path.exists(fn):
            print('Warning: expected file $DESICONDA/pkg_list.txt to exist but it does not!')
        else:
            # Read version numbers
            for line in open(fn):
                words = line.strip().split('=')
                if len(words) >= 2:
                    vers[words[0]] = words[1]

        for pkg in ['astropy', 'matplotlib', 'mkl', 'numpy', 'python', 'scipy']:
            verstr = vers.get(pkg, default_ver)
            version_header.add_record(dict(name='DEPNAM%02i' % depnum, value=pkg,
                                           comment='Name of product (in desiconda)'))
            version_header.add_record(dict(name='DEPVER%02i' % depnum, value=verstr,
                                           comment='Version of dependency product'))
            depnum += 1
            if verstr == default_ver:
                print('Warning: failed to get version string for "%s"' % pkg)
    # Get additional paths from environment variables
    for dep in ['TYCHO2_KD', 'GAIA_CAT', 'LARGEGALAXIES']:
        value = os.environ.get('%s_DIR' % dep, default_ver)
        if value == default_ver:
            print('Warning: failed to get version string for "%s"' % dep)
        print('String:', value)
        version_header.add_record(dict(name='DEPNAM%02i' % depnum, value=dep,
                                    comment='Name of dependency product'))
        version_header.add_record(dict(name='DEPVER%02i' % depnum, value=value,
                                    comment='Version of dependency product'))
        depnum += 1

    if unwise_dir is not None:
        dirs = unwise_dir.split(':')
        for i,d in enumerate(dirs):
            # Yuck, fitsio does not yet support CONTINUE cards.
            if len(d) < 68:
                version_header.add_record(dict(name='UNWISD%i' % (i+1),
                                               value=d, comment='unWISE dir(s)'))
            else:
                # Assume it fits in two lines (one CONTINUE card).
                version_header.add_record(dict(name='LONGSTRN', value='OGIP 1.0',
                                               comment='CONTINUE cards are used'))
                version_header.add_record(dict(name='UNWISD%i' % (i+1),
                                               value=d[:67] + '&',
                                               comment='unWISE dir(s)'))
                version_header.add_record(dict(name='CONTINUE', value="  '%s'"%d[67:]))

    if unwise_tr_dir is not None:
        version_header.add_record(dict(name='UNWISTD', value=unwise_tr_dir,
                                       comment='unWISE time-resolved dir'))
>>>>>>> a6c42fbf

    version_header.add_record(dict(name='BRICKNAM', value=brickname,
                                comment='LegacySurvey brick RRRr[pm]DDd'))
    version_header.add_record(dict(name='BRICKID' , value=brickid,
                                comment='LegacySurvey brick id'))
    version_header.add_record(dict(name='RAMIN'   , value=brick.ra1,
                                comment='Brick RA min'))
    version_header.add_record(dict(name='RAMAX'   , value=brick.ra2,
                                comment='Brick RA max'))
    version_header.add_record(dict(name='DECMIN'  , value=brick.dec1,
                                comment='Brick Dec min'))
    version_header.add_record(dict(name='DECMAX'  , value=brick.dec2,
                                comment='Brick Dec max'))
    version_header.add_record(dict(name='BRICKRA' , value=brick.ra,
                                comment='Brick center'))
    version_header.add_record(dict(name='BRICKDEC', value=brick.dec,
                                comment='Brick center'))

    # Add NOAO-requested headers
    version_header.add_record(dict(
        name='RA', value=ra2hmsstring(brick.ra, separator=':'),
        comment='[h] RA Brick center'))
    version_header.add_record(dict(
        name='DEC', value=dec2dmsstring(brick.dec, separator=':'),
        comment='[deg] Dec Brick center'))
    version_header.add_record(dict(
        name='CENTRA', value=brick.ra, comment='[deg] Brick center RA'))
    version_header.add_record(dict(
        name='CENTDEC', value=brick.dec, comment='[deg] Brick center Dec'))
    for i,(r,d) in enumerate(targetrd[:4]):
        version_header.add_record(dict(
            name='CORN%iRA' %(i+1), value=r, comment='[deg] Brick corner RA'))
        version_header.add_record(dict(
            name='CORN%iDEC'%(i+1), value=d, comment='[deg] Brick corner Dec'))

    print('Got FITS header:', Time()-t0)

    # Find CCDs
    ccds = survey.ccds_touching_wcs(targetwcs, ccdrad=None)
    if ccds is None:
        raise NothingToDoError('No CCDs touching brick')
    print(len(ccds), 'CCDs touching target WCS')

    print('Got CCDs:', Time()-t0)

    if "ccd_cuts" in ccds.get_columns():
        print('Applying CCD cuts...')
        cutvals = ccds.ccd_cuts
        print('CCD cut bitmask values:', cutvals)
        ccds.cut(cutvals == 0)
        print(len(ccds), 'CCDs survive cuts')
    else:
        print('WARNING: not applying CCD cuts')

    # Cut on bands to be used
    ccds.cut(np.array([b in bands for b in ccds.filter]))
    print('Cut to', len(ccds), 'CCDs in bands', ','.join(bands))

    print('Cutting on CCDs to be used for fitting...')
    I = survey.ccds_for_fitting(brick, ccds)
    if I is not None:
        print('Cutting to', len(I), 'of', len(ccds), 'CCDs for fitting.')
        ccds.cut(I)

    if min_mjd is not None:
        ccds.cut(ccds.mjd_obs >= min_mjd)
        print('Cut to', len(ccds), 'after MJD', min_mjd)
    if max_mjd is not None:
        ccds.cut(ccds.mjd_obs <= max_mjd)
        print('Cut to', len(ccds), 'before MJD', max_mjd)

    if depth_cut:
        # If we have many images, greedily select images until we have
        # reached our target depth
        print('Cutting to CCDs required to hit our depth targets')
        keep_ccds,overlapping = make_depth_cut(survey, ccds, bands, targetrd, brick, W, H, pixscale,
                                   plots, ps, splinesky, gaussPsf, pixPsf, normalizePsf,
                                   do_calibs, gitver, targetwcs)
        ccds.cut(np.array(keep_ccds))
        print('Cut to', len(ccds), 'CCDs required to reach depth targets')

    # Create Image objects for each CCD
    ims = []
    for ccd in ccds:
        im = survey.get_image_object(ccd)
        if survey.cache_dir is not None:
            im.check_for_cached_files(survey)
        ims.append(im)
        print(im, im.band, 'exptime', im.exptime, 'propid', ccd.propid,
              'seeing %.2f' % (ccd.fwhm*im.pixscale),
              'object', getattr(ccd, 'object', None), 'MJD', ccd.mjd_obs)

    print('Cut CCDs:', Time()-t0)

    tnow = Time()
    print('[serial tims] Finding images touching brick:', tnow-tlast)
    tlast = tnow

    if do_calibs:
        from legacypipe.survey import run_calibs
        record_event and record_event('stage_tims: starting calibs')
        kwa = dict(git_version=gitver)
        if gaussPsf:
            kwa.update(psfex=False)
        if splinesky:
            kwa.update(splinesky=True)
        # Run calibrations
        args = [(im, kwa) for im in ims]
        mp.map(run_calibs, args)
        tnow = Time()
        print('[parallel tims] Calibrations:', tnow-tlast)
        tlast = tnow
        #record_event and record_event('stage_tims: done calibs')

    print('Calibs:', Time()-t0)

    # Read Tractor images
    args = [(im, targetrd, dict(gaussPsf=gaussPsf, pixPsf=pixPsf,
                                hybridPsf=hybridPsf, normalizePsf=normalizePsf,
                                splinesky=splinesky,
                                subsky=subsky,
                                apodize=apodize,
                                constant_invvar=constant_invvar,
                                pixels=read_image_pixels))
                                for im in ims]
    record_event and record_event('stage_tims: starting read_tims')
    tims = list(mp.map(read_one_tim, args))
    record_event and record_event('stage_tims: done read_tims')

    tnow = Time()
    print('[parallel tims] Read', len(ccds), 'images:', tnow-tlast)
    tlast = tnow

    # Cut the table of CCDs to match the 'tims' list
    I = np.array([i for i,tim in enumerate(tims) if tim is not None])
    ccds.cut(I)
    tims = [tim for tim in tims if tim is not None]
    assert(len(ccds) == len(tims))
    if len(tims) == 0:
        raise NothingToDoError('No photometric CCDs touching brick.')

    # Count pixels
    npix = 0
    for tim in tims:
        h,w = tim.shape
        npix += h*w
    print('Total of', npix, 'pixels read')

    # Check calibration product versions
    for tim in tims:
        for cal,ver in [('sky', tim.skyver), ('wcs', tim.wcsver),
                        ('psf', tim.psfver)]:
            if tim.plver.strip() != ver[1].strip():
                print(('Warning: image "%s" PLVER is "%s" but %s calib was run'
                      +' on PLVER "%s"') % (str(tim), tim.plver, cal, ver[1]))

    # Add additional columns to the CCDs table.
    ccds.ccd_x0 = np.array([tim.x0 for tim in tims]).astype(np.int16)
    ccds.ccd_y0 = np.array([tim.y0 for tim in tims]).astype(np.int16)
    ccds.ccd_x1 = np.array([tim.x0 + tim.shape[1]
                            for tim in tims]).astype(np.int16)
    ccds.ccd_y1 = np.array([tim.y0 + tim.shape[0]
                            for tim in tims]).astype(np.int16)
    rd = np.array([[tim.subwcs.pixelxy2radec(1, 1)[-2:],
                    tim.subwcs.pixelxy2radec(1, y1-y0)[-2:],
                    tim.subwcs.pixelxy2radec(x1-x0, 1)[-2:],
                    tim.subwcs.pixelxy2radec(x1-x0, y1-y0)[-2:]]
                    for tim,x0,y0,x1,y1 in
                    zip(tims, ccds.ccd_x0+1, ccds.ccd_y0+1,
                        ccds.ccd_x1, ccds.ccd_y1)])
    ok,x,y = targetwcs.radec2pixelxy(rd[:,:,0], rd[:,:,1])
    ccds.brick_x0 = np.floor(np.min(x, axis=1)).astype(np.int16)
    ccds.brick_x1 = np.ceil (np.max(x, axis=1)).astype(np.int16)
    ccds.brick_y0 = np.floor(np.min(y, axis=1)).astype(np.int16)
    ccds.brick_y1 = np.ceil (np.max(y, axis=1)).astype(np.int16)
    ccds.sig1 = np.array([tim.sig1 for tim in tims])
    ccds.psfnorm = np.array([tim.psfnorm for tim in tims])
    ccds.galnorm = np.array([tim.galnorm for tim in tims])
    ccds.propid = np.array([tim.propid for tim in tims])
    ccds.plver  = np.array([tim.plver for tim in tims])
    ccds.skyver = np.array([tim.skyver[0] for tim in tims])
    ccds.wcsver = np.array([tim.wcsver[0] for tim in tims])
    ccds.psfver = np.array([tim.psfver[0] for tim in tims])
    ccds.skyplver = np.array([tim.skyver[1] for tim in tims])
    ccds.wcsplver = np.array([tim.wcsver[1] for tim in tims])
    ccds.psfplver = np.array([tim.psfver[1] for tim in tims])

    # Cut "bands" down to just the bands for which we have images.
    timbands = [tim.band for tim in tims]
    bands = [b for b in bands if b in timbands]
    print('Cut bands to', bands)

    if plots:
        # Pixel histograms of subimages.
        for b in bands:
            sig1 = np.median([tim.sig1 for tim in tims if tim.band == b])
            plt.clf()
            for tim in tims:
                if tim.band != b:
                    continue
                # broaden range to encompass most pixels... only req'd
                # when sky is bad
                lo,hi = -5.*sig1, 5.*sig1
                pix = tim.getImage()[tim.getInvError() > 0]
                lo = min(lo, np.percentile(pix, 5))
                hi = max(hi, np.percentile(pix, 95))
                plt.hist(pix, range=(lo, hi), bins=50, histtype='step',
                         alpha=0.5, label=tim.name)
            plt.legend()
            plt.xlabel('Pixel values')
            plt.title('Pixel distributions: %s band' % b)
            ps.savefig()

            plt.clf()
            lo,hi = -5., 5.
            for tim in tims:
                if tim.band != b:
                    continue
                ie = tim.getInvError()
                pix = (tim.getImage() * ie)[ie > 0]
                plt.hist(pix, range=(lo, hi), bins=50, histtype='step',
                         alpha=0.5, label=tim.name)
            plt.legend()
            plt.xlabel('Pixel values (sigma)')
            plt.xlim(lo,hi)
            plt.title('Pixel distributions: %s band' % b)
            ps.savefig()

    if plots:# and False:
        # Plot image pixels, invvars, masks
        for tim in tims:
            plt.clf()
            plt.subplot(2,2,1)
            dimshow(tim.getImage(), vmin=-3.*tim.sig1, vmax=10.*tim.sig1)
            plt.title('image')
            plt.subplot(2,2,2)
            dimshow(tim.getInvError(), vmin=0, vmax=1.1/tim.sig1)
            plt.title('inverr')
            if tim.dq is not None:
                plt.subplot(2,2,3)
                dimshow(tim.dq, vmin=0, vmax=tim.dq.max())
                plt.title('DQ')
                plt.subplot(2,2,3)
                dimshow(((tim.dq & tim.dq_saturation_bits) > 0),
                        vmin=0, vmax=1.5, cmap='hot')
                plt.title('SATUR')
            plt.suptitle(tim.name)
            ps.savefig()

            if False and tim.dq is not None:
                plt.clf()
                bitmap = dict([(v,k) for k,v in CP_DQ_BITS.items()])
                k = 1
                for i in range(12):
                    bitval = 1 << i
                    if not bitval in bitmap:
                        continue
                    plt.subplot(3,3,k)
                    k+=1
                    plt.imshow((tim.dq & bitval) > 0,
                               vmin=0, vmax=1.5, cmap='hot')
                    plt.title(bitmap[bitval])
                plt.suptitle('Mask planes: %s' % tim.name)
                ps.savefig()

    # Add header cards about which bands and cameras are involved.
    for band in 'grz':
        hasit = band in bands
        version_header.add_record(dict(
            name='BRICK_%s' % band.upper(), value=hasit,
            comment='Does band %s touch this brick?' % band))

        cams = np.unique([tim.imobj.camera for tim in tims
                          if tim.band == band])
        version_header.add_record(dict(
            name='CAMS_%s' % band.upper(), value=' '.join(cams),
            comment='Cameras contributing band %s' % band))
    version_header.add_record(dict(name='BRICKBND', value=''.join(bands),
                                   comment='Bands touching this brick'))
    version_header.add_record(dict(name='NBANDS', value=len(bands),
                                   comment='Number of bands in this catalog'))
    for i,band in enumerate(bands):
        version_header.add_record(dict(name='BAND%i' % i, value=band,
                                       comment='Band name in this catalog'))

    keys = ['version_header', 'targetrd', 'pixscale', 'targetwcs', 'W','H',
            'bands', 'tims', 'ps', 'brickid', 'brickname', 'brick', 'custom_brick',
            'target_extent', 'ccds', 'bands', 'survey']
    L = locals()
    rtn = dict([(k,L[k]) for k in keys])
    return rtn

def make_depth_cut(survey, ccds, bands, targetrd, brick, W, H, pixscale,
                   plots, ps, splinesky, gaussPsf, pixPsf, normalizePsf, do_calibs,
                   gitver, targetwcs, get_depth_maps=False, margin=0.5,
                   use_approx_wcs=False):
    from legacypipe.survey import wcs_for_brick
    from collections import Counter

    # Add some margin to our DESI depth requirements
    target_depth_map = dict(g=24.0 + margin, r=23.4 + margin, z=22.5 + margin)

    # List extra (redundant) target percentiles so that increasing the depth at
    # any of these percentiles causes the image to be kept.
    target_percentiles = np.array(list(range(2, 10)) +
                                  list(range(10, 30, 5)) +
                                  list(range(30, 101, 10)))
    target_ddepths = np.zeros(len(target_percentiles), np.float32)
    target_ddepths[target_percentiles < 10] = -0.3
    target_ddepths[target_percentiles <  5] = -0.6
    #print('Target percentiles:', target_percentiles)
    #print('Target ddepths:', target_ddepths)

    cH,cW = H//10, W//10
    coarsewcs = targetwcs.scale(0.1)
    coarsewcs.imagew = cW
    coarsewcs.imageh = cH

    # Unique pixels in this brick (U: cH x cW boolean)
    U = find_unique_pixels(coarsewcs, cW, cH, None,
                           brick.ra1, brick.ra2, brick.dec1, brick.dec2)
    pixscale = 3600. * np.sqrt(np.abs(ccds.cd1_1*ccds.cd2_2 - ccds.cd1_2*ccds.cd2_1))
    seeing = ccds.fwhm * pixscale

    # Compute the rectangle in *coarsewcs* covered by each CCD
    slices = []
    overlapping_ccds = np.zeros(len(ccds), bool)
    for i,ccd in enumerate(ccds):
        wcs = survey.get_approx_wcs(ccd)
        hh,ww = wcs.shape
        rr,dd = wcs.pixelxy2radec([1,ww,ww,1], [1,1,hh,hh])
        ok,xx,yy = coarsewcs.radec2pixelxy(rr, dd)
        y0 = int(np.round(np.clip(yy.min(), 0, cH-1)))
        y1 = int(np.round(np.clip(yy.max(), 0, cH-1)))
        x0 = int(np.round(np.clip(xx.min(), 0, cW-1)))
        x1 = int(np.round(np.clip(xx.max(), 0, cW-1)))
        if y0 == y1 or x0 == x1:
            slices.append(None)
            continue
        # Check whether this CCD overlaps the unique area of this brick...
        if not np.any(U[y0:y1+1, x0:x1+1]):
            print('No overlap with unique area for CCD', ccd.expnum, ccd.ccdname)
            slices.append(None)
            continue
        overlapping_ccds[i] = True
        slices.append((slice(y0, y1+1), slice(x0, x1+1)))

    keep_ccds = np.zeros(len(ccds), bool)
    depthmaps = []

    for band in bands:
        # scalar
        target_depth = target_depth_map[band]
        # vector
        target_depths = target_depth + target_ddepths

        depthiv = np.zeros((cH,cW), np.float32)
        depthmap = np.zeros_like(depthiv)
        depthvalue = np.zeros_like(depthiv)
        last_pcts = np.zeros_like(target_depths)
        # indices of CCDs we still want to look at in the current band
        b_inds = np.where(ccds.filter == band)[0]
        print(len(b_inds), 'CCDs in', band, 'band')
        if len(b_inds) == 0:
            continue
        b_inds = np.array([i for i in b_inds if slices[i] is not None])
        print(len(b_inds), 'CCDs in', band, 'band overlap target')
        if len(b_inds) == 0:
            continue
        # CCDs that we will try before searching for good ones -- CCDs
        # from the same exposure number as CCDs we have chosen to
        # take.
        try_ccds = set()

        # Try DECaLS data first!
        Idecals = np.where(ccds.propid[b_inds] == '2014B-0404')[0]
        if len(Idecals):
            try_ccds.update(b_inds[Idecals])
        print('Added', len(try_ccds), 'DECaLS CCDs to try-list')

        plot_vals = []

        if plots:
            plt.clf()
            for i in b_inds:
                sy,sx = slices[i]
                x0,x1 = sx.start, sx.stop
                y0,y1 = sy.start, sy.stop
                plt.plot([x0,x0,x1,x1,x0], [y0,y1,y1,y0,y0], 'b-', alpha=0.5)
            plt.title('CCDs overlapping brick: %i in %s band' % (len(b_inds), band))
            ps.savefig()

            nccds = np.zeros((cH,cW), np.int16)
            plt.clf()
            for i in b_inds:
                nccds[slices[i]] += 1
            plt.imshow(nccds, interpolation='nearest', origin='lower', vmin=0)
            plt.colorbar()
            plt.title('CCDs overlapping brick: %i in %s band (%i / %i / %i)' %
                      (len(b_inds), band, nccds.min(), np.median(nccds), nccds.max()))
                
            ps.savefig()
            #continue

        while len(b_inds):
            if len(try_ccds) == 0:
                # Choose the next CCD to look at in this band.
    
                # A rough point-source depth proxy would be:
                # metric = np.sqrt(ccds.extime[b_inds]) / seeing[b_inds]
                # If we want to put more weight on choosing good-seeing images, we could do:
                #metric = np.sqrt(ccds.exptime[b_inds]) / seeing[b_inds]**2

                # DR7: CCDs sig1 values need to get calibrated to nanomaggies
                zpscale = 10.**((ccds.ccdzpt[b_inds] - 22.5) / 2.5) * ccds.exptime[b_inds]
                sig1 = ccds.sig1[b_inds] / zpscale
                # depth would be ~ 1 / (sig1 * seeing); we privilege good seeing here.
                metric = 1. / (sig1 * seeing[b_inds]**2)

                # This metric is *BIG* for *GOOD* ccds!

                # Here, we try explicitly to include CCDs that cover
                # pixels that are still shallow by the largest amount
                # for the largest number of percentiles of interest;
                # note that pixels with no coverage get depth 0, so
                # score high in this metric.
                #
                # The value is the depth still required to hit the
                # target, summed over percentiles of interest
                # (for pixels unique to this brick)
                depthvalue[:,:] = 0.
                active = (last_pcts < target_depths)
                for d,pct in zip(target_depths[active], last_pcts[active]):
                    #print('target percentile depth', d, 'has depth', pct)
                    depthvalue += U * np.maximum(0, d - depthmap)
                ccdvalue = np.zeros(len(b_inds), np.float32)
                for j,i in enumerate(b_inds):
                    #ccdvalue[j] = np.sum(depthvalue[slices[i]])
                    # mean -- we want the most bang for the buck per pixel?
                    ccdvalue[j] = np.mean(depthvalue[slices[i]])
                metric *= ccdvalue

                # *ibest* is an index into b_inds
                ibest = np.argmax(metric)
                # *iccd* is an index into ccds.
                iccd = b_inds[ibest]
                ccd = ccds[iccd]
                print('Chose best CCD: seeing', seeing[iccd], 'exptime', ccds.exptime[iccd], 'with value', ccdvalue[ibest])

            else:
                iccd = try_ccds.pop()
                ccd = ccds[iccd]
                print('Popping CCD from use_ccds list')

            # remove *iccd* from b_inds
            b_inds = b_inds[b_inds != iccd]

            im = survey.get_image_object(ccd)
            print('Band', im.band, 'expnum', im.expnum, 'exptime', im.exptime, 'seeing', im.fwhm*im.pixscale, 'arcsec, propid', im.propid)

            im.check_for_cached_files(survey)
            print(im)

            if do_calibs:
                kwa = dict(git_version=gitver)
                if gaussPsf:
                    kwa.update(psfex=False)
                if splinesky:
                    kwa.update(splinesky=True)
                im.run_calibs(**kwa)

            if use_approx_wcs:
                print('Using approximate (TAN) WCS')
                wcs = survey.get_approx_wcs(ccd)
            else:
                print('Reading WCS from', im.imgfn, 'HDU', im.hdu)
                wcs = im.get_wcs()

            x0,x1,y0,y1,slc = im.get_image_extent(wcs=wcs, radecpoly=targetrd)
            if x0==x1 or y0==y1:
                print('No actual overlap')
                continue
            wcs = wcs.get_subimage(int(x0), int(y0), int(x1-x0), int(y1-y0))

            skysig1 = im.get_sig1(splinesky=splinesky, slc=slc)

            if 'galnorm_mean' in ccds.get_columns():
                galnorm = ccd.galnorm_mean
                print('Using galnorm_mean from CCDs table:', galnorm)
            else:
                psf = im.read_psf_model(x0, y0, gaussPsf=gaussPsf, pixPsf=pixPsf,
                                        normalizePsf=normalizePsf)
                psf = psf.constantPsfAt((x1-x0)//2, (y1-y0)//2)
                # create a fake tim to compute galnorm
                from tractor import (PixPos, Flux, ModelMask, LinearPhotoCal, Image,
                                     NullWCS)
                from legacypipe.survey import SimpleGalaxy
    
                h,w = 50,50
                gal = SimpleGalaxy(PixPos(w//2,h//2), Flux(1.))
                tim = Image(data=np.zeros((h,w), np.float32),
                            psf=psf, wcs=NullWCS(pixscale=im.pixscale))
                mm = ModelMask(0, 0, w, h)
                galmod = gal.getModelPatch(tim, modelMask=mm).patch
                galmod = np.maximum(0, galmod)
                galmod /= galmod.sum()
                galnorm = np.sqrt(np.sum(galmod**2))
            detiv = 1. / (skysig1 / galnorm)**2
            print('Galnorm:', galnorm, 'skysig1:', skysig1)
            galdepth = -2.5 * (np.log10(5. * skysig1 / galnorm) - 9.)
            print('Galdepth for this CCD:', galdepth)

            # Add this image the the depth map...
            from astrometry.util.resample import resample_with_wcs, OverlapError
            try:
                Yo,Xo,Yi,Xi,nil = resample_with_wcs(coarsewcs, wcs)
                print(len(Yo), 'of', (cW*cH), 'pixels covered by this image')
            except OverlapError:
                print('No overlap')
                continue
            depthiv[Yo,Xo] += detiv

            # compute the new depth map & percentiles (including the proposed new CCD)
            depthmap[:,:] = 0.
            depthmap[depthiv > 0] = 22.5 - 2.5*np.log10(5./np.sqrt(depthiv[depthiv > 0]))
            depthpcts = np.percentile(depthmap[U], target_percentiles)

            for i,(p,d,t) in enumerate(zip(target_percentiles, depthpcts, target_depths)):
                print('  pct % 3i, prev %5.2f -> %5.2f vs target %5.2f %s' % (p, last_pcts[i], d, t, ('ok' if d >= t else '')))

            keep = False
            # Did we increase the depth of any target percentile that did not already exceed its target depth?
            if np.any((depthpcts > last_pcts) * (last_pcts < target_depths)):
                keep = True

            # Add any other CCDs from this same expnum to the try_ccds list.
            # (before making the plot)
            I = np.where(ccd.expnum == ccds.expnum[b_inds])[0]
            try_ccds.update(b_inds[I])
            print('Adding', len(I), 'CCDs with the same expnum to try_ccds list')

            if plots:
                cc = '1' if keep else '0'
                xx = [Xo.min(), Xo.min(), Xo.max(), Xo.max(), Xo.min()]
                yy = [Yo.min(), Yo.max(), Yo.max(), Yo.min(), Yo.min()]
                plot_vals.append(((xx,yy,cc),(last_pcts,depthpcts,keep),im.ccdname))

            if plots and (
                (len(try_ccds) == 0) or np.all(depthpcts >= target_depths)):
                plt.clf()

                plt.subplot2grid((2,2),(0,0))
                plt.imshow(depthvalue, interpolation='nearest', origin='lower',
                           vmin=0)
                plt.xticks([]); plt.yticks([])
                plt.colorbar()
                plt.title('heuristic value')

                plt.subplot2grid((2,2),(0,1))
                plt.imshow(depthmap, interpolation='nearest', origin='lower',
                           vmin=target_depth - 2, vmax=target_depth + 0.5)
                ax = plt.axis()
                for (xx,yy,cc) in [p[0] for p in plot_vals]:
                    plt.plot(xx,yy, '-', color=cc, lw=3)
                plt.axis(ax)
                plt.xticks([]); plt.yticks([])
                plt.colorbar()
                plt.title('depth map')

                plt.subplot2grid((2,2),(1,0), colspan=2)
                ax = plt.gca()
                plt.plot(target_percentiles, target_depths, 'ro', label='Target')
                plt.plot(target_percentiles, target_depths, 'r-')
                for (lp,dp,k) in [p[1] for p in plot_vals]:
                    plt.plot(target_percentiles, lp, 'k-',
                             label='Previous percentiles')
                for (lp,dp,k) in [p[1] for p in plot_vals]:
                    cc = 'b' if k else 'r'
                    plt.plot(target_percentiles, dp, '-', color=cc,
                             label='Depth percentiles')
                ccdnames = ','.join([p[2] for p in plot_vals])
                plot_vals = []

                plt.ylim(target_depth - 2, target_depth + 0.5)
                plt.xscale('log')
                plt.xlabel('Percentile')
                plt.ylabel('Depth')
                plt.title('depth percentiles')
                plt.suptitle('%s %i-%s, exptime %.0f, seeing %.2f, band %s' %
                             (im.camera, im.expnum, ccdnames, im.exptime,
                              im.pixscale * im.fwhm, band))
                ps.savefig()

            if keep:
                print('Keeping this exposure')
            else:
                print('Not keeping this exposure')
                depthiv[Yo,Xo] -= detiv
                continue

            keep_ccds[iccd] = True
            last_pcts = depthpcts

            if np.all(depthpcts >= target_depths):
                print('Reached all target depth percentiles for band', band)
                break

        if get_depth_maps:
            if np.any(depthiv > 0):
                depthmap[:,:] = 0.
                depthmap[depthiv > 0] = 22.5 -2.5*np.log10(5./np.sqrt(depthiv[depthiv > 0]))
                depthmap[np.logical_not(U)] = np.nan
                depthmaps.append((band, depthmap.copy()))

        if plots:
            I = np.where(ccds.filter == band)[0]
            plt.clf()
            plt.plot(seeing[I], ccds.exptime[I], 'k.')
            # which CCDs from this band are we keeping?
            kept, = np.nonzero(keep_ccds)
            if len(kept):
                kept = kept[ccds.filter[kept] == band]
                plt.plot(seeing[kept], ccds.exptime[kept], 'ro')
            plt.xlabel('Seeing (arcsec)')
            plt.ylabel('Exptime (sec)')
            plt.title('CCDs kept for band %s' % band)
            yl,yh = plt.ylim()
            plt.ylim(0, np.max(ccds.exptime[I]) * 1.1)
            ps.savefig()

    if get_depth_maps:
        return (keep_ccds, overlapping_ccds, depthmaps)
    return keep_ccds, overlapping_ccds

def stage_mask_junk(tims=None, targetwcs=None, W=None, H=None, bands=None,
                    mp=None, nsigma=None, plots=None, ps=None, record_event=None,
                    **kwargs):
    '''
    This pipeline stage tries to detect artifacts in the individual
    exposures, by running a detection step and removing blobs with
    large axis ratio (long, thin objects, often satellite trails).
    '''
    from scipy.ndimage.filters import gaussian_filter
    from scipy.ndimage.morphology import binary_fill_holes
    from scipy.ndimage.measurements import label, find_objects, center_of_mass
    from scipy.linalg import svd

    record_event and record_event('stage_mask_junk: starting')

    if plots:
        coimgs,cons = quick_coadds(tims, bands, targetwcs, fill_holes=False)
        plt.clf()
        dimshow(get_rgb(coimgs, bands))
        plt.title('Before mask_junk')
        ps.savefig()

    allss = []
    for tim in tims:
        # Create a detection map for this image and detect blobs
        det = tim.data * (tim.inverr > 0)
        det = gaussian_filter(det, tim.psf_sigma) / tim.psfnorm**2
        detsig1 = tim.sig1 / tim.psfnorm
        det = (det > (nsigma * detsig1))
        det = binary_fill_holes(det)
        timblobs,timnblobs = label(det)
        timslices = find_objects(timblobs)

        if plots:
            zeroed = np.zeros(tim.shape, bool)

        for i,slc in enumerate(timslices):
            # Compute moments for each blob
            inblob = timblobs[slc]
            inblob = (inblob == (i+1))
            cy,cx = center_of_mass(inblob)
            bh,bw = inblob.shape
            xx = np.arange(bw)
            yy = np.arange(bh)
            ninblob = float(np.sum(inblob))
            cxx = np.sum(((xx - cx)**2)[np.newaxis,:] * inblob) / ninblob
            cyy = np.sum(((yy - cy)**2)[:,np.newaxis] * inblob) / ninblob
            cxy = np.sum((yy - cy)[:,np.newaxis] *
                         (xx - cx)[np.newaxis,:] * inblob) / ninblob
            C = np.array([[cxx, cxy],[cxy, cyy]])
            u,s,v = svd(C)
            allss.append(np.sqrt(np.abs(s)))

            # For an ellipse, this gives the major and minor axes
            # (ie, end to end, not semi-major/minor)
            ss = np.sqrt(s)
            major = 4. * ss[0]
            minor = 4. * ss[1]
            # Remove only long, thin objects.
            if not (major > 200 and minor/major < 0.1):
                continue
            # Zero it out!
            tim.inverr[slc] *= np.logical_not(inblob)
            if tim.dq is not None:
                # Add to dq mask bits
                tim.dq[slc] |= CP_DQ_BITS['longthin']

            rd = tim.wcs.pixelToPosition(cx, cy)
            ra,dec = rd.ra, rd.dec
            ok,bx,by = targetwcs.radec2pixelxy(ra, dec)
            print('Zeroing out a source with major/minor axis', major, '/',
                  minor, 'at centroid RA,Dec=(%.4f,%.4f), brick coords %i,%i'
                  % (ra, dec, bx, by))

            if plots:
                zeroed[slc] = np.logical_not(inblob)

        if plots:
            if np.sum(zeroed) > 0:
                plt.clf()
                from scipy.ndimage.morphology import binary_dilation
                zout = (binary_dilation(zeroed, structure=np.ones((3,3)))
                        - zeroed)
                dimshow(tim.getImage(), vmin=-3.*tim.sig1, vmax=10.*tim.sig1)
                outline = np.zeros(zout.shape+(4,), np.uint8)
                outline[:,:,1] = zout*255
                outline[:,:,3] = zout*255
                dimshow(outline)
                plt.title('Masked: ' + tim.name)
                ps.savefig()

    if plots:
        coimgs,cons = quick_coadds(tims, bands, targetwcs, fill_holes=False)
        plt.clf()
        dimshow(get_rgb(coimgs, bands))
        plt.title('After mask_junk')
        ps.savefig()

        allss = np.array(allss)
        mx = max(allss.max(), 100) * 1.1
        plt.clf()
        plt.plot([0, mx], [0, mx], 'k-', alpha=0.2)
        plt.plot(allss[:,1], allss[:,0], 'b.')
        plt.ylabel('Major axis size (pixels)')
        plt.xlabel('Minor axis size (pixels)')
        plt.axis('scaled')
        plt.axis([0, mx, 0, mx])
        ps.savefig()

        plt.clf()
        plt.plot(allss[:,0], (allss[:,1]+1.) / (allss[:,0]+1.), 'b.')
        plt.xlabel('Major axis size (pixels)')
        plt.ylabel('Axis ratio')
        plt.axis([0, mx, 0, 1])
        plt.axhline(0.1, color='r', alpha=0.2)
        plt.axvline(200, color='r', alpha=0.2)
        ps.savefig()

    return dict(tims=tims)

def stage_image_coadds(survey=None, targetwcs=None, bands=None, tims=None,
                       brickname=None, version_header=None,
                       plots=False, ps=None, coadd_bw=False, W=None, H=None,
                       brick=None, blobs=None, lanczos=True, ccds=None,
                       rgb_kwargs=None,
                       write_metrics=True,
                       mp=None, record_event=None,
                       **kwargs):
    record_event and record_event('stage_image_coadds: starting')
    '''
    Immediately after reading the images, we can create coadds of just
    the image products.  Later, full coadds including the models will
    be created (in `stage_coadds`).  But it's handy to have the coadds
    early on, to diagnose problems or just to look at the data.
    '''
    with survey.write_output('ccds-table', brick=brickname) as out:
        ccds.writeto(None, fits_object=out.fits, primheader=version_header)

    record_event and record_event('stage_mask_junk: starting')
            
    C = make_coadds(tims, bands, targetwcs,
                    detmaps=True, ngood=True, lanczos=lanczos,
                    callback=write_coadd_images,
                    callback_args=(survey, brickname, version_header, tims,
                                   targetwcs),
                    mp=mp, plots=plots, ps=ps)

    # Sims: coadds of galaxy sims only, image only
    if hasattr(tims[0], 'sims_image'):
        sims_coadd, nil = quick_coadds(
            tims, bands, targetwcs, images=[tim.sims_image for tim in tims])
        image_coadd,nil = quick_coadds(
            tims, bands, targetwcs, images=[tim.data - tim.sims_image
                                            for tim in tims])

    D = _depth_histogram(brick, targetwcs, bands, C.psfdetivs, C.galdetivs)
    with survey.write_output('depth-table', brick=brickname) as out:
        D.writeto(None, fits_object=out.fits)
    del D

    if rgb_kwargs is None:
        rgb_kwargs = {}

    coadd_list= [('image', C.coimgs, rgb_kwargs)]
    if hasattr(tims[0], 'sims_image'):
        coadd_list.append(('simscoadd', sims_coadd, rgb_kwargs))

    for name,ims,rgbkw in coadd_list:
        #rgb = get_rgb(ims, bands, **rgbkw)
        # kwargs used for the SDSS layer in the viewer.
        #sdss_map_kwargs = dict(scales={'g':(2,2.5), 'r':(1,1.5), 'i':(0,1.0),
        #                               'z':(0,0.4)}, m=0.02)
        #rgb = sdss_rgb(ims, bands, **sdss_map_kwargs)
        rgb = sdss_rgb(ims, bands, **rgbkw)

        kwa = {}
        if coadd_bw and len(bands) == 1:
            rgb = rgb.sum(axis=2)
            kwa = dict(cmap='gray')

        with survey.write_output(name + '-jpeg', brick=brickname) as out:
            imsave_jpeg(out.fn, rgb, origin='lower', **kwa)
            print('Wrote', out.fn)

        # Blob-outlined version
        if blobs is not None:
            from scipy.ndimage.morphology import binary_dilation
            outline = np.logical_xor(
                binary_dilation(blobs >= 0, structure=np.ones((3,3))),
                (blobs >= 0))
            # coadd_bw
            if len(rgb.shape) == 2:
                rgb = np.repeat(rgb[:,:,np.newaxis], 3, axis=2)
            # Outline in green
            rgb[:,:,0][outline] = 0
            rgb[:,:,1][outline] = 1
            rgb[:,:,2][outline] = 0

            with survey.write_output(name+'blob-jpeg', brick=brickname) as out:
                imsave_jpeg(out.fn, rgb, origin='lower', **kwa)
                print('Wrote', out.fn)

            # write out blob map
            if write_metrics:
                # copy version_header before modifying it.
                hdr = fitsio.FITSHDR()
                for r in version_header.records():
                    hdr.add_record(r)
                # Plug the WCS header cards into these images
                targetwcs.add_to_header(hdr)
                hdr.delete('IMAGEW')
                hdr.delete('IMAGEH')
                hdr.add_record(dict(name='IMTYPE', value='blobmap',
                                    comment='LegacySurvey image type'))
                with survey.write_output('blobmap', brick=brickname,
                                         shape=blobs.shape) as out:
                    out.fits.write(blobs, header=hdr)
        del rgb
    return None

def sdss_rgb(imgs, bands, scales=None, m=0.03, Q=20):
    import numpy as np

    rgbscales=dict(g=(2, 6.0),
                   r=(1, 3.4),
                   i=(0, 3.0),
                   z=(0, 2.2))

    # rgbscales = {'u': 1.5, #1.0,
    #              'g': 2.5,
    #              'r': 1.5,
    #              'i': 1.0,
    #              'z': 0.4, #0.3
    #              }
    if scales is not None:
        rgbscales.update(scales)

    I = 0
    for img,band in zip(imgs, bands):
        plane,scale = rgbscales[band]
        img = np.maximum(0, img * scale + m)
        I = I + img
    I /= len(bands)
    fI = np.arcsinh(Q * I) / np.sqrt(Q)
    I += (I == 0.) * 1e-6
    H,W = I.shape
    rgb = np.zeros((H,W,3), np.float32)
    for img,band in zip(imgs, bands):
        plane,scale = rgbscales[band]
        rgb[:,:,plane] = np.clip((img * scale + m) * fI / I, 0, 1)
    return rgb

def _median_smooth_detmap(X):
    from scipy.ndimage.filters import median_filter
    from legacypipe.survey import bin_image
    (detmap, detiv, binning) = X
    # Bin down before median-filtering, for speed.
    binned,nil = bin_image(detmap, detiv, binning)
    smoo = median_filter(binned, (50,50))
    return smoo

def stage_srcs(targetrd=None, pixscale=None, targetwcs=None,
               W=None,H=None,
               bands=None, ps=None, tims=None,
               plots=False, plots2=False,
               brickname=None,
               mp=None, nsigma=None,
               survey=None, brick=None,
               gaia_stars=False,
               large_galaxies=False,
               star_clusters=True,
               record_event=None,
               **kwargs):
    '''
    In this stage we run SED-matched detection to find objects in the
    images.  For each object detected, a `tractor` source object is
    created, initially a `tractor.PointSource`.  In this stage, the
    sources are also split into "blobs" of overlapping pixels.  Each
    of these blobs will be processed independently.
    '''
    from tractor import PointSource, NanoMaggies, RaDecPos, Catalog
    from legacypipe.detection import (detection_maps, sed_matched_filters,
                        run_sed_matched_filters, segment_and_group_sources)
    from legacypipe.survey import GaiaSource
    from scipy.ndimage.morphology import binary_dilation
    from scipy.ndimage.measurements import label, find_objects, center_of_mass

    record_event and record_event('stage_srcs: starting')

    tlast = Time()
    record_event and record_event('stage_srcs: detection maps')

    print('Rendering detection maps...')
    detmaps, detivs, satmaps = detection_maps(tims, targetwcs, bands, mp)
    tnow = Time()
    print('[parallel srcs] Detmaps:', tnow-tlast)
    tlast = tnow
    record_event and record_event('stage_srcs: sources')

    # Median-smooth detection maps
    binning = 4
    smoos = mp.map(_median_smooth_detmap,
                   [(m,iv,binning) for m,iv in zip(detmaps, detivs)])
    tnow = Time()
    print('[parallel srcs] Median-filter detmaps:', tnow-tlast)
    tlast = tnow

    for i,(detmap,detiv,smoo) in enumerate(zip(detmaps, detivs, smoos)):
        # Subtract binned median image.
        S = binning
        for ii in range(S):
            for jj in range(S):
                sh,sw = detmap[ii::S, jj::S].shape
                detmap[ii::S, jj::S] -= smoo[:sh,:sw]

    # Expand the mask around saturated pixels to avoid generating
    # peaks at the edge of the mask.
    saturated_pix = [binary_dilation(satmap > 0, iterations=4)
                     for satmap in satmaps]

    # How big of a margin to search for bright stars -- this should be
    # based on the maximum "radius" they are considered to affect.
    ref_margin = 0.125
    mpix = int(np.ceil(ref_margin * 3600. / pixscale))
    marginwcs = targetwcs.get_subimage(-mpix, -mpix, W+2*mpix, H+2*mpix)
    #print('Enlarged target WCS from', targetwcs, 'to', marginwcs, 'for ref stars')
    # Read Tycho-2 stars and use as saturated sources.
    tycho = read_tycho2(survey, marginwcs)
    refstars = tycho

    # Add Gaia stars
    if gaia_stars:
        from astrometry.libkd.spherematch import match_radec
        gaia = read_gaia(marginwcs)
        gaia.isbright = np.zeros(len(gaia), bool)
        gaia.ismedium = np.ones(len(gaia), bool)
        # Handle sources that appear in both Gaia and Tycho-2 by dropping the entry from Tycho-2.
        if len(gaia) and len(tycho):
            # Before matching, apply proper motions to bring them to
            # the same epoch.
            # We want to use the more-accurate Gaia proper motions, so
            # rewind Gaia positions to the approximate epoch of
            # Tycho-2: 1991.5.
            cosdec = np.cos(np.deg2rad(gaia.dec))
            gra  = gaia.ra +  (1991.5 - gaia.ref_epoch) * gaia.pmra  / (3600.*1000.) / cosdec
            gdec = gaia.dec + (1991.5 - gaia.ref_epoch) * gaia.pmdec / (3600.*1000.)
            I,J,d = match_radec(tycho.ra, tycho.dec, gra, gdec, 1./3600.,
                                nearest=True)
            #print('Matched', len(I), 'Tycho-2 stars to Gaia stars.')
            if len(I):
                keep = np.ones(len(tycho), bool)
                keep[I] = False
                tycho.cut(keep)
                #print('Cut to', len(tycho), 'Tycho-2 stars that do not match Gaia')
                gaia.isbright[J] = True
        if len(gaia):
            refstars = merge_tables([refstars, gaia], columns='fillzero')

    # Read the catalog of star (open and globular) clusters and add them to the
    # set of reference stars (with the isbright bit set).
    if star_clusters:
        clusters = read_star_clusters(marginwcs)
        print('Found', len(clusters), 'star clusters nearby')
        if len(clusters):
            clusters.iscluster = np.ones(len(clusters), bool)
            refstars = merge_tables([refstars, clusters], columns='fillzero')

    # Grab subset of reference stars that are actually *within* the
    # brick.  Recompute "ibx", "iby" using *targetwcs* not *marginwcs*.
    ok,xx,yy = targetwcs.radec2pixelxy(refstars.ra, refstars.dec)
    # ibx = integer brick coords
    refstars.ibx = np.round(xx-1.).astype(int)
    refstars.iby = np.round(yy-1.).astype(int)
    refstars.in_bounds = ((refstars.ibx >= 0) * (refstars.ibx < W) *
                          (refstars.iby >= 0) * (refstars.iby < H))
    
    refstars_in = refstars[refstars.in_bounds]
    # Create Tractor sources from reference stars
    refstarcat = [GaiaSource.from_catalog(g, bands) for g in refstars_in]

    # Don't detect new sources where we already have reference stars
    avoid_x = refstars_in.ibx
    avoid_y = refstars_in.iby
    
    # Read large galaxies nearby.
    if large_galaxies:
        #from legacypipe.survey import RexGalaxy, LogRadius
        from legacypipe.survey import LegacyEllipseWithPriors
        from tractor.galaxy import ExpGalaxy

        # Read this catalog and trim to galaxies on this brick!
        from astrometry.libkd.spherematch import tree_open, tree_search_radec
        galfn = survey.find_file('large-galaxies')
        radius = 1.
        rc,dc = targetwcs.radec_center()

        kd = tree_open(galfn, 'largegals')
        I = tree_search_radec(kd, rc, dc, radius)
        print(len(I), 'large galaxies within', radius, 'deg of RA,Dec (%.3f, %.3f)' % (rc,dc))
        if len(I) == 0:
            gals = []
        else:
            # Read only the rows within range.
            gals = fits_table(galfn, rows=I, columns=['ra', 'dec', 'd25', 'mag', 'lslga_id'])
        del kd

        if len(gals):
            ok,xx,yy = targetwcs.radec2pixelxy(gals.ra, gals.dec)
            H,W = targetwcs.shape
            # D25 is diameter in arcmin
            pixsizes = gals.d25 * (60./2.) / targetwcs.pixel_scale()
            gals.ibx = (xx - 1.).astype(int)
            gals.iby = (yy - 1.).astype(int)
            gals.cut(ok * (xx > -pixsizes) * (xx < W+pixsizes) *
                     (yy > -pixsizes) * (yy < H+pixsizes))
            print('Cut to', len(gals), 'large galaxies touching brick')
            del ok,xx,yy,pixsizes

        if len(gals):
            avoid_x = np.append(avoid_x, gals.ibx)
            avoid_y = np.append(avoid_y, gals.iby)

        # Instantiate a galaxy model at the position of each object.
        largegals = gals
        largecat = []
        for g in gals:
            fluxes = dict([(band, NanoMaggies.magToNanomaggies(g.mag)) for band in bands])
            assert(np.all(np.isfinite(list(fluxes.values()))))
            ss = g.d25 * 60. / 2.
            gal = ExpGalaxy(RaDecPos(g.ra, g.dec),
                            NanoMaggies(order=bands, **fluxes),
                            LegacyEllipseWithPriors(np.log(ss), 0., 0.))
            gal.isForcedLargeGalaxy = True
            largecat.append(gal)
        if len(largegals):
            largegals.radius = largegals.d25 / 2. / 60.
            largegals.delete_column('d25')
            largegals.rename('lslga_id', 'ref_id')
            largegals.ref_cat = np.array(['L1'] * len(largegals))
            largegals.islargegalaxy = np.ones(len(largegals), bool)
            refstars = merge_tables([refstars, largegals], columns='fillzero')
    else:
        largegals = []

    if not 'islargegalaxy' in refstars.get_columns():
        refstars.islargegalaxy = np.zeros(len(refstars), bool)
    if not 'iscluster' in refstars.get_columns():
        refstars.iscluster = np.zeros(len(refstars), bool)

    # Saturated blobs -- create a source for each, except for those
    # that already have a Tycho-2 or Gaia star
    satmap = reduce(np.logical_or, satmaps)
    satblobs,nsat = label(satmap > 0)
    if len(refstars_in):
        # Build a map from old "satblobs" to new; identity to start
        remap = np.arange(nsat+1)
        # Drop blobs that contain a reference star
        zeroout = satblobs[refstars_in.iby, refstars_in.ibx]
        remap[zeroout] = 0
        # Renumber them to be contiguous
        I = np.flatnonzero(remap)
        nsat = len(I)
        remap[I] = 1 + np.arange(nsat)
        satblobs = remap[satblobs]
        del remap, zeroout, I

    # Add sources for any remaining saturated blobs
    satcat = []
    sat = fits_table()
    if nsat:
        satyx = center_of_mass(satmap, labels=satblobs, index=np.arange(nsat)+1)
        # NOTE, satyx is in y,x order (center_of_mass)
        sat.ibx = np.array([x for y,x in satyx]).astype(int)
        sat.iby = np.array([y for y,x in satyx]).astype(int)
        sat.ra,sat.dec = targetwcs.pixelxy2radec(sat.ibx+1, sat.iby+1)
        print('Adding', len(sat), 'additional saturated stars')
        # MAGIC mag for a saturated star
        sat.mag = np.zeros(len(sat), np.float32) + 15.
        sat.ref_cat = np.array(['  '] * len(sat))
        del satyx
        
        avoid_x = np.append(avoid_x, sat.ibx)
        avoid_y = np.append(avoid_y, sat.iby)
        # Create catalog entries for saturated blobs
        for r,d,m in zip(sat.ra, sat.dec, sat.mag):
            fluxes = dict([(band, NanoMaggies.magToNanomaggies(m))
                           for band in bands])
            assert(np.all(np.isfinite(list(fluxes.values()))))
            satcat.append(PointSource(RaDecPos(r, d),
                                      NanoMaggies(order=bands, **fluxes)))

    if plots:
        plt.clf()
        dimshow(satmap)
        plt.title('satmap')
        ps.savefig()

        rgb = get_rgb(detmaps, bands)
        plt.clf()
        dimshow(rgb)
        plt.title('detmaps')
        ps.savefig()

        for i,satpix in enumerate(saturated_pix):
            rgb[:,:,2-i][satpix] = 1
        plt.clf()
        dimshow(rgb)
        ax = plt.axis()
        if len(sat):
            plt.plot(sat.ibx, sat.iby, 'ro')
        plt.axis(ax)
        plt.title('detmaps & saturated')
        ps.savefig()
    del satmap

    # SED-matched detections
    record_event and record_event('stage_srcs: SED-matched')
    print('Running source detection at', nsigma, 'sigma')
    SEDs = survey.sed_matched_filters(bands)
    # Add a ~1" exclusion zone around reference, saturated stars, and large
    # galaxies.
    avoid_r = np.zeros_like(avoid_x) + 4
    Tnew,newcat,hot = run_sed_matched_filters(
        SEDs, bands, detmaps, detivs, (avoid_x,avoid_y,avoid_r), targetwcs,
        nsigma=nsigma, saturated_pix=saturated_pix, plots=plots, ps=ps, mp=mp)
    if Tnew is None:
        raise NothingToDoError('No sources detected.')
    Tnew.delete_column('peaksn')
    Tnew.delete_column('apsn')
    del detmaps
    del detivs
    Tnew.ref_cat = np.array(['  '] * len(Tnew))
    Tnew.ref_id  = np.zeros(len(Tnew), np.int64)

    # Merge newly detected sources with existing (Tycho2 + Gaia) source lists,
    # saturated sources, and large galaxies.
    cats = newcat
    tables = [Tnew]
    if len(sat):
        tables.append(sat)
        cats += satcat
    if len(refstars_in):
        tables.append(refstars_in)
        cats += refstarcat
    if len(largegals):
        tables.append(largegals)
        cats += largecat
    T = merge_tables(tables, columns='fillzero')
    cat = Catalog(*cats)
    cat.freezeAllParams()

    assert(len(T) > 0)
    assert(len(cat) == len(T))
    
    tnow = Time()
    print('[serial srcs] Peaks:', tnow-tlast)
    tlast = tnow

    if plots:
        coimgs,cons = quick_coadds(tims, bands, targetwcs)
        crossa = dict(ms=10, mew=1.5)
        plt.clf()
        dimshow(get_rgb(coimgs, bands))
        plt.title('Detections')
        ps.savefig()
        ax = plt.axis()
        if len(sat):
            plt.plot(sat.ibx, sat.iby, '+', color='r',
                     label='Saturated', **crossa)
        if len(refstars):
            I, = np.nonzero([r[0] == 'T' for r in refstars.ref_cat])
            if len(I):
                plt.plot(refstars.ibx[I], refstars.iby[I], '+', color=(0,1,1),
                         label='Tycho-2', **crossa)
            I, = np.nonzero([r[0] == 'G' for r in refstars.ref_cat])
            if len(I):
                plt.plot(refstars.ibx[I], refstars.iby[I], '+',
                         color=(0.2,0.2,1), label='Gaia', **crossa)
            I, = np.nonzero([r == 'L1' for r in refstars.ref_cat])
            if len(I):
                plt.plot(refstars.ibx[I], refstars.iby[I], '+',
                         color=(0.6,0.6,0.2), label='Large Galaxy', **crossa)
        plt.plot(Tnew.ibx, Tnew.iby, '+', color=(0,1,0),
                 label='New SED-matched detections', **crossa)
        plt.axis(ax)
        plt.title('Detections')
        plt.legend(loc='upper left')
        ps.savefig()

        plt.clf()
        plt.subplot(1,2,1)
        dimshow(hot, vmin=0, vmax=1, cmap='hot')
        plt.title('hot')
        plt.subplot(1,2,2)
        rgb = np.zeros((H,W,3))
        for i,satpix in enumerate(saturated_pix):
            rgb[:,:,2-i] = satpix
        dimshow(rgb)
        plt.title('saturated_pix')
        ps.savefig()

    # Segment, and record which sources fall into each blob
    blobs,blobsrcs,blobslices = segment_and_group_sources(
        np.logical_or(hot, reduce(np.logical_or, saturated_pix)),
        T, name=brickname, ps=ps, plots=plots)
    del hot

    tnow = Time()
    print('[serial srcs] Blobs:', tnow-tlast)
    tlast = tnow

    keys = ['T', 'tims', 'blobsrcs', 'blobslices', 'blobs', 'cat',
            'ps', 'refstars', 'gaia_stars', 'saturated_pix', 'largegals']
    L = locals()
    rtn = dict([(k,L[k]) for k in keys])
    return rtn

def read_star_clusters(targetwcs):
    """
    Code to regenerate the NGC-star-clusters-fits catalog:

    wget https://raw.githubusercontent.com/mattiaverga/OpenNGC/master/NGC.csv

    import os
    import numpy as np
    import numpy.ma as ma
    from astropy.io import ascii
    from astrometry.util.starutil_numpy import hmsstring2ra, dmsstring2dec
    import desimodel.io
    import desimodel.footprint
        
    names = ('name', 'type', 'ra_hms', 'dec_dms', 'const', 'majax', 'minax',
             'pa', 'bmag', 'vmag', 'jmag', 'hmag', 'kmag', 'sbrightn', 'hubble',
             'cstarumag', 'cstarbmag', 'cstarvmag', 'messier', 'ngc', 'ic',
             'cstarnames', 'identifiers', 'commonnames', 'nednotes', 'ongcnotes')
    NGC = ascii.read('NGC.csv', delimiter=';', names=names)
  
    objtype = np.char.strip(ma.getdata(NGC['type']))
    keeptype = ('PN', 'OCl', 'GCl', 'Cl+N')
    keep = np.zeros(len(NGC), dtype=bool)
    for otype in keeptype:
        ww = [otype == tt for tt in objtype]
        keep = np.logical_or(keep, ww)

    clusters = NGC[keep]

    ra, dec = [], []
    for _ra, _dec in zip(ma.getdata(clusters['ra_hms']), ma.getdata(clusters['dec_dms'])):
        ra.append(hmsstring2ra(_ra.replace('h', ':').replace('m', ':').replace('s','')))
        dec.append(dmsstring2dec(_dec.replace('d', ':').replace('m', ':').replace('s','')))
    clusters['ra'] = ra
    clusters['dec'] = dec
        
    tiles = desimodel.io.load_tiles(onlydesi=True)
    indesi = desimodel.footprint.is_point_in_desi(tiles, ma.getdata(clusters['ra']),
                                                  ma.getdata(clusters['dec']))
    print(np.sum(indesi))
    clusters.write('NGC-star-clusters.fits', overwrite=True)

    """
    from pkg_resources import resource_filename

    clusterfile = resource_filename('legacypipe', 'data/NGC-star-clusters.fits')
    print('Reading {}'.format(clusterfile))
    clusters = fits_table(clusterfile)

    ok, xx, yy = targetwcs.radec2pixelxy(clusters.ra, clusters.dec)
    margin = 10
    H, W = targetwcs.shape
    clusters.cut( ok * (xx > -margin) * (xx < W+margin) *
                  (yy > -margin) * (yy < H+margin) )
    if len(clusters) > 0:
        print('Cut to {} star cluster(s) within the brick'.format(len(clusters)))
        del ok,xx,yy

        # For each cluster, add a single faint star at the same coordinates, but
        # set the isbright bit so we get all the brightstarinblob logic.
        clusters.ref_cat = clusters.name
        clusters.mag = np.array([35])

        # Radius in degrees (from "majax" in arcmin)
        clusters.radius = clusters.majax / 60.
        clusters.radius[np.logical_not(np.isfinite(clusters.radius))] = 1./60.

        # Remove unnecessary columns but then add all the Gaia-style columns we need.
        for c in ['name', 'type', 'ra_hms', 'dec_dms', 'const', 'majax', 'minax', 'pa',
                  'bmag', 'vmag', 'jmag', 'hmag', 'kmag', 'sbrightn', 'hubble', 'cstarumag',
                  'cstarbmag', 'cstarvmag', 'messier', 'ngc', 'ic', 'cstarnames', 'identifiers',
                  'commonnames', 'nednotes', 'ongcnotes']:
            clusters.delete_column(c)

        # Set isbright=True
        clusters.isbright = np.ones(len(clusters), bool)
        clusters.iscluster = np.ones(len(clusters), bool)
    else:
        clusters = []
        
    return clusters

def read_gaia(targetwcs):
    '''
    *margin* in degrees
    '''
    from legacypipe.gaiacat import GaiaCatalog
    gaia = GaiaCatalog().get_catalog_in_wcs(targetwcs)
    print('Got Gaia stars:', gaia)
    gaia.about()

    # DJS, [decam-chatter 5486] Solved! GAIA separation of point sources
    #   from extended sources
    # Updated for Gaia DR2 by Eisenstein,
    # [decam-data 2770] Re: [desi-milkyway 639] GAIA in DECaLS DR7
    # But shifted one mag to the right in G.
    gaia.G = gaia.phot_g_mean_mag
    gaia.pointsource = np.logical_or(
        (gaia.G <= 19.) * (gaia.astrometric_excess_noise < 10.**0.5),
        (gaia.G >= 19.) * (gaia.astrometric_excess_noise < 10.**(0.5 + 0.2*(gaia.G - 19.))))

    ok,xx,yy = targetwcs.radec2pixelxy(gaia.ra, gaia.dec)
    margin = 10
    H,W = targetwcs.shape
    gaia.cut(ok * (xx > -margin) * (xx < W+margin) *
              (yy > -margin) * (yy < H+margin))
    print('Cut to', len(gaia), 'Gaia stars within brick')
    del ok,xx,yy

    # Gaia version?
    gaiaver = int(os.getenv('GAIA_CAT_VER', '1'))
    print('Assuming Gaia catalog Data Release', gaiaver)
    gaia_release = 'G%i' % gaiaver
    gaia.ref_cat = np.array([gaia_release] * len(gaia))
    gaia.ref_id  = gaia.source_id
    gaia.pmra_ivar  = 1./gaia.pmra_error **2
    gaia.pmdec_ivar = 1./gaia.pmdec_error**2
    gaia.parallax_ivar = 1./gaia.parallax_error**2
    # mas -> deg
    gaia.ra_ivar  = 1./(gaia.ra_error  / 1000. / 3600.)**2
    gaia.dec_ivar = 1./(gaia.dec_error / 1000. / 3600.)**2

    for c in ['ra_error', 'dec_error', 'parallax_error', 'pmra_error', 'pmdec_error']:
        gaia.delete_column(c)
    for c in ['pmra', 'pmdec', 'parallax', 'pmra_ivar', 'pmdec_ivar', 'parallax_ivar']:
        X = gaia.get(c)
        X[np.logical_not(np.isfinite(X))] = 0.

    # radius to consider affected by this star --
    # FIXME -- want something more sophisticated here!
    # (also see tycho.radius below)

    # This is in degrees and the magic 0.262 (indeed the whole
    # relation) is from eyeballing a radius-vs-mag plot that was in
    # pixels; that is unrelated to the present targetwcs pixel scale.
    gaia.radius = np.minimum(1800., 150. * 2.5**((11. - gaia.G)/4.)) * 0.262/3600.

    return gaia

def read_tycho2(survey, targetwcs):
    from astrometry.libkd.spherematch import tree_open, tree_search_radec
    tycho2fn = survey.find_file('tycho2')
    radius = 1.
    ra,dec = targetwcs.radec_center()
    # fitscopy /data2/catalogs-fits/TYCHO2/tycho2.fits"[col tyc1;tyc2;tyc3;ra;dec;sigma_ra;sigma_dec;mean_ra;mean_dec;pm_ra;pm_dec;sigma_pm_ra;sigma_pm_dec;epoch_ra;epoch_dec;mag_bt;mag_vt;mag_hp]" /tmp/tycho2-astrom.fits
    # startree -i /tmp/tycho2-astrom.fits -o ~/cosmo/work/legacysurvey/dr7/tycho2.kd.fits -P -k -n stars -T
    # John added the "isgalaxy" flag 2018-05-10, from the Metz & Geffert (04) catalog.
    kd = tree_open(tycho2fn, 'stars')
    I = tree_search_radec(kd, ra, dec, radius)
    print(len(I), 'Tycho-2 stars within', radius, 'deg of RA,Dec (%.3f, %.3f)' % (ra,dec))
    if len(I) == 0:
        tycho = []
    # Read only the rows within range.
    tycho = fits_table(tycho2fn, rows=I)
    del kd
    if 'isgalaxy' in tycho.get_columns():
        tycho.cut(tycho.isgalaxy == 0)
        print('Cut to', len(tycho), 'Tycho-2 stars on isgalaxy==0')
    else:
        print('Warning: no "isgalaxy" column in Tycho-2 catalog')
    #print('Read', len(tycho), 'Tycho-2 stars')
    ok,xx,yy = targetwcs.radec2pixelxy(tycho.ra, tycho.dec)
    margin = 10
    H,W = targetwcs.shape
    tycho.cut(ok * (xx > -margin) * (xx < W+margin) *
              (yy > -margin) * (yy < H+margin))
    print('Cut to', len(tycho), 'Tycho-2 stars within brick')
    del ok,xx,yy

    tycho.ref_cat = np.array(['T2'] * len(tycho))
    # tyc1: [1,9537], tyc2: [1,12121], tyc3: [1,3]
    tycho.ref_id = (tycho.tyc1.astype(np.int64)*1000000 +
                    tycho.tyc2.astype(np.int64)*10 +
                    tycho.tyc3.astype(np.int64))
    tycho.pmra_ivar = 1./tycho.sigma_pm_ra**2
    tycho.pmdec_ivar = 1./tycho.sigma_pm_dec**2
    tycho.ra_ivar  = 1./tycho.sigma_ra **2
    tycho.dec_ivar = 1./tycho.sigma_dec**2

    tycho.rename('pm_ra', 'pmra')
    tycho.rename('pm_dec', 'pmdec')
    tycho.mag = tycho.mag_vt
    tycho.mag[tycho.mag == 0] = tycho.mag_hp[tycho.mag == 0]

    ## FIXME -- want something better here!!
    #

    # See note on gaia.radius above -- don't change the 0.262 to
    # targetwcs.pixel_scale()!
    tycho.radius = np.minimum(1800., 150. * 2.5**((11. - tycho.mag)/4.)) * 0.262/3600.
    
    for c in ['tyc1', 'tyc2', 'tyc3', 'mag_bt', 'mag_vt', 'mag_hp',
              'mean_ra', 'mean_dec', #'epoch_ra', 'epoch_dec',
              'sigma_pm_ra', 'sigma_pm_dec', 'sigma_ra', 'sigma_dec']:
        tycho.delete_column(c)
    for c in ['pmra', 'pmdec', 'pmra_ivar', 'pmdec_ivar']:
        X = tycho.get(c)
        X[np.logical_not(np.isfinite(X))] = 0.

    # add Gaia-style columns
    # No parallaxes in Tycho-2
    tycho.parallax = np.zeros(len(tycho), np.float32)
    # Arrgh, Tycho-2 has separate epoch_ra and epoch_dec.
    # Move source to the mean epoch.
    # FIXME -- check this!!
    tycho.ref_epoch = (tycho.epoch_ra + tycho.epoch_dec) / 2.
    cosdec = np.cos(np.deg2rad(tycho.dec))
    tycho.ra  += (tycho.ref_epoch - tycho.epoch_ra ) * tycho.pmra  / 3600. / cosdec
    tycho.dec += (tycho.ref_epoch - tycho.epoch_dec) * tycho.pmdec / 3600.
    # Tycho-2 proper motions are in arcsec/yr; Gaia are mas/yr.
    tycho.pmra  *= 1000.
    tycho.pmdec *= 1000.
    # We already cut on John's "isgalaxy" flag
    tycho.pointsource = np.ones(len(tycho), bool)
    # phot_g_mean_mag -- for initial brightness of source
    tycho.phot_g_mean_mag = tycho.mag
    tycho.delete_column('epoch_ra')
    tycho.delete_column('epoch_dec')
    tycho.isbright = np.ones(len(tycho), bool)
    tycho.ismedium = np.ones(len(tycho), bool)

    return tycho

def stage_fitblobs(T=None,
                   brickname=None,
                   brickid=None,
                   brick=None,
                   version_header=None,
                   blobsrcs=None, blobslices=None, blobs=None,
                   cat=None,
                   targetwcs=None,
                   W=None,H=None,
                   bands=None, ps=None, tims=None,
                   survey=None,
                   plots=False, plots2=False,
                   nblobs=None, blob0=None, blobxy=None, blobradec=None, blobid=None,
                   max_blobsize=None,
                   simul_opt=False, use_ceres=True, mp=None,
                   checkpoint_filename=None,
                   checkpoint_period=600,
                   write_pickle_filename=None,
                   write_metrics=True,
                   get_all_models=False,
                   refstars=None,
                   largegals=None,
                   rex=False,
                   bailout=False,
                   record_event=None,
                   custom_brick=False,
                   **kwargs):
    '''
    This is where the actual source fitting happens.
    The `one_blob` function is called for each "blob" of pixels with
    the sources contained within that blob.
    '''
    from tractor import Catalog
    from legacypipe.survey import IN_BLOB

    tlast = Time()
    for tim in tims:
        assert(np.all(np.isfinite(tim.getInvError())))

    record_event and record_event('stage_fitblobs: starting')

    # How far down to render model profiles
    minsigma = 0.1
    for tim in tims:
        tim.modelMinval = minsigma * tim.sig1

    if plots:
        coimgs,cons = quick_coadds(tims, bands, targetwcs)
        plt.clf()
        dimshow(get_rgb(coimgs, bands))
        ax = plt.axis()
        for i,bs in enumerate(blobslices):
            sy,sx = bs
            by0,by1 = sy.start, sy.stop
            bx0,bx1 = sx.start, sx.stop
            plt.plot([bx0, bx0, bx1, bx1, bx0], [by0, by1, by1, by0, by0],'r-')
            plt.text((bx0+bx1)/2., by0, '%i' % i,
                     ha='center', va='bottom', color='r')
        plt.axis(ax)
        plt.title('Blobs')
        ps.savefig()

        for i,Isrcs in enumerate(blobsrcs):
            for isrc in Isrcs:
                src = cat[isrc]
                ra,dec = src.getPosition().ra, src.getPosition().dec
                ok,x,y = targetwcs.radec2pixelxy(ra, dec)
                plt.text(x, y, 'b%i/s%i' % (i,isrc),
                         ha='center', va='bottom', color='r')
        plt.axis(ax)
        plt.title('Blobs + Sources')
        ps.savefig()

        plt.clf()
        dimshow(blobs)
        ax = plt.axis()
        for i,bs in enumerate(blobslices):
            sy,sx = bs
            by0,by1 = sy.start, sy.stop
            bx0,bx1 = sx.start, sx.stop
            plt.plot([bx0,bx0, bx1, bx1, bx0], [by0, by1, by1, by0, by0], 'r-')
            plt.text((bx0+bx1)/2., by0, '%i' % i,
                     ha='center', va='bottom', color='r')
        plt.axis(ax)
        plt.title('Blobs')
        ps.savefig()

        plt.clf()
        dimshow(blobs != -1)
        ax = plt.axis()
        for i,bs in enumerate(blobslices):
            sy,sx = bs
            by0,by1 = sy.start, sy.stop
            bx0,bx1 = sx.start, sx.stop
            plt.plot([bx0, bx0, bx1, bx1, bx0], [by0, by1, by1, by0,by0], 'r-')
            plt.text((bx0+bx1)/2., by0, '%i' % i,
                     ha='center', va='bottom', color='r')
        plt.axis(ax)
        plt.title('Blobs')
        ps.savefig()


    T.orig_ra  = T.ra.copy()
    T.orig_dec = T.dec.copy()

    tnow = Time()
    print('[serial fitblobs]:', tnow-tlast)
    tlast = tnow

    # Were we asked to only run a subset of blobs?
    keepblobs = None
    if blobradec is not None:
        # blobradec is a list like [(ra0,dec0), ...]
        rd = np.array(blobradec)
        ok,x,y = targetwcs.radec2pixelxy(rd[:,0], rd[:,1])
        x = (x - 1).astype(int)
        y = (y - 1).astype(int)
        blobxy = list(zip(x, y))
        print('Blobradec -> blobxy:', len(blobxy), 'points')

    if blobxy is not None:
        # blobxy is a list like [(x0,y0), (x1,y1), ...]
        keepblobs = []
        for x,y in blobxy:
            x,y = int(x), int(y)
            if x < 0 or x >= W or y < 0 or y >= H:
                print('Warning: clipping blob x,y to brick bounds', x,y)
                x = np.clip(x, 0, W-1)
                y = np.clip(y, 0, H-1)
            blob = blobs[y,x]
            if blob >= 0:
                keepblobs.append(blob)
            else:
                print('WARNING: blobxy', x,y, 'is not in a blob!')
        keepblobs = np.unique(keepblobs)

    if blobid is not None:
        # comma-separated list of blob id numbers.
        keepblobs = np.array([int(b) for b in blobid.split(',')])

    if blob0 is not None or (nblobs is not None and nblobs < len(blobslices)):
        if blob0 is None:
            blob0 = 0
        if nblobs is None:
            nblobs = len(blobslices) - blob0
        keepblobs = np.arange(blob0, blob0+nblobs)

    # keepblobs can be None or empty list
    if keepblobs is not None and len(keepblobs):
        # 'blobs' is an image with values -1 for no blob, or the index
        # of the blob.  Create a map from old 'blob number+1' to new
        # 'blob number', keeping only blobs in the 'keepblobs' list.
        # The +1 is so that -1 is a valid index in the mapping.
        NB = len(blobslices)
        blobmap = np.empty(NB+1, int)
        blobmap[:] = -1
        blobmap[keepblobs + 1] = np.arange(len(keepblobs))
        # apply the map!
        blobs = blobmap[blobs + 1]

        # 'blobslices' and 'blobsrcs' are lists where the index corresponds to the
        # value in the 'blobs' map.
        blobslices = [blobslices[i] for i in keepblobs]
        blobsrcs   = [blobsrcs  [i] for i in keepblobs]

        # one more place where blob numbers are recorded...
        T.blob = blobs[T.iby, T.ibx]

    # drop any cached data before we start pickling/multiprocessing
    survey.drop_cache()

    if plots:
        plt.clf()
        dimshow(blobs>=0, vmin=0, vmax=1)
        ax = plt.axis()
        plt.plot(refstars.ibx, refstars.iby, 'ro')
        for x,y,mag in zip(refstars.ibx,refstars.iby,refstars.mag):
            plt.text(x, y, '%.1f' % (mag),
                     color='r', fontsize=10,
                     bbox=dict(facecolor='w', alpha=0.5))
        plt.axis(ax)
        plt.title('Reference stars')
        ps.savefig()

    skipblobs = []
    if checkpoint_filename is not None:
        # Check for existing checkpoint file.
        R = []
        if os.path.exists(checkpoint_filename):
            from astrometry.util.file import unpickle_from_file
            print('Reading', checkpoint_filename)
            try:
                R = unpickle_from_file(checkpoint_filename)
                print('Read', len(R), 'results from checkpoint file', 
                      checkpoint_filename)
            except:
                import traceback
                print('Failed to read checkpoint file ' + checkpoint_filename)
                traceback.print_exc()

        # Keep only non-None blob results.  This means we will re-run
        # these blobs, but that's okay because they are mostly ones
        # that are outside the primary region, thus very fast to run.
        R = [r for r in R if r is not None]

        if len(R):
            # Check that checkpointed blobids match our current set of
            # blobs, based on blob bounding-box and Isrcs.  This can
            # fail if the code changes between writing & reading the
            # checkpoint, resulting in a different set of detected
            # sources.
            keepR = []
            for r in R:
                iblob = r.iblob
                if iblob >= len(blobsrcs):
                    print('Checkpointed iblob', iblob,
                          'is too large! (>= %i)' % len(blobsrcs))
                    continue
                # if len(blobsrcs[iblob]) != len(r.Isrcs):
                #     print('Checkpointed number of sources,', len(r.Isrcs),
                #           'does not match expected', len(blobsrcs[iblob]),
                #           'for iblob', iblob)
                #     continue
                sy,sx = blobslices[iblob]
                by0,by1,bx0,bx1 = sy.start, sy.stop, sx.start, sx.stop
                if len(r) == 0:
                    keepR.append(r)
                    continue
                if 'blob_x0' in r and 'blob_y0' in r:
                    # check bbox
                    rx0,ry0 = r.blob_x0[0], r.blob_y0[0]
                    rx1,ry1 = rx0 + r.blob_width[0], ry0 + r.blob_height[0]
                    if rx0 != bx0 or ry0 != by0 or rx1 != bx1 or ry1 != by1:
                        print('Checkpointed blob bbox', [rx0,rx1,ry0,ry1],
                              'does not match expected', [bx0,bx1,by0,by1],
                              'for iblob', iblob)
                        continue
                else:
                    # check size only
                    rw,rh = r.blob_width[0], r.blob_height[0]
                    if rw != bx1-bx0 or rh != by1-by0:
                        print('Checkpointed blob bbox size', (rw,rh),
                              'does not match expected', (bx1-bx0, by1-by0),
                              'for iblob', iblob)
                        continue
                keepR.append(r)
            print('Keeping', len(keepR), 'of', len(R), 'checkpointed results')
            R = keepR

        skipblobs = [blob.iblob for blob in R if blob is not None]
        R = [r for r in R if r is not None]
        print('Skipping', len(skipblobs), 'blobs from checkpoint file')

    bailout_mask = None
    if bailout:
        maxblob = blobs.max()
        # mark all as bailed out...
        bmap = np.ones(maxblob+2, bool)
        # except no-blob
        bmap[0] = False
        # and blobs from the checkpoint file
        for i in skipblobs:
            bmap[i+1] = False
        # and blobs that are completely outside the primary region of this brick.
        U = find_unique_pixels(targetwcs, W, H, None,
                               brick.ra1, brick.ra2, brick.dec1, brick.dec2)
        for iblob in np.unique(blobs):
            if iblob == -1:
                continue
            if iblob in skipblobs:
                continue
            bslc  = blobslices[iblob]
            blobmask = (blobs[bslc] == iblob)
            if np.all(U[bslc][blobmask] == False):
                print('Blob', iblob, 'is completely outside the PRIMARY region')
                bmap[iblob+1] = False

        #bailout_mask = np.zeros((H,W), bool)
        bailout_mask = bmap[blobs+1]
        print('Bailout mask:', bailout_mask.dtype, bailout_mask.shape)
        # skip all blobs!
        skipblobs = np.unique(blobs[blobs>=0])
        while len(R) < len(blobsrcs):
            R.append(None)

    # Mapping from blob to reference stars it contains (or is near to)
    blob_refstars = _refstars_in_blobs(refstars, targetwcs, blobs)

    # Create the iterator over blobs to process
    blobiter = _blob_iter(blobslices, blobsrcs, blobs, targetwcs, tims,
                          cat, bands, plots, ps, simul_opt, use_ceres,
                          blob_refstars, brick, rex,
                          skipblobs=skipblobs,
                          max_blobsize=max_blobsize, custom_brick=custom_brick)
    # to allow timingpool to queue tasks one at a time
    blobiter = iterwrapper(blobiter, len(blobsrcs))

    if checkpoint_filename is None:
        R = mp.map(_bounce_one_blob, blobiter)
    else:
        from astrometry.util.file import pickle_to_file, trymakedirs
        from astrometry.util.ttime import CpuMeas

        def _write_checkpoint(R, checkpoint_filename):
            fn = checkpoint_filename + '.tmp'
            print('Writing checkpoint', fn)
            pickle_to_file(R, fn)
            print('Wrote checkpoint to', fn)
            os.rename(fn, checkpoint_filename)
            print('Renamed temp checkpoint', fn, 'to', checkpoint_filename)

        d = os.path.dirname(checkpoint_filename)
        if len(d) and not os.path.exists(d):
            trymakedirs(d)

        # Begin running one_blob on each blob...
        Riter = mp.imap_unordered(_bounce_one_blob, blobiter)
        # measure wall time and write out checkpoint file periodically.
        last_checkpoint = CpuMeas()
        while True:
            import multiprocessing
            # Time to write a checkpoint file?
            tnow = CpuMeas()
            dt = tnow.wall_seconds_since(last_checkpoint)
            if dt >= checkpoint_period:
                # Write checkpoint!
                try:
                    _write_checkpoint(R, checkpoint_filename)
                    last_checkpoint = tnow
                    dt = 0.
                except:
                    print('Failed to rename checkpoint file',
                          checkpoint_filename)
                    import traceback
                    traceback.print_exc()
            # Wait for results (with timeout)
            try:
                if mp.pool is not None:
                    timeout = max(1, checkpoint_period - dt)
                    r = Riter.next(timeout)
                else:
                    r = next(Riter)
                R.append(r)
            except StopIteration:
                print('Done')
                break
            except multiprocessing.TimeoutError:
                # print('Timed out waiting for result')
                continue

        # Write checkpoint when done!
        _write_checkpoint(R, checkpoint_filename)
            
    print('[parallel fitblobs] Fitting sources took:', Time()-tlast)

    # Repackage the results from one_blob...
    
    # one_blob can reduce the number and change the types of sources.
    # Reorder the sources:
    assert(len(R) == len(blobsrcs))
    # Drop now-empty blobs.
    R = [r for r in R if r is not None and len(r)]
    if len(R) == 0:
        raise NothingToDoError('No sources passed significance tests.')
    # Sort results R by 'iblob'
    J = np.argsort([B.iblob for B in R])
    R = [R[j] for j in J]
    # Merge results R into one big table
    BB = merge_tables(R)
    del R
    # Pull out the source indices...
    II = BB.Isrcs
    newcat = BB.sources
    # ... and make the table T parallel with BB.
    T.cut(II)
    assert(len(T) == len(BB))

    # Drop sources that exited the blob as a result of fitting.
    left_blob = np.logical_and(BB.started_in_blob,
                               np.logical_not(BB.finished_in_blob))
    I, = np.nonzero(np.logical_not(left_blob))
    if len(I) < len(BB):
        print('Dropping', len(BB)-len(I), 'sources that exited their blobs during fitting')
    BB.cut(I)
    T.cut(I)
    newcat = [newcat[i] for i in I]
    assert(len(T) == len(BB))

    assert(len(T) == len(newcat))
    print('Old catalog:', len(cat))
    print('New catalog:', len(newcat))
    assert(len(newcat) > 0)
    cat = Catalog(*newcat)
    ns,nb = BB.fracflux.shape
    assert(ns == len(cat))
    assert(nb == len(bands))
    ns,nb = BB.fracmasked.shape
    assert(ns == len(cat))
    assert(nb == len(bands))
    ns,nb = BB.fracin.shape
    assert(ns == len(cat))
    assert(nb == len(bands))
    ns,nb = BB.rchisq.shape
    assert(ns == len(cat))
    assert(nb == len(bands))
    ns,nb = BB.dchisq.shape
    assert(ns == len(cat))
    assert(nb == 5) # ptsrc, rex, dev, exp, comp

    # Renumber blobs to make them contiguous.
    oldblob = T.blob
    ublob,iblob = np.unique(T.blob, return_inverse=True)
    del ublob
    assert(len(iblob) == len(T))
    T.blob = iblob.astype(np.int32)
    # What blob number is not-a-blob?
    noblob = 0

    # write out blob map
    if write_metrics:
        # Build map from (old+1) to new blob numbers, for the blob image.
        blobmap = np.empty(blobs.max()+2, int)
        # make sure that dropped blobs -> -1
        blobmap[:] = -1
        # in particular,
        blobmap[0] = -1
        blobmap[oldblob + 1] = iblob
        blobs = blobmap[blobs+1]
        noblob = -1
        del blobmap

        # copy version_header before modifying it.
        hdr = fitsio.FITSHDR()
        for r in version_header.records():
            hdr.add_record(r)
        # Plug the WCS header cards into these images
        targetwcs.add_to_header(hdr)
        hdr.delete('IMAGEW')
        hdr.delete('IMAGEH')
        hdr.add_record(dict(name='IMTYPE', value='blobmap',
                            comment='LegacySurvey image type'))
        hdr.add_record(dict(name='EQUINOX', value=2000.))

        with survey.write_output('blobmap', brick=brickname, shape=blobs.shape) as out:
            out.fits.write(blobs, header=hdr)
    del iblob, oldblob

    T.brickid = np.zeros(len(T), np.int32) + brickid
    T.brickname = np.array([brickname] * len(T))
    if len(T.brickname) == 0:
        T.brickname = T.brickname.astype('S8')
    T.objid = np.arange(len(T)).astype(np.int32)

    # How many sources in each blob?
    from collections import Counter
    ninblob = Counter(T.blob)
    T.ninblob = np.array([ninblob[b] for b in T.blob]).astype(np.int16)
    del ninblob

    # Copy blob results to table T
    for k in ['fracflux', 'fracin', 'fracmasked', 'rchisq', 'cpu_source',
              'cpu_blob', 'blob_width', 'blob_height', 'blob_npix',
              'blob_nimages', 'blob_totalpix',
              'blob_symm_width', 'blob_symm_height',
              'blob_symm_npix', 'blob_symm_nimages',
              'hit_limit', 'dchisq', 'brightblob']:
        T.set(k, BB.get(k))

    # compute the pixel-space mask for *brightblob* values
    brightblobmask = np.zeros(blobs.shape, np.uint8)
    for k,bitval in IN_BLOB.items():
        print('Computing mask for', k)
        tb = T[(T.brightblob & bitval) > 0]
        print('Mask set for', len(tb), 'sources')
        if len(tb) == 0:
            continue
        bb = np.unique(tb.blob)
        print('Blobs:', bb)
        for b in bb:
            brightblobmask[blobs == b] |= bitval

        if plots:
            plt.clf()
            plt.imshow(brightblobmask & bitval, interpolation='nearest',
                       origin='lower', cmap='gray', vmin=0, vmax=1)
            plt.title('Mask for %s' % k)
            ps.savefig()
        
    # Comment this out if you need to save the 'blobs' map for later (eg, sky fibers)
    blobs = None

    invvars = np.hstack(BB.srcinvvars)
    assert(cat.numberOfParams() == len(invvars))

    if write_metrics or get_all_models:
        TT,hdr = _format_all_models(T, newcat, BB, bands, rex)
        if get_all_models:
            all_models = TT
        if write_metrics:
            primhdr = fitsio.FITSHDR()
            for r in version_header.records():
                primhdr.add_record(r)
                primhdr.add_record(dict(name='PRODTYPE', value='catalog',
                                        comment='NOAO data product type'))

            with survey.write_output('all-models', brick=brickname) as out:
                TT.writeto(None, fits_object=out.fits, header=hdr,
                           primheader=primhdr)

    keys = ['cat', 'invvars', 'T', 'blobs', 'brightblobmask']
    if get_all_models:
        keys.append('all_models')
    if bailout:
        keys.append('bailout_mask')
    L = locals()
    rtn = dict([(k,L[k]) for k in keys])
    return rtn

def _format_all_models(T, newcat, BB, bands, rex):
    from legacypipe.catalog import prepare_fits_catalog, fits_typemap
    from astrometry.util.file import pickle_to_file
    from tractor import Catalog

    TT = fits_table()
    # Copy only desired columns...
    for k in ['blob', 'brickid', 'brickname', 'dchisq', 'objid',
              'ra','dec',
              'cpu_source', 'cpu_blob', 'ninblob',
              'blob_width', 'blob_height', 'blob_npix', 'blob_nimages',
              'blob_totalpix',
              'blob_symm_width', 'blob_symm_height',
              'blob_symm_npix', 'blob_symm_nimages',
              'hit_limit']:
        TT.set(k, T.get(k))
    TT.type = np.array([fits_typemap[type(src)] for src in newcat])

    hdr = fitsio.FITSHDR()

    if rex:
        simpname = 'rex'
    else:
        simpname = 'simple'
    srctypes = ['ptsrc', simpname, 'dev','exp','comp']

    for srctype in srctypes:
        # Create catalog with the fit results for each source type
        xcat = Catalog(*[m.get(srctype,None) for m in BB.all_models])
        # NOTE that for Rex, the shapes have been converted to EllipseE
        # and the e1,e2 params are frozen.

        namemap = dict(ptsrc='psf', simple='simp')
        prefix = namemap.get(srctype,srctype)

        allivs = np.hstack([m.get(srctype,[]) for m in BB.all_model_ivs])
        assert(len(allivs) == xcat.numberOfParams())
        
        TT,hdr = prepare_fits_catalog(xcat, allivs, TT, hdr, bands, None,
                                      prefix=prefix+'_')
        TT.set('%s_cpu' % prefix,
               np.array([m.get(srctype,0) 
                         for m in BB.all_model_cpu]).astype(np.float32))
        TT.set('%s_hit_limit' % prefix,
               np.array([m.get(srctype,0)
                         for m in BB.all_model_hit_limit]).astype(bool))

    # remove silly columns
    for col in TT.columns():
        # all types
        if '_type' in col:
            TT.delete_column(col)
            continue
        # shapes for shapeless types
        if (('psf_' in col or 'simp_' in col) and
            ('shape' in col or 'fracDev' in col)):
            TT.delete_column(col)
            continue
        # shapeDev for exp sources, vice versa
        if (('exp_' in col and 'Dev' in col) or
            ('dev_' in col and 'Exp' in col) or
            ('rex_' in col and 'Dev' in col)):
            TT.delete_column(col)
            continue
    TT.delete_column('dev_fracDev')
    TT.delete_column('dev_fracDev_ivar')
    if rex:
        TT.delete_column('rex_shapeExp_e1')
        TT.delete_column('rex_shapeExp_e2')
        TT.delete_column('rex_shapeExp_e1_ivar')
        TT.delete_column('rex_shapeExp_e2_ivar')
    return TT,hdr

def _refstars_in_blobs(refstars, targetwcs, blobs):
    # mapping from blob id to list of reference stars within or touching.
    blob_refstars = {}

    H,W = targetwcs.shape
    refstars.radius_pix = np.ceil(refstars.radius * 3600. / targetwcs.pixel_scale()).astype(int)

    # Reference stars that are inside the brick
    refstars_in = refstars[refstars.in_bounds]
    for i,ref in enumerate(refstars_in):
        b = blobs[ref.iby, ref.ibx]
        if b == -1:
            # shouldn't happen...
            continue
        # ugh, create a one-row table to allow merge_tables later.
        ref_t = refstars_in[np.array([i])]
        if b in blob_refstars:
            blob_refstars[b].append(ref_t)
        else:
            blob_refstars[b] = [ref_t]
    del refstars_in

    # Reference stars that are outside our brick, but maybe close enough
    # to matter
    refstars_out = refstars[np.logical_not(refstars.in_bounds)]
    print(len(refstars_out), 'reference stars outside the image')
    if len(refstars_out):
        min_dx = np.maximum(
            np.maximum(0 - refstars_out.ibx, 0),
            np.maximum(refstars_out.ibx - (W-1), 0))
        min_dy = np.maximum(
            np.maximum(0 - refstars_out.iby, 0),
            np.maximum(refstars_out.iby - (H-1), 0))
        minrad = np.hypot(min_dx, min_dy)
        keep = np.flatnonzero(minrad < refstars_out.radius_pix)
        print(len(keep), 'ref stars are close enough to the boundary')
        refstars_out.cut(keep)
    for i,ref in enumerate(refstars_out):
        xlo = np.clip(ref.ibx - ref.radius_pix, 0, W-1)
        xhi = np.clip(ref.ibx + ref.radius_pix, 0, W-1)
        ylo = np.clip(ref.iby - ref.radius_pix, 0, H-1)
        yhi = np.clip(ref.iby + ref.radius_pix, 0, H-1)
        xx,yy = np.arange(xlo, xhi+1), np.arange(ylo, yhi+1)
        rr = np.hypot((xx - ref.ibx)[np.newaxis,:],
                      (yy - ref.iby)[:,np.newaxis])
        neary,nearx = np.nonzero(rr < ref.radius_pix)
        if len(nearx) == 0:
            continue
        #print(len(nearx), 'pixels are near ref star')
        nearblobs = np.unique(blobs[ylo+neary, xlo+nearx])
        print('Ref star near blobs:', nearblobs)
        # ugh, create a one-row table to allow merge_tables later.
        ref_t = refstars_out[np.array([i])]
        for b in nearblobs:
            if b == -1:
                continue
            if b in blob_refstars:
                blob_refstars[b].append(ref_t)
            else:
                blob_refstars[b] = [ref_t]
    # Gather up the reference stars (in & out) near each blob.
    for b in iter(blob_refstars):
        blob_refstars[b] = merge_tables(blob_refstars[b])
    return blob_refstars

def _blob_iter(blobslices, blobsrcs, blobs, targetwcs, tims, cat, bands,
               plots, ps, simul_opt, use_ceres, blob_refstars,
               brick, rex,
               skipblobs=[], max_blobsize=None, custom_brick=False):
    '''
    *blobs*: map, with -1 indicating no-blob, other values indexing *blobslices*,*blobsrcs*.
    '''
    from collections import Counter
    H,W = targetwcs.shape

    # sort blobs by size so that larger ones start running first
    blobvals = Counter(blobs[blobs>=0])
    blob_order = np.array([i for i,npix in blobvals.most_common()])
    del blobvals
    
    if custom_brick:
        U = None
    else:
        U = find_unique_pixels(targetwcs, W, H, None,
                               brick.ra1, brick.ra2, brick.dec1, brick.dec2)

    if plots:
        plt.clf()
        closeblobs = (blobs > -1).astype(int)
        for b,r in blob_refstars.items():
            print('Blob', b, ': refstars', len(r))
            closeblobs[blobs == b] += 1
        plt.imshow(closeblobs, interpolation='nearest', origin='lower')
        refstars = list(blob_refstars.values())
        if len(refstars):
            refstars = merge_tables(refstars)
            refstars_out = refstars[np.logical_not(refstars.in_bounds)]
            plt.plot(refstars_out.ibx, refstars_out.iby, 'ro')
            angles = np.linspace(0, 2.*np.pi, 200)
            for ref in refstars_out:
                plt.plot(ref.ibx + ref.radius_pix*np.cos(angles),
                         ref.iby + ref.radius_pix*np.sin(angles), 'r-')
            del refstars_out
        ps.savefig()
        del refstars, closeblobs

    for nblob,iblob in enumerate(blob_order):
        if iblob in skipblobs:
            print('Skipping blob', iblob)
            continue

        bslc  = blobslices[iblob]
        Isrcs = blobsrcs  [iblob]
        assert(len(Isrcs) > 0)

        tblob = Time()
        # blob bbox in target coords
        sy,sx = bslc
        by0,by1 = sy.start, sy.stop
        bx0,bx1 = sx.start, sx.stop
        blobh,blobw = by1 - by0, bx1 - bx0

        # Here we assume the "blobs" array has been remapped so that
        # -1 means "no blob", while 0 and up label the blobs, thus
        # iblob equals the value in the "blobs" map.
        blobmask = (blobs[bslc] == iblob)

        if U is not None:
            # If the blob is solely outside the unique region of this brick,
            # skip it!
            if np.all(U[bslc][blobmask] == False):
                print('Blob', nblob+1, 'is completely outside the unique region of this brick -- skipping')
                yield None
                continue

        # find one pixel within the blob, for debugging purposes
        onex = oney = None
        for y in range(by0, by1):
            ii = np.flatnonzero(blobmask[y-by0,:])
            if len(ii) == 0:
                continue
            onex = bx0 + ii[0]
            oney = y
            break

        refs = blob_refstars.get(iblob, None)

        hasbright = refs is not None and np.any(refs.isbright)
        hasmedium = refs is not None and np.any(refs.ismedium)
        haslargegal = refs is not None and np.any(refs.islargegalaxy)

        npix = np.sum(blobmask)
        print(('Blob %i of %i, id: %i, sources: %i, size: %ix%i, npix %i, brick X: %i,%i, ' +
               'Y: %i,%i, one pixel: %i %i, ref stars: %i, bright: %s, medium: %s, large galaxy: %s') %
              (nblob+1, len(blobslices), iblob, len(Isrcs), blobw, blobh, npix,
               bx0,bx1,by0,by1, onex,oney, int(refs is not None and len(refs)), hasbright,
               hasmedium, haslargegal))

        if max_blobsize is not None and npix > max_blobsize:
            print('Number of pixels in blob,', npix, ', exceeds max blobsize', max_blobsize)
            yield None
            continue

        # Here we cut out subimages for the blob...
        rr,dd = targetwcs.pixelxy2radec([bx0,bx0,bx1,bx1],[by0,by1,by1,by0])
        subtimargs = []
        for itim,tim in enumerate(tims):
            h,w = tim.shape
            ok,x,y = tim.subwcs.radec2pixelxy(rr,dd)
            sx0,sx1 = x.min(), x.max()
            sy0,sy1 = y.min(), y.max()
            #print('blob extent in pixel space of', tim.name, ': x',
            # (sx0,sx1), 'y', (sy0,sy1), 'tim shape', (h,w))
            if sx1 < 0 or sy1 < 0 or sx0 > w or sy0 > h:
                continue
            sx0 = np.clip(int(np.floor(sx0)), 0, w-1)
            sx1 = np.clip(int(np.ceil (sx1)), 0, w-1) + 1
            sy0 = np.clip(int(np.floor(sy0)), 0, h-1)
            sy1 = np.clip(int(np.ceil (sy1)), 0, h-1) + 1
            subslc = slice(sy0,sy1),slice(sx0,sx1)
            subimg = tim.getImage ()[subslc]
            subie  = tim.getInvError()[subslc]
            subwcs = tim.getWcs().shifted(sx0, sy0)
            # Note that we *don't* shift the PSF here -- we do that
            # in the one_blob code.
            subsky = tim.getSky().shifted(sx0, sy0)
            tim.imobj.psfnorm = tim.psfnorm
            tim.imobj.galnorm = tim.galnorm
            # FIXME -- maybe the cache is worth sending?
            if hasattr(tim.psf, 'clear_cache'):
                tim.psf.clear_cache()
            subtimargs.append((subimg, subie, subwcs, tim.subwcs,
                               tim.getPhotoCal(),
                               subsky, tim.psf, tim.name, sx0, sx1, sy0, sy1,
                               tim.band, tim.sig1, tim.modelMinval,
                               tim.imobj))

        yield (nblob, iblob, Isrcs, targetwcs, bx0, by0, blobw, blobh,
               blobmask, subtimargs, [cat[i] for i in Isrcs], bands, plots, ps,
               simul_opt, use_ceres, rex, refs)

def _bounce_one_blob(X):
    ''' This just wraps the one_blob function, for debugging &
    multiprocessing purposes.
    '''
    from legacypipe.oneblob import one_blob

    return one_blob(X)
    try:
        return one_blob(X)
    except:
        import traceback
        print('Exception in one_blob:')
        if X is not None:
            print('(iblob = %i)' % (X[0]))
        traceback.print_exc()
        raise

def _get_mod(X):
    from tractor import Tractor
    (tim, srcs) = X
    t0 = Time()
    tractor = Tractor([tim], srcs)

    if hasattr(tim, 'modelMinval'):
        print('tim modelMinval', tim.modelMinval)
        minval = tim.modelMinval
    else:
        # this doesn't really help when using pixelized PSFs / FFTs
        tim.modelMinval = minval = tim.sig * 0.1

    for src in srcs:
        from tractor.galaxy import ProfileGalaxy
        if not isinstance(src, ProfileGalaxy):
            continue
        px,py = tim.wcs.positionToPixel(src.getPosition())
        h = src._getUnitFluxPatchSize(tim, px, py, minval)
        if h > 512:
            print('halfsize', h, 'for', src)
            src.halfsize = 512

    mod = tractor.getModelImage(0)
    print('Getting model for', tim, ':', Time()-t0)
    return mod

def stage_coadds(survey=None, bands=None, version_header=None, targetwcs=None,
                 tims=None, ps=None, brickname=None, ccds=None,
                 custom_brick=False,
                 T=None, cat=None, pixscale=None, plots=False,
                 coadd_bw=False, brick=None, W=None, H=None, lanczos=True,
                 saturated_pix=None,
                 brightblobmask=None,
                 bailout_mask=None,
                 mp=None,
                 record_event=None,
                 **kwargs):
    '''
    After the `stage_fitblobs` fitting stage, we have all the source
    model fits, and we can create coadds of the images, model, and
    residuals.  We also perform aperture photometry in this stage.
    '''
    from legacypipe.survey import apertures_arcsec, IN_BLOB
    from functools import reduce

    tlast = Time()

    record_event and record_event('stage_coadds: starting')

    # Write per-brick CCDs table
    primhdr = fitsio.FITSHDR()
    for r in version_header.records():
        primhdr.add_record(r)
    primhdr.add_record(dict(name='PRODTYPE', value='ccdinfo',
                            comment='NOAO data product type'))
    with survey.write_output('ccds-table', brick=brickname) as out:
        ccds.writeto(None, fits_object=out.fits, primheader=primhdr)

    tnow = Time()
    print('[serial coadds]:', tnow-tlast)
    tlast = tnow
    # Render model images...
    record_event and record_event('stage_coadds: model images')
    mods = mp.map(_get_mod, [(tim, cat) for tim in tims])

    tnow = Time()
    print('[parallel coadds] Getting model images:', tnow-tlast)
    tlast = tnow

    # Compute source pixel positions
    assert(len(T) == len(cat))
    ra  = np.array([src.getPosition().ra  for src in cat])
    dec = np.array([src.getPosition().dec for src in cat])
    ok,xx,yy = targetwcs.radec2pixelxy(ra, dec)
    
    # Get integer brick pixel coords for each source, for referencing maps
    T.out_of_bounds = reduce(np.logical_or, [xx < 0.5, yy < 0.5,
                                             xx > W+0.5, yy > H+0.5])
    ixy = (np.clip(np.round(xx - 1), 0, W-1).astype(int),
           np.clip(np.round(yy - 1), 0, H-1).astype(int))
    # convert apertures to pixels
    apertures = apertures_arcsec / pixscale
    # Aperture photometry locations
    apxy = np.vstack((xx - 1., yy - 1.)).T
    del xx,yy,ok,ra,dec

    record_event and record_event('stage_coadds: coadds')
    C = make_coadds(tims, bands, targetwcs, mods=mods, xy=ixy,
                    ngood=True, detmaps=True, psfsize=True, allmasks=True,
                    lanczos=lanczos,
                    apertures=apertures, apxy=apxy,
                    callback=write_coadd_images,
                    callback_args=(survey, brickname, version_header, tims,
                                   targetwcs),
                    plots=plots, ps=ps, mp=mp)
    record_event and record_event('stage_coadds: extras')
    
    # Coadds of galaxy sims only, image only
    if hasattr(tims[0], 'sims_image'):
        sims_mods = [tim.sims_image for tim in tims]
        T_sims_coadds = make_coadds(tims, bands, targetwcs, mods=sims_mods,
                                    lanczos=lanczos, mp=mp)
        sims_coadd = T_sims_coadds.comods
        del T_sims_coadds
        image_only_mods= [tim.data-tim.sims_image for tim in tims]
        T_image_coadds = make_coadds(tims, bands, targetwcs,
                                     mods=image_only_mods,
                                     lanczos=lanczos, mp=mp)
        image_coadd= T_image_coadds.comods
        del T_image_coadds
    ###

    for c in ['nobs', 'anymask', 'allmask', 'psfsize', 'psfdepth', 'galdepth',
              'mjd_min', 'mjd_max']:
        T.set(c, C.T.get(c))
    # store galaxy sim bounding box in Tractor cat
    if 'sims_xy' in C.T.get_columns():
        T.set('sims_xy', C.T.get('sims_xy'))

    # Compute depth histogram
    D = _depth_histogram(brick, targetwcs, bands, C.psfdetivs, C.galdetivs)
    with survey.write_output('depth-table', brick=brickname) as out:
        D.writeto(None, fits_object=out.fits)
    del D

    coadd_list= [('image', C.coimgs,   rgbkwargs),
                 ('model', C.comods,   rgbkwargs),
                 ('resid', C.coresids, rgbkwargs_resid)]
    if hasattr(tims[0], 'sims_image'):
        coadd_list.append(('simscoadd', sims_coadd, rgbkwargs))

    for name,ims,rgbkw in coadd_list:
        rgb = get_rgb(ims, bands, **rgbkw)
        kwa = {}
        if coadd_bw and len(bands) == 1:
            rgb = rgb.sum(axis=2)
            kwa = dict(cmap='gray')

        with survey.write_output(name + '-jpeg', brick=brickname) as out:
            imsave_jpeg(out.fn, rgb, origin='lower', **kwa)
            print('Wrote', out.fn)
        del rgb

    # Construct a mask bits map
    maskbits = np.zeros((H,W), np.int16)
    # !PRIMARY
    if custom_brick:
        U = None
    else:
        U = find_unique_pixels(targetwcs, W, H, None,
                               brick.ra1, brick.ra2, brick.dec1, brick.dec2)
        maskbits += MASKBITS['NPRIMARY'] * np.logical_not(U).astype(np.int16)
        del U

    # BRIGHT
    if brightblobmask is not None:
        maskbits += MASKBITS['BRIGHT'] * ((brightblobmask & IN_BLOB['BRIGHT']) > 0)
        maskbits += MASKBITS['MEDIUM'] * ((brightblobmask & IN_BLOB['MEDIUM']) > 0)

    # SATUR
    saturvals = dict(g=MASKBITS['SATUR_G'], r=MASKBITS['SATUR_R'], z=MASKBITS['SATUR_Z'])
    if saturated_pix is not None:
        for b,sat in zip(bands, saturated_pix):
            maskbits += saturvals[b] * sat.astype(np.int16)

    # ALLMASK_{g,r,z}
    allmaskvals = dict(g=MASKBITS['ALLMASK_G'], r=MASKBITS['ALLMASK_R'],
                       z=MASKBITS['ALLMASK_Z'])
    for b,allmask in zip(bands, C.allmasks):
        if not b in allmaskvals:
            continue
        maskbits += allmaskvals[b]* (allmask > 0).astype(np.int16)

    # BAILOUT_MASK
    if bailout_mask is not None:
        maskbits += MASKBITS['BAILOUT'] * bailout_mask.astype(bool)

    # copy version_header before modifying it.
    hdr = fitsio.FITSHDR()
    for r in version_header.records():
        hdr.add_record(r)
    # Plug the WCS header cards into these images
    targetwcs.add_to_header(hdr)
    hdr.add_record(dict(name='EQUINOX', value=2000.))
    hdr.delete('IMAGEW')
    hdr.delete('IMAGEH')
    hdr.add_record(dict(name='IMTYPE', value='maskbits',
                        comment='LegacySurvey image type'))
    # NOTE that we pass the "maskbits" and "maskbits_header" variables
    # on to later stages, because we will add in the WISE mask planes
    # later (and write the result in the writecat stage. THEREFORE, if
    # you make changes to the bit mappings here, you MUST also adjust
    # the header values (and bit mappings for the WISE masks) in
    # stage_writecat.
    hdr.add_record(dict(name='NPRIMARY', value=MASKBITS['NPRIMARY'],
                        comment='Mask value for non-primary brick area'))
    hdr.add_record(dict(name='BRIGHT', value=MASKBITS['BRIGHT'],
                        comment='Mask value for bright star in blob'))
    hdr.add_record(dict(name='BAILOUT', value=MASKBITS['BAILOUT'],
                        comment='Mask value for bailed-out processing'))
    hdr.add_record(dict(name='MEDIUM', value=MASKBITS['MEDIUM'],
                        comment='Mask value for medium-bright star in blob'))
    keys = sorted(saturvals.keys())
    for b in keys:
        k = 'SATUR_%s' % b.upper()
        hdr.add_record(dict(name=k, value=MASKBITS[k],
                            comment='Mask value for saturated (& nearby) pixels in %s band' % b))
    keys = sorted(allmaskvals.keys())
    for b in keys:
        hdr.add_record(dict(name='ALLM_%s' % b.upper(), value=allmaskvals[b],
                            comment='Mask value for ALLMASK band %s' % b))
    maskbits_header = hdr

    if plots:
        plt.clf()
        ra  = np.array([src.getPosition().ra  for src in cat])
        dec = np.array([src.getPosition().dec for src in cat])
        ok,x0,y0 = targetwcs.radec2pixelxy(T.orig_ra, T.orig_dec)
        ok,x1,y1 = targetwcs.radec2pixelxy(ra, dec)
        dimshow(get_rgb(C.coimgs, bands, **rgbkwargs))
        ax = plt.axis()
        #plt.plot(np.vstack((x0,x1))-1, np.vstack((y0,y1))-1, 'r-')
        for xx0,yy0,xx1,yy1 in zip(x0,y0,x1,y1):
            plt.plot([xx0-1,xx1-1], [yy0-1,yy1-1], 'r-')
        plt.plot(x1-1, y1-1, 'r.')
        plt.axis(ax)
        plt.title('Original to final source positions')
        ps.savefig()

        plt.clf()
        dimshow(get_rgb(C.coimgs, bands, **rgbkwargs))
        ax = plt.axis()
        ps.savefig()

        for i,(src,x,y,rr,dd) in enumerate(zip(cat, x1, y1, ra, dec)):
            from tractor import PointSource
            from tractor.galaxy import DevGalaxy, ExpGalaxy, FixedCompositeGalaxy

            ee = []
            ec = []
            cc = None
            green = (0.2,1,0.2)
            if isinstance(src, PointSource):
                plt.plot(x, y, 'o', mfc=green, mec='k', alpha=0.6)
            elif isinstance(src, ExpGalaxy):
                ee = [src.shape]
                cc = '0.8'
                ec = [cc]
            elif isinstance(src, DevGalaxy):
                ee = [src.shape]
                cc = green
                ec = [cc]
            elif isinstance(src, FixedCompositeGalaxy):
                ee = [src.shapeExp, src.shapeDev]
                cc = 'm'
                ec = ['m', 'c']
            else:
                print('Unknown type:', src)
                continue

            for e,c in zip(ee, ec):
                G = e.getRaDecBasis()
                angle = np.linspace(0, 2.*np.pi, 60)
                xy = np.vstack((np.append([0,0,1], np.sin(angle)),
                                np.append([0,1,0], np.cos(angle)))).T
                rd = np.dot(G, xy.T).T
                r = rr + rd[:,0] * np.cos(np.deg2rad(dd))
                d = dd + rd[:,1]
                ok,xx,yy = targetwcs.radec2pixelxy(r, d)
                x1,x2,x3 = xx[:3]
                y1,y2,y3 = yy[:3]
                plt.plot([x3, x1, x2], [y3, y1, y2], '-', color=c)
                plt.plot(x1, y1, '.', color=cc, ms=3, alpha=0.6)
                xx = xx[3:]
                yy = yy[3:]
                plt.plot(xx, yy, '-', color=c)
        plt.axis(ax)
        ps.savefig()

    tnow = Time()
    print('[serial coadds] Aperture photometry, wrap-up', tnow-tlast)
    return dict(T=T, AP=C.AP, apertures_pix=apertures,
                apertures_arcsec=apertures_arcsec,
                maskbits=maskbits,
                maskbits_header=maskbits_header)

def get_fiber_fluxes(cat, T, targetwcs, H, W, pixscale, bands,
                     fibersize=1.5, seeing=1., year=2020.0,
                     plots=False, ps=None):
    from tractor import GaussianMixturePSF
    from legacypipe.survey import LegacySurveyWcs
    import astropy.time
    from tractor.tractortime import TAITime
    from tractor.image import Image
    from tractor.basics import NanoMaggies, LinearPhotoCal
    from astrometry.util.util import Tan
    import photutils

    # Compute source pixel positions
    ra  = np.array([src.getPosition().ra  for src in cat])
    dec = np.array([src.getPosition().dec for src in cat])
    ok,xx,yy = targetwcs.radec2pixelxy(ra, dec)
    del ok,ra,dec

    # Create a fake tim for each band to construct the models in 1" seeing
    # For Gaia stars, we need to give a time for evaluating the models.
    mjd_tai = astropy.time.Time(year, format='jyear').tai.mjd
    tai = TAITime(None, mjd=mjd_tai)
    # 1" FWHM -> pixels FWHM -> pixels sigma -> pixels variance
    v = ((seeing / pixscale) / 2.35)**2
    data = np.zeros((H,W), np.float32)
    inverr = np.ones((H,W), np.float32)
    psf = GaussianMixturePSF(1., 0., 0., v, v, 0.)
    wcs = LegacySurveyWcs(targetwcs, tai)
    faketim = Image(data=data, inverr=inverr, psf=psf,
                    wcs=wcs, photocal=LinearPhotoCal(1., bands[0]))

    # A model image (containing all sources) for each band
    modimgs = [np.zeros((H,W), np.float32) for b in bands]
    # A blank image that we'll use for rendering the flux from a single model
    onemod = data

    # Results go here!
    fiberflux    = np.zeros((len(cat),len(bands)), np.float32)
    fibertotflux = np.zeros((len(cat),len(bands)), np.float32)

    # Fiber diameter in arcsec -> radius in pix
    fiberrad = (fibersize / pixscale) / 2.

    # For each source, compute and measure its model, and accumulate
    for isrc,(src,sx,sy) in enumerate(zip(cat, xx-1., yy-1.)):
        #print('Source', src)
        # This works even if bands[0] has zero flux (or no overlapping
        # images)
        ums = src.getUnitFluxModelPatches(faketim)
        #print('ums', ums)
        assert(len(ums) == 1)
        patch = ums[0]
        if patch is None:
            continue
        #print('sum', patch.patch.sum())
        br = src.getBrightness()
        for iband,(modimg,band) in enumerate(zip(modimgs,bands)):
            flux = br.getFlux(band)
            flux_iv = T.flux_ivar[isrc, iband]
            #print('Band', band, 'flux', flux, 'iv', flux_iv)
            if flux > 0 and flux_iv > 0:
                # Accumulate
                patch.addTo(modimg, scale=flux)
                # Add to blank image & photometer
                patch.addTo(onemod, scale=flux)
                aper = photutils.CircularAperture((sx, sy), fiberrad)
                p = photutils.aperture_photometry(onemod, aper)
                f = p.field('aperture_sum')[0]
                fiberflux[isrc,iband] = f
                #print('Aperture flux:', f)
                # Blank out the image again
                x0,x1,y0,y1 = patch.getExtent()
                onemod[y0:y1, x0:x1] = 0.

    # Now photometer the accumulated images
    # Aperture photometry locations
    apxy = np.vstack((xx - 1., yy - 1.)).T
    aper = photutils.CircularAperture(apxy, fiberrad)
    for iband,modimg in enumerate(modimgs):
        p = photutils.aperture_photometry(modimg, aper)
        f = p.field('aperture_sum')
        fibertotflux[:, iband] = f

    if plots:
        for modimg,band in zip(modimgs, bands):
            plt.clf()
            plt.imshow(modimg, interpolation='nearest', origin='lower',
                       vmin=0, vmax=0.1, cmap='gray')
            plt.title('Fiberflux model for band %s' % band)
            ps.savefig()

        for iband,band in enumerate(bands):
            plt.clf()
            flux = [src.getBrightness().getFlux(band) for src in cat]
            plt.plot(flux, fiberflux[:,iband], 'b.', label='FiberFlux')
            plt.plot(flux, fibertotflux[:,iband], 'gx', label='FiberTotFlux')
            plt.plot(flux, T.apflux[:,iband, 1], 'r+', label='Apflux(1.5)')
            plt.legend()
            plt.xlabel('Catalog total flux')
            plt.ylabel('Aperture flux')
            plt.title('Fiberflux: %s band' % band)
            plt.xscale('symlog')
            plt.yscale('symlog')
            ps.savefig()

    return fiberflux, fibertotflux

def _depth_histogram(brick, targetwcs, bands, detivs, galdetivs):
    # Compute the brick's unique pixels.
    U = None
    if hasattr(brick, 'ra1'):
        print('Computing unique brick pixels...')
        H,W = targetwcs.shape
        U = find_unique_pixels(targetwcs, W, H, None,
                               brick.ra1, brick.ra2, brick.dec1, brick.dec2)
        U = np.flatnonzero(U)
        print(len(U), 'of', W*H, 'pixels are unique to this brick')

    # depth histogram bins
    depthbins = np.arange(20, 25.001, 0.1)
    depthbins[0] = 0.
    depthbins[-1] = 100.
    D = fits_table()
    D.depthlo = depthbins[:-1].astype(np.float32)
    D.depthhi = depthbins[1: ].astype(np.float32)

    for band,detiv,galdetiv in zip(bands,detivs,galdetivs):
        for det,name in [(detiv, 'ptsrc'), (galdetiv, 'gal')]:
            # compute stats for 5-sigma detection
            with np.errstate(divide='ignore'):
                depth = 5. / np.sqrt(det)
            # that's flux in nanomaggies -- convert to mag
            depth = -2.5 * (np.log10(depth) - 9)
            # no coverage -> very bright detection limit
            depth[np.logical_not(np.isfinite(depth))] = 0.
            if U is not None:
                depth = depth.flat[U]
            if len(depth):
                print(band, name, 'band depth map: percentiles',
                      np.percentile(depth, np.arange(0,101, 10)))
            # histogram
            D.set('counts_%s_%s' % (name, band),
                  np.histogram(depth, bins=depthbins)[0].astype(np.int32))
    return D

def stage_wise_forced(
    survey=None,
    cat=None,
    T=None,
    targetwcs=None,
    W=None, H=None,
    pixscale=None,
    brickname=None,
    unwise_dir=None,
    unwise_tr_dir=None,
    brick=None,
    wise_ceres=True,
    unwise_coadds=False,
    version_header=None,
    mp=None,
    record_event=None,
    **kwargs):
    '''
    After the model fits are finished, we can perform forced
    photometry of the unWISE coadds.
    '''
    from wise.forcedphot import unwise_tiles_touching_wcs
    from tractor import NanoMaggies

    print('unWISE coadds:', unwise_coadds)

    record_event and record_event('stage_wise_forced: starting')

    # Here we assume the targetwcs is axis-aligned and that the
    # edge midpoints yield the RA,Dec limits (true for TAN).
    r,d = targetwcs.pixelxy2radec(np.array([1,   W,   W/2, W/2]),
                                  np.array([H/2, H/2, 1,   H  ]))
    # the way the roiradec box is used, the min/max order doesn't matter
    roiradec = [r[0], r[1], d[2], d[3]]

    tiles = unwise_tiles_touching_wcs(targetwcs)
    print('Cut to', len(tiles), 'unWISE tiles')

    wcat = []
    for src in cat:
        src = src.copy()
        src.setBrightness(NanoMaggies(w=1.))
        wcat.append(src)

    # PSF broadening in post-reactivation data, by band.
    # Newer version from Aaron's email to decam-chatter, 2018-06-14.
    broadening = { 1: 1.0405, 2: 1.0346, 3: None, 4: None }

    # use Aaron's WISE pixelized PSF model?
    wpixpsf = True
    
    # Create list of groups-of-tiles to photometer
    args = []
    # Skip if $UNWISE_COADDS_DIR or --unwise-dir not set.
    if unwise_dir is not None:
        for band in [1,2,3,4]:
            args.append((wcat, tiles, band, roiradec, unwise_dir, wise_ceres,
                         broadening[band], wpixpsf, unwise_coadds))

    # tempfile.TemporaryDirectory objects -- the directories will be deleted when this
    # variable goes out of scope.
    tempdirs = []

    # Add time-resolved WISE coadds
    # Skip if $UNWISE_COADDS_TIMERESOLVED_DIR or --unwise-tr-dir not set.
    eargs = []
    if unwise_tr_dir is not None:
        tdir = unwise_tr_dir
        TR = fits_table(os.path.join(tdir, 'time_resolved_atlas.fits'))
        print('Read', len(TR), 'time-resolved WISE coadd tiles')
        TR.cut(np.array([t in tiles.coadd_id for t in TR.coadd_id]))
        print('Cut to', len(TR), 'time-resolved vs', len(tiles), 'full-depth')
        assert(len(TR) == len(tiles))
        # How big do we need to make the WISE time-resolved arrays?
        print('TR epoch_bitmask:', TR.epoch_bitmask)
        # axis= arg to np.count_nonzero is new in numpy 1.12
        Nepochs = max(np.atleast_1d([np.count_nonzero(e) for e in TR.epoch_bitmask]))
        nil,ne = TR.epoch_bitmask.shape
        print('Max number of epochs for these tiles:', Nepochs)
        print('epoch bitmask length:', ne)
        # Add time-resolved coadds
        for band in [1,2]:
            # W1 is bit 0 (value 0x1), W2 is bit 1 (value 0x2)
            bitmask = (1 << (band-1))
            # The epoch_bitmask entries are not *necessarily* contiguous, and not
            # necessarily aligned for the set of overlapping tiles.  We will align the
            # non-zero epochs of the tiles.  This may require creating a temp directory
            # and symlink farm for cases where the non-zero epochs are not aligned
            # (eg, brick 2437p425 vs coadds 2426p424 & 2447p424 in NEO-2).

            # find the non-zero epochs for each overlapping tile
            epochs = np.empty((len(TR), Nepochs), int)
            epochs[:,:] = -1
            for i in range(len(TR)):
                ei = np.flatnonzero(TR.epoch_bitmask[i,:] & bitmask)
                epochs[i,:len(ei)] = ei

            for ie in range(Nepochs):
                # Which tiles have images for this epoch?
                I = np.flatnonzero(epochs[:,ie] >= 0)
                if len(I) == 0:
                    continue
                print('Epoch index %i: %i tiles:' % (ie, len(I)), TR.coadd_id[I],
                      'epoch numbers', epochs[I,ie])
                eps = np.unique(epochs[I,ie])
                if len(eps) == 1:
                    edir = os.path.join(tdir, 'e%03i' % eps[0])
                    eargs.append((ie,(wcat, TR[I], band, roiradec, edir,
                                         wise_ceres, broadening[band],
                                         wpixpsf, False)))
                else:
                    import tempfile
                    # Construct a temp symlink farm
                    # FIXME for DR7 - modify unwise_forcedphot() signature to allow
                    # setting a per-tile base directory for data.
                    td = tempfile.TemporaryDirectory()
                    tempdirs.append(td)
                    dirname = td.name
                    # Assume UNWISE_COADDS_TIMERESOLVED_DIR is a
                    # single dir (not colon-separated list).
                    for tile,ep in zip(TR[I], epochs[I,ie]):
                        tiledir = os.path.join(tdir, 'e%03i' % ep, tile.coadd_id[:3], tile.coadd_id)
                        destdir = os.path.join(dirname, tile.coadd_id[:3])
                        if not os.path.exists(destdir):
                            try:
                                os.makedirs(destdir)
                            except:
                                pass
                        dest = os.path.join(destdir, tile.coadd_id)
                        print('Creating symlink', dest, '->', tiledir)
                        os.symlink(tiledir, dest, target_is_directory=True)
                    eargs.append((ie,(wcat, TR[I], band, roiradec, dirname,
                                      wise_ceres, broadening[band], wpixpsf,
                                      False)))

    # Run the forced photometry!
    record_event and record_event('stage_wise_forced: photometry')
    phots = mp.map(_unwise_phot, args + [a for ie,a in eargs])
    record_event and record_event('stage_wise_forced: results')

    # Unpack results...
    WISE = None
    if len(phots):
        if unwise_coadds:
            WISE,wise_models = phots[0]
        else:
            WISE = phots[0]

    wise_mask_maps = None
    if WISE is not None:
        # The "phot" results for the full-depth coadds are one table per
        # band.  Merge all those columns.
        for i,p in enumerate(phots[1:len(args)]):
            if unwise_coadds:
                p,mods = p
                wise_models.update(mods)
            if p is None:
                (wcat,tiles,band) = args[i+1][:3]
                print('"None" result from WISE forced phot:', tiles, band)
                continue
            WISE.add_columns_from(p)
        WISE.rename('tile', 'wise_coadd_id')

        # While we're here, we'll resample the WISE masks into brick
        # space, for later packing into the maskbits data product.
        wise_mask_maps = [np.zeros((H,W), np.uint8),
                          np.zeros((H,W), np.uint8)]

        # In order to handle WISE tile overlaps, keep track of the distance
        # to the tile center of the current sample values in wise_mask_maps.
        tiledists = np.empty((H,W), np.float32)
        tiledists[:,:] = 1e30

        if unwise_coadds:
            from legacypipe.coadds import UnwiseCoadd
            # Create the WCS into which we'll resample the tiles.
            # Same center as "targetwcs" but bigger pixel scale.
            wpixscale = 2.75
            #wpixscale = pixscale
            wcoadds = UnwiseCoadd(targetwcs, W, H, pixscale, wpixscale)

        for tile in tiles.coadd_id:
            from astrometry.util.util import Tan
            from astrometry.util.resample import resample_with_wcs, OverlapError
            # unwise_dir can be a colon-separated list of paths
            found = False
            for d in unwise_dir.split(':'):
                fn = os.path.join(d, tile[:3], tile,
                                  'unwise-%s-msk.fits.gz' % tile)
                print('Looking for unWISE mask file', fn)
                if os.path.exists(fn):
                    found = True
                    break
            if not found:
                print('unWISE mask file for tile', tile, 'does not exist')
                continue
            # read header to pull out WCS (because it's compressed)
            M,hdr = fitsio.read(fn, header=True)
            tilewcs = Tan(*[float(hdr[k]) for k in
                        ['CRVAL1', 'CRVAL2', 'CRPIX1', 'CRPIX2',
                         'CD1_1', 'CD1_2', 'CD2_1','CD2_2','NAXIS1','NAXIS2']])
            # Resample the WISE map to brick coordinates for the
            # "maskbits" data product.
            try:
                Yo,Xo,Yi,Xi,nil = resample_with_wcs(targetwcs, tilewcs)
                # Compute L_inf distances to tile center
                cx, cy = tilewcs.crpix
                dists = np.maximum(np.abs(Xi - (cx-1)), np.abs(Yi - (cy-1)))
                # Keep pixels with closer distances to their tile centers
                keep = (dists < tiledists[Yo,Xo])
                if np.sum(keep) == 0:
                    raise OverlapError()
                Yo = Yo[keep]
                Xo = Xo[keep]
                Yi = Yi[keep]
                Xi = Xi[keep]
                tiledists[Yo,Xo] = dists[keep]
                maskvals = M[Yi,Xi]
                print('Setting', len(Yo), 'WISE maskbits pixels from tile',tile)
                w1mask = collapse_unwise_bitmask(maskvals, 1)
                w2mask = collapse_unwise_bitmask(maskvals, 2)
                wise_mask_maps[0][Yo,Xo] = w1mask
                wise_mask_maps[1][Yo,Xo] = w2mask
            except OverlapError:
                print('No overlap between WISE tile', tile, 'and brick')
                pass

            if unwise_coadds:
                wcoadds.add(tile, unwise_dir, tilewcs, wise_models)

        if unwise_coadds:
            wcoadds.finish(survey, brickname, version_header)

        # Look up mask values for sources
        WISE.wise_mask = np.zeros((len(cat), 4), np.uint8)
        ra  = np.array([src.getPosition().ra  for src in cat])
        dec = np.array([src.getPosition().dec for src in cat])
        ok,xx,yy = targetwcs.radec2pixelxy(ra, dec)
        xx = np.round(xx - 1).astype(int)
        yy = np.round(yy - 1).astype(int)
        I = np.flatnonzero(ok * (xx >= 0)*(xx < W) * (yy >= 0)*(yy < H))
        if len(I):
            WISE.wise_mask[I,0] = wise_mask_maps[0][yy[I], xx[I]]
            WISE.wise_mask[I,1] = wise_mask_maps[1][yy[I], xx[I]]

    # Unpack time-resolved results...
    WISE_T = None
    if len(phots) > len(args):
        WISE_T = True
    #print('WISE_T:', WISE_T)
    if WISE_T is not None:
        WISE_T = fits_table()
        phots = phots[len(args):]
        for (ie,a),phot in zip(eargs, phots):
            print('Epoch', ie, 'photometry:')
            if phot is None:
                print('Failed.')
                continue
            assert(ie < Nepochs)
            phot.about()
            phot.delete_column('tile')
            for c in phot.columns():
                if not c in WISE_T.columns():
                    x = phot.get(c)
                    WISE_T.set(c, np.zeros((len(x), Nepochs), x.dtype))
                X = WISE_T.get(c)
                X[:,ie] = phot.get(c)

    print('Returning: WISE', WISE)
    print('Returning: WISE_T', WISE_T)

    return dict(WISE=WISE, WISE_T=WISE_T, wise_mask_maps=wise_mask_maps)


def collapse_unwise_bitmask(bitmask, band):
    '''
    Converts WISE mask bits (in the unWISE data products) into the
    more compact codes reported in the tractor files as
    WISEMASK_W[12], and the "maskbits" WISE extensions.

    output bits :
    # 2^0 = bright star core and wings
    # 2^1 = PSF-based diffraction spike
    # 2^2 = optical ghost
    # 2^3 = first latent
    # 2^4 = second latent
    # 2^5 = AllWISE-like circular halo
    # 2^6 = bright star saturation
    # 2^7 = geometric diffraction spike
    '''
    assert((band == 1) or (band == 2))
    from collections import OrderedDict

    bits_w1 = OrderedDict([('core_wings', 2**0 + 2**1),
                           ('psf_spike', 2**27),
                           ('ghost', 2**25 + 2**26),
                           ('first_latent', 2**13 + 2**14),
                           ('second_latent', 2**17 + 2**18),
                           ('circular_halo', 2**23),
                           ('saturation', 2**4),
                           ('geom_spike', 2**29)])

    bits_w2 = OrderedDict([('core_wings', 2**2 + 2**3),
                           ('psf_spike', 2**28),
                           ('ghost', 2**11 + 2**12),
                           ('first_latent', 2**15 + 2**16),
                           ('second_latent', 2**19 + 2**20),
                           ('circular_halo', 2**24),
                           ('saturation', 2**5),
                           ('geom_spike', 2**30)])

    bits = (bits_w1 if (band == 1) else bits_w2)

    # hack to handle both scalar and array inputs
    result = 0*bitmask
    for i, feat in enumerate(bits.keys()):
        result += ((2**i)*(np.bitwise_and(bitmask, bits[feat]) != 0)).astype(np.uint8)
    return result.astype('uint8')

def _unwise_phot(X):
    from wise.forcedphot import unwise_forcedphot
    (wcat, tiles, band, roiradec, unwise_dir, wise_ceres, broadening,
    pixelized_psf, get_mods) = X
    kwargs = dict(roiradecbox=roiradec, bands=[band],
                  unwise_dir=unwise_dir, psf_broadening=broadening,
                  pixelized_psf=pixelized_psf)
    if get_mods:
        # This requires a newer version of the tractor code!
        kwargs.update(get_models=get_mods)

    ### FIXME
    #kwargs.update(save_fits=True)

    try:
        W = unwise_forcedphot(wcat, tiles, use_ceres=wise_ceres, **kwargs)
    except:
        import traceback
        print('unwise_forcedphot failed:')
        traceback.print_exc()

        if wise_ceres:
            print('Trying without Ceres...')
            try:
                W = unwise_forcedphot(wcat, tiles, use_ceres=False, **kwargs)
            except:
                print('unwise_forcedphot failed (2):')
                traceback.print_exc()
                if get_mods:
                    print('--unwise-coadds requires a newer tractor version...')
                    kwargs.update(get_models=False)
                    W = unwise_forcedphot(wcat, tiles, use_ceres=False, **kwargs)
                    W = W,dict()
        else:
            W = None
    return W

def stage_writecat(
    survey=None,
    version_header=None,
    T=None,
    WISE=None,
    WISE_T=None,
    maskbits=None,
    maskbits_header=None,
    wise_mask_maps=None,
    AP=None,
    apertures_arcsec=None,
    cat=None, pixscale=None, targetwcs=None,
    W=None,H=None,
    bands=None, ps=None,
    plots=False,
    brickname=None,
    brickid=None,
    brick=None,
    invvars=None,
    gaia_stars=False,
    allbands='ugrizY',
    record_event=None,
    **kwargs):
    '''
    Final stage in the pipeline: format results for the output
    catalog.
    '''
    from legacypipe.catalog import prepare_fits_catalog

    record_event and record_event('stage_writecat: starting')

    if maskbits is not None:
        w1val = MASKBITS['WISEM1']
        w2val = MASKBITS['WISEM2']

        if wise_mask_maps is not None:
            # Add the WISE masks in!
            maskbits += w1val * (wise_mask_maps[0] != 0)
            maskbits += w2val * (wise_mask_maps[1] != 0)

        hdr = maskbits_header
        if hdr is not None:
            hdr.add_record(dict(name='WISEM1', value=w1val,
                                comment='Mask value for WISE W1 (all masks)'))
            hdr.add_record(dict(name='WISEM2', value=w2val,
                                comment='Mask value for WISE W2 (all masks)'))

        hdr.add_record(dict(name='BITNM0', value='NPRIMARY',
                            comment='maskbits bit 0: not-brick-primary'))
        hdr.add_record(dict(name='BITNM1', value='BRIGHT',
                            comment='maskbits bit 1: bright star in blob'))
        hdr.add_record(dict(name='BITNM2', value='SATUR_G',
                            comment='maskbits bit 2: g saturated + margin'))
        hdr.add_record(dict(name='BITNM3', value='SATUR_R',
                            comment='maskbits bit 3: r saturated + margin'))
        hdr.add_record(dict(name='BITNM4', value='SATUR_Z',
                            comment='maskbits bit 4: z saturated + margin'))
        hdr.add_record(dict(name='BITNM5', value='ALLMASK_G',
                            comment='maskbits bit 5: any ALLMASK_G bit set'))
        hdr.add_record(dict(name='BITNM6', value='ALLMASK_R',
                            comment='maskbits bit 6: any ALLMASK_R bit set'))
        hdr.add_record(dict(name='BITNM7', value='ALLMASK_Z',
                            comment='maskbits bit 7: any ALLMASK_Z bit set'))
        hdr.add_record(dict(name='BITNM8', value='WISEM1',
                            comment='maskbits bit 8: WISE W1 bright star mask'))
        hdr.add_record(dict(name='BITNM9', value='WISEM2',
                            comment='maskbits bit 9: WISE W2 bright star mask'))
        hdr.add_record(dict(name='BITNM10', value='BAILOUT',
                            comment='maskbits bit 10: Bailed out of processing'))

        if wise_mask_maps is not None:
            wisehdr = fitsio.FITSHDR()
            wisehdr.add_record(dict(name='WBITNM0', value='BRIGHT',
                                    comment='Bright star core and wings'))
            wisehdr.add_record(dict(name='WBITNM1', value='SPIKE',
                                    comment='PSF-based diffraction spike'))
            wisehdr.add_record(dict(name='WBITNM2', value='GHOST',
                                    commet='Optical ghost'))
            wisehdr.add_record(dict(name='WBITNM3', value='LATENT',
                                    comment='First latent'))
            wisehdr.add_record(dict(name='WBITNM4', value='LATENT2',
                                    comment='Second latent image'))
            wisehdr.add_record(dict(name='WBITNM5', value='HALO',
                                    comment='AllWISE-like circular halo'))
            wisehdr.add_record(dict(name='WBITNM6', value='SATUR',
                                    comment='Bright star saturation'))
            wisehdr.add_record(dict(name='WBITNM7', value='SPIKE2',
                                    comment='Geometric diffraction spike'))

        with survey.write_output('maskbits', brick=brickname, shape=maskbits.shape) as out:
            out.fits.write(maskbits, header=hdr)
            if wise_mask_maps is not None:
                out.fits.write(wise_mask_maps[0], header=wisehdr)
                out.fits.write(wise_mask_maps[1], header=wisehdr)
        del maskbits
        del wise_mask_maps

    TT = T.copy()
    for k in ['ibx','iby']:
        TT.delete_column(k)

    print('Catalog table contents:')
    TT.about()

    assert(AP is not None)
    # How many apertures?
    ap = AP.get('apflux_img_%s' % bands[0])
    n,A = ap.shape
    TT.apflux       = np.zeros((len(TT), len(bands), A), np.float32)
    TT.apflux_ivar  = np.zeros((len(TT), len(bands), A), np.float32)
    TT.apflux_resid = np.zeros((len(TT), len(bands), A), np.float32)
    for iband,band in enumerate(bands):
        TT.apflux      [:,iband,:] = AP.get('apflux_img_%s'      % band)
        TT.apflux_ivar [:,iband,:] = AP.get('apflux_img_ivar_%s' % band)
        TT.apflux_resid[:,iband,:] = AP.get('apflux_resid_%s'    % band)

    hdr = fs = None
    T2,hdr = prepare_fits_catalog(cat, invvars, TT, hdr, bands, fs)

    # The "ra_ivar" values coming out of the tractor fits do *not*
    # have a cos(Dec) term -- ie, they give the inverse-variance on
    # the numerical value of RA -- so we want to make the ra_sigma
    #  values smaller by multiplying by cos(Dec); so invvars are /=
    #  cosdec^2
    T2.ra_ivar /= np.cos(np.deg2rad(T2.dec))**2
    
    # Compute fiber fluxes
    T2.fiberflux, T2.fibertotflux = get_fiber_fluxes(
        cat, T2, targetwcs, H, W, pixscale, bands, plots=plots, ps=ps)

    # For reference stars, plug in the reference-catalog inverse-variances.
    if 'ref_id' in T.get_columns() and 'ra_ivar' in T.get_columns():
        I, = np.nonzero(T.ref_id)
        if len(I):
            T2.ra_ivar [I] = T.ra_ivar[I]
            T2.dec_ivar[I] = T.dec_ivar[I]

    print('T2:')
    T2.about()

    primhdr = fitsio.FITSHDR()
    for r in version_header.records():
        primhdr.add_record(r)
    primhdr.add_record(dict(name='PRODTYPE', value='catalog',
                            comment='NOAO data product type'))

    for i,ap in enumerate(apertures_arcsec):
        primhdr.add_record(dict(name='APRAD%i' % i, value=ap,
                                comment='Aperture radius, in arcsec'))

    # Record the meaning of mask bits
    bits = list(CP_DQ_BITS.values())
    bits.sort()
    bitmap = dict((v,k) for k,v in CP_DQ_BITS.items())
    for i in range(16):
        bit = 1<<i
        if bit in bitmap:
            primhdr.add_record(dict(name='MASKB%i' % i, value=bitmap[bit],
                                    comment='Mask bit 2**%i=%i meaning' %
                                    (i, bit)))

    # Brick pixel positions
    ok,bx,by = targetwcs.radec2pixelxy(T2.orig_ra, T2.orig_dec)
    T2.bx0 = (bx - 1.).astype(np.float32)
    T2.by0 = (by - 1.).astype(np.float32)
    ok,bx,by = targetwcs.radec2pixelxy(T2.ra, T2.dec)
    T2.bx = (bx - 1.).astype(np.float32)
    T2.by = (by - 1.).astype(np.float32)

    T2.delete_column('orig_ra')
    T2.delete_column('orig_dec')
    
    T2.brick_primary = ((T2.ra  >= brick.ra1 ) * (T2.ra  < brick.ra2) *
                        (T2.dec >= brick.dec1) * (T2.dec < brick.dec2))

    if WISE is not None:
        # Convert WISE fluxes from Vega to AB.
        # http://wise2.ipac.caltech.edu/docs/release/allsky/expsup/sec4_4h.html#conv2ab
        vega_to_ab = dict(w1=2.699,
                          w2=3.339,
                          w3=5.174,
                          w4=6.620)

        for band in [1,2,3,4]:
            primhdr.add_record(dict(
                name='WISEAB%i' % band, value=vega_to_ab['w%i' % band],
                comment='WISE Vega to AB conv for band %i' % band))

        T2.wise_coadd_id = WISE.wise_coadd_id
        T2.wise_mask = WISE.wise_mask

        for band in [1,2,3,4]:
            dm = vega_to_ab['w%i' % band]
            fluxfactor = 10.** (dm / -2.5)
            c = 'w%i_nanomaggies' % band
            flux = WISE.get(c) * fluxfactor
            WISE.set(c, flux)
            t = 'flux_w%i' % band
            T2.set(t, flux)
            if WISE_T is not None and band <= 2:
                flux = WISE_T.get(c) * fluxfactor
                WISE_T.set(c, flux)
                t = 'lc_flux_w%i' % band
                T2.set(t, flux)
                
            c = 'w%i_nanomaggies_ivar' % band
            flux = WISE.get(c) / fluxfactor**2
            WISE.set(c, flux)
            t = 'flux_ivar_w%i' % band
            T2.set(t, flux)
            if WISE_T is not None and band <= 2:
                flux = WISE_T.get(c) / fluxfactor**2
                WISE_T.set(c, flux)
                t = 'lc_flux_ivar_w%i' % band
                T2.set(t, flux)

        # Rename some WISE columns
        for cin,cout in [('w%i_nexp',        'nobs_w%i'),
                         ('w%i_profracflux', 'fracflux_w%i'),
                         ('w%i_prochi2',     'rchisq_w%i'),]:
            for band in [1,2,3,4]:
                T2.set(cout % band, WISE.get(cin % band))

        if WISE_T is not None:
            for cin,cout in [('w%i_nexp',        'lc_nobs_w%i'),
                             ('w%i_profracflux', 'lc_fracflux_w%i'),
                             ('w%i_prochi2',     'lc_rchisq_w%i'),
                             ('w%i_mjd',         'lc_mjd_w%i'),]:
                for band in [1,2]:
                    T2.set(cout % band, WISE_T.get(cin % band))
            print('WISE light-curve shapes:', WISE_T.w1_nanomaggies.shape)

    with survey.write_output('tractor-intermediate', brick=brickname) as out:
        T2.writeto(None, fits_object=out.fits, primheader=primhdr, header=hdr)

    ### FIXME -- convert intermediate tractor catalog to final, for now...
    ### FIXME -- note that this is now the only place where 'allbands' is used.

    # The "format_catalog" code expects all lower-case column names...
    for c in T2.columns():
        if c != c.lower():
            T2.rename(c, c.lower())
    from legacypipe.format_catalog import format_catalog
    with survey.write_output('tractor', brick=brickname) as out:
        format_catalog(T2, hdr, primhdr, allbands, None,
                       write_kwargs=dict(fits_object=out.fits),
                       N_wise_epochs=11, motions=gaia_stars, gaia_tagalong=True)

    # write fits file with galaxy-sim stuff (xy bounds of each sim)
    if 'sims_xy' in T.get_columns(): 
        sims_data = fits_table()
        sims_data.sims_xy = T.sims_xy
        with survey.write_output('galaxy-sims', brick=brickname) as out:
            sims_data.writeto(None, fits_object=out.fits)

    # produce per-brick checksum file.
    with survey.write_output('checksums', brick=brickname, hashsum=False) as out:
        f = open(out.fn, 'w')
        # Write our pre-computed hashcodes.
        for fn,hashsum in survey.output_file_hashes.items():
            f.write('%s *%s\n' % (hashsum, fn))
        f.close()

    record_event and record_event('stage_writecat: done')

    return dict(T2=T2)

def run_brick(brick, survey, radec=None, pixscale=0.262,
              width=3600, height=3600,
              zoom=None,
              bands=None,
              allbands=None,
              depth_cut=False,
              nblobs=None, blob=None, blobxy=None, blobradec=None, blobid=None,
              max_blobsize=None,
              nsigma=6,
              simul_opt=False,
              wise=True,
              lanczos=True,
              early_coadds=False,
              blob_image=False,
              do_calibs=True,
              write_metrics=True,
              gaussPsf=False,
              pixPsf=False,
              hybridPsf=False,
              normalizePsf=False,
              apodize=False,
              rgb_kwargs=None,
              rex=False,
              splinesky=True,
              subsky=True,
              constant_invvar=False,
              gaia_stars=False,
              large_galaxies=False,
              min_mjd=None, max_mjd=None,
              unwise_coadds=False,
              bail_out=False,
              ceres=True,
              wise_ceres=True,
              unwise_dir=None,
              unwise_tr_dir=None,
              threads=None,
              plots=False, plots2=False, coadd_bw=False,
              plot_base=None, plot_number=0,
              record_event=None,
    # These are for the 'stages' infrastructure
              pickle_pat='pickles/runbrick-%(brick)s-%%(stage)s.pickle',
              stages=['writecat'],
              force=[], forceall=False, write_pickles=True,
              checkpoint_filename=None,
              checkpoint_period=None,
              prereqs_update=None,
              stagefunc = None,
              ):
    '''
    Run the full Legacy Survey data reduction pipeline.

    The pipeline is built out of "stages" that run in sequence.  By
    default, this function will cache the result of each stage in a
    (large) pickle file.  If you re-run, it will read from the
    prerequisite pickle file rather than re-running the prerequisite
    stage.  This can yield faster debugging times, but you almost
    certainly want to turn it off (with `writePickles=False,
    forceall=True`) in production.

    Parameters
    ----------
    brick : string
        Brick name such as '2090m065'.  Can be None if *radec* is given.
    survey : a "LegacySurveyData" object (see common.LegacySurveyData), which is in
        charge of the list of bricks and CCDs to be handled, and where output files
        should be written.
    radec : tuple of floats (ra,dec)
        RA,Dec center of the custom region to run.
    pixscale : float
        Brick pixel scale, in arcsec/pixel.  Default = 0.262
    width, height : integers
        Brick size in pixels.  Default of 3600 pixels (with the default pixel
        scale of 0.262) leads to a slight overlap between bricks.
    zoom : list of four integers
        Pixel coordinates [xlo,xhi, ylo,yhi] of the brick subimage to run.
    bands : string
        Filter (band) names to include; default is "grz".

    Notes
    -----
    You must specify the region of sky to work on, via one of:

    - *brick*: string, brick name such as '2090m065'
    - *radec*: tuple of floats; RA,Dec center of the custom region to run

    If *radec* is given, *brick* should be *None*.  If *brick* is given,
    that brick`s RA,Dec center will be looked up in the
    survey-bricks.fits file.

    You can also change the size of the region to reduce:

    - *pixscale*: float, brick pixel scale, in arcsec/pixel.
    - *width* and *height*: integers; brick size in pixels.  3600 pixels
      (with the default pixel scale of 0.262) leads to a slight overlap
      between bricks.
    - *zoom*: list of four integers, [xlo,xhi, ylo,yhi] of the brick
      subimage to run.

    If you want to measure only a subset of the astronomical objects,
    you can use:

    - *nblobs*: None or int; for debugging purposes, only fit the
       first N blobs.
    - *blob*: int; for debugging purposes, start with this blob index.
    - *blobxy*: list of (x,y) integer tuples; only run the blobs
      containing these pixels.
    - *blobradec*: list of (RA,Dec) tuples; only run the blobs
      containing these coordinates.

    Other options:

    - *max_blobsize*: int; ignore blobs with more than this many pixels

    - *nsigma*: float; detection threshold in sigmas.

    - *simul_opt*: boolean; during fitting, if a blob contains multiple
      sources, run a step of fitting the sources simultaneously?

    - *wise*: boolean; run WISE forced photometry?

    - *early_coadds*: boolean; generate the early coadds?

    - *do_calibs*: boolean; run the calibration preprocessing steps?

    - *write_metrics*: boolean; write out a variety of useful metrics

    - *gaussPsf*: boolean; use a simpler single-component Gaussian PSF model?

    - *pixPsf*: boolean; use the pixelized PsfEx PSF model and FFT convolution?

    - *hybridPsf*: boolean; use combo pixelized PsfEx + Gaussian approx model

    - *normalizePsf*: boolean; make PsfEx model have unit flux
    
    - *splinesky*: boolean; use the splined sky model (default is constant)?

    - *subsky*: boolean; subtract the sky model when reading in tims (tractor images)?
    
    - *ceres*: boolean; use Ceres Solver when possible?

    - *wise_ceres*: boolean; use Ceres Solver for unWISE forced photometry?

    - *unwise_dir*: string; where to look for unWISE coadd files.
      This may be a colon-separated list of directories to search in
      order.

    - *unwise_tr_dir*: string; where to look for time-resolved
      unWISE coadd files.  This may be a colon-separated list of
      directories to search in order.

    - *threads*: integer; how many CPU cores to use

    Plotting options:

    - *coadd_bw*: boolean: if only one band is available, make B&W coadds?
    - *plots*: boolean; make a bunch of plots?
    - *plots2*: boolean; make a bunch more plots?
    - *plot_base*: string, default brick-BRICK, the plot filename prefix.
    - *plot_number*: integer, default 0, starting number for plot filenames.

    Options regarding the "stages":

    - *pickle_pat*: string; filename for 'pickle' files
    - *stages*: list of strings; stages (functions stage_*) to run.

    - *force*: list of strings; prerequisite stages that will be run
      even if pickle files exist.
    - *forceall*: boolean; run all stages, ignoring all pickle files.
    - *write_pickles*: boolean; write pickle files after each stage?

    Raises
    ------
    RunbrickError
        If an invalid brick name is given.
    NothingToDoError
        If no CCDs, or no photometric CCDs, overlap the given brick or region.

    '''
    from astrometry.util.stages import CallGlobalTime, runstage
    from astrometry.util.multiproc import multiproc
    from astrometry.util.plotutils import PlotSequence

    print('Total Memory Available to Job:')
    get_ulimit()

    # *initargs* are passed to the first stage (stage_tims)
    # so should be quantities that shouldn't get updated from their pickled
    # values.
    initargs = {}
    # *kwargs* update the pickled values from previous stages
    kwargs = {}

    forceStages = [s for s in stages]
    forceStages.extend(force)
    if forceall:
        kwargs.update(forceall=True)

    if allbands is not None:
        kwargs.update(allbands=allbands)

    if radec is not None:
        print('RA,Dec:', radec)
        assert(len(radec) == 2)
        ra,dec = radec
        try:
            ra = float(ra)
        except:
            from astrometry.util.starutil_numpy import hmsstring2ra
            ra = hmsstring2ra(ra)
        try:
            dec = float(dec)
        except:
            from astrometry.util.starutil_numpy import dmsstring2dec
            dec = dmsstring2dec(dec)
        print('Parsed RA,Dec', ra,dec)
        initargs.update(ra=ra, dec=dec)
        if brick is None:
            brick = ('custom-%06i%s%05i' %
                         (int(1000*ra), 'm' if dec < 0 else 'p',
                          int(1000*np.abs(dec))))
    initargs.update(brickname=brick, survey=survey)

    if stagefunc is None:
        stagefunc = CallGlobalTime('stage_%s', globals())

    plot_base_default = 'brick-%(brick)s'
    if plot_base is None:
        plot_base = plot_base_default
    ps = PlotSequence(plot_base % dict(brick=brick))
    initargs.update(ps=ps)
    if plot_number:
        ps.skipto(plot_number)

    kwargs.update(ps=ps, nsigma=nsigma,
                  gaussPsf=gaussPsf, pixPsf=pixPsf, hybridPsf=hybridPsf,
                  normalizePsf=normalizePsf,
                  apodize=apodize,
                  rgb_kwargs=rgb_kwargs,
                  rex=rex,
                  constant_invvar=constant_invvar,
                  depth_cut=depth_cut,
                  splinesky=splinesky,
                  subsky=subsky,
                  gaia_stars=gaia_stars,
                  large_galaxies=large_galaxies,
                  min_mjd=min_mjd, max_mjd=max_mjd,
                  simul_opt=simul_opt,
                  use_ceres=ceres,
                  wise_ceres=wise_ceres,
                  unwise_coadds=unwise_coadds,
                  bailout=bail_out,
                  do_calibs=do_calibs,
                  write_metrics=write_metrics,
                  lanczos=lanczos,
                  unwise_dir=unwise_dir,
                  unwise_tr_dir=unwise_tr_dir,
                  plots=plots, plots2=plots2, coadd_bw=coadd_bw,
                  force=forceStages, write=write_pickles,
                  record_event=record_event)

    if checkpoint_filename is not None:
        kwargs.update(checkpoint_filename=checkpoint_filename)
        if checkpoint_period is not None:
            kwargs.update(checkpoint_period=checkpoint_period)

    if threads and threads > 1:
        from astrometry.util.timingpool import TimingPool, TimingPoolMeas
        pool = TimingPool(threads, initializer=runbrick_global_init,
                          initargs=[])
        poolmeas = TimingPoolMeas(pool, pickleTraffic=False)
        StageTime.add_measurement(poolmeas)
        mp = multiproc(None, pool=pool)
    else:
        from astrometry.util.ttime import CpuMeas
        mp = multiproc(init=runbrick_global_init, initargs=[])
        StageTime.add_measurement(CpuMeas)
        pool = None
    kwargs.update(mp=mp)

    if nblobs is not None:
        kwargs.update(nblobs=nblobs)
    if blob is not None:
        kwargs.update(blob0=blob)
    if blobxy is not None:
        kwargs.update(blobxy=blobxy)
    if blobradec is not None:
        kwargs.update(blobradec=blobradec)
    if blobid is not None:
        kwargs.update(blobid=blobid)
    if max_blobsize is not None:
        kwargs.update(max_blobsize=max_blobsize)

    pickle_pat = pickle_pat % dict(brick=brick)

    prereqs = {
        'tims':None,
        'mask_junk': 'tims',
        'srcs': 'mask_junk',

        # fitblobs: see below

        'coadds': 'fitblobs',

        # wise_forced: see below

        'fitplots': 'fitblobs',
        'psfplots': 'tims',
        'initplots': 'srcs',

        }

    if 'image_coadds' in stages:
        early_coadds = True

    if early_coadds:
        if blob_image:
            prereqs.update({
                'image_coadds':'srcs',
                'fitblobs':'image_coadds',
                })
        else:
            prereqs.update({
                'image_coadds':'mask_junk',
                'srcs':'image_coadds',
                'fitblobs':'srcs',
                })
    else:
        prereqs.update({
            'fitblobs':'srcs',
            })

    if wise:
        prereqs.update({
            'wise_forced': 'coadds',
            'writecat': 'wise_forced',
            })
    else:
        prereqs.update({
            'writecat': 'coadds',
            })

    if prereqs_update is not None:
        prereqs.update(prereqs_update)

    initargs.update(W=width, H=height, pixscale=pixscale,
                    target_extent=zoom)
    if bands is not None:
        initargs.update(bands=bands)

    def mystagefunc(stage, mp=None, **kwargs):
        # Update the (pickled) survey output directory, so that running
        # with an updated --output-dir overrides the pickle file.
        picsurvey = kwargs.get('survey',None)
        if picsurvey is not None:
            picsurvey.output_dir = survey.output_dir

        flush()
        if mp is not None and threads is not None and threads > 1:
            # flush all workers too
            mp.map(flush, [[]] * threads)
        staget0 = StageTime()
        R = stagefunc(stage, mp=mp, **kwargs)
        flush()
        if mp is not None and threads is not None and threads > 1:
            mp.map(flush, [[]] * threads)
        print('Resources for stage', stage, ':')
        print(StageTime()-staget0)
        return R

    t0 = StageTime()
    R = None
    for stage in stages:
        R = runstage(stage, pickle_pat, mystagefunc, prereqs=prereqs,
                     initial_args=initargs, **kwargs)

    print('All done:', StageTime()-t0)
    return R

def flush(x=None):
    sys.stdout.flush()
    sys.stderr.flush()

class StageTime(Time):
    '''
    A Time subclass that reports overall CPU use, assuming multiprocessing.
    '''
    measurements = []
    @classmethod
    def add_measurement(cls, m):
        cls.measurements.append(m)
    def __init__(self):
        self.meas = [m() for m in self.measurements]

def get_parser():
    import argparse
    de = ('Main "pipeline" script for the Legacy Survey ' +
          '(DECaLS, MzLS, Bok) data reductions.')

    ep = '''
e.g., to run a small field containing a cluster:

python -u legacypipe/runbrick.py --plots --brick 2440p070 --zoom 1900 2400 450 950 -P pickles/runbrick-cluster-%%s.pickle

'''
    parser = argparse.ArgumentParser(description=de,epilog=ep)

    parser.add_argument('-r', '--run', default=None,
                        help='Set the run type to execute')

    parser.add_argument(
        '-f', '--force-stage', dest='force', action='append', default=[],
        help="Force re-running the given stage(s) -- don't read from pickle.")
    parser.add_argument('-F', '--force-all', dest='forceall',
                        action='store_true', help='Force all stages to run')
    parser.add_argument('-s', '--stage', dest='stage', default=[],
                        action='append', help="Run up to the given stage(s)")
    parser.add_argument('-n', '--no-write', dest='write', default=True,
                        action='store_false')
    parser.add_argument('-w', '--write-stage', action='append', default=None,
                        help='Write a pickle for a given stage: eg "tims", "image_coadds", "srcs"')
    parser.add_argument('-v', '--verbose', dest='verbose', action='count',
                        default=0, help='Make more verbose')

    parser.add_argument(
        '--checkpoint', dest='checkpoint_filename', default=None,
        help='Write to checkpoint file?')
    parser.add_argument(
        '--checkpoint-period', type=int, default=None,
        help='Period for writing checkpoint files, in seconds; default 600')

    parser.add_argument('-b', '--brick',
        help='Brick name to run; required unless --radec is given')

    parser.add_argument(
        '--radec', nargs=2,
        help='RA,Dec center for a custom location (not a brick)')
    parser.add_argument('--pixscale', type=float, default=0.262,
                        help='Pixel scale of the output coadds (arcsec/pixel)')

    parser.add_argument('-d', '--outdir', dest='output_dir',
                        help='Set output base directory, default "."')
    parser.add_argument(
        '--survey-dir', type=str, default=None,
        help='Override the $LEGACY_SURVEY_DIR environment variable')

    parser.add_argument('--cache-dir', type=str, default=None,
                        help='Directory to search for cached files')

    parser.add_argument('--threads', type=int, help='Run multi-threaded')
    parser.add_argument('-p', '--plots', dest='plots', action='store_true',
                        help='Per-blob plots?')
    parser.add_argument('--plots2', action='store_true',
                        help='More plots?')

    parser.add_argument(
        '-P', '--pickle', dest='pickle_pat',
        help='Pickle filename pattern, default %(default)s',
        default='pickles/runbrick-%(brick)s-%%(stage)s.pickle')

    parser.add_argument('--plot-base',
                        help='Base filename for plots, default brick-BRICK')
    parser.add_argument('--plot-number', type=int, default=0,
                        help='Set PlotSequence starting number')

    parser.add_argument('-W', '--width', type=int, default=3600,
                        help='Target image width, default %(default)i')
    parser.add_argument('-H', '--height', type=int, default=3600,
                        help='Target image height, default %(default)i')

    parser.add_argument(
        '--zoom', type=int, nargs=4,
        help='Set target image extent (default "0 3600 0 3600")')

    parser.add_argument('--ceres', default=False, action='store_true',
                        help='Use Ceres Solver for all optimization?')

    parser.add_argument('--no-wise-ceres', dest='wise_ceres', default=True,
                        action='store_false',
                        help='Do not use Ceres Solver for unWISE forced phot')
    
    parser.add_argument('--nblobs', type=int,help='Debugging: only fit N blobs')
    parser.add_argument('--blob', type=int, help='Debugging: start with blob #')
    parser.add_argument('--blobid', help='Debugging: process this list of (comma-separated) blob ids.')
    parser.add_argument(
        '--blobxy', type=int, nargs=2, default=None, action='append',
        help=('Debugging: run the single blob containing pixel <bx> <by>; '+
              'this option can be repeated to run multiple blobs.'))
    parser.add_argument(
        '--blobradec', type=float, nargs=2, default=None, action='append',
        help=('Debugging: run the single blob containing RA,Dec <ra> <dec>; '+
              'this option can be repeated to run multiple blobs.'))

    parser.add_argument('--max-blobsize', type=int, help='Skip blobs containing more than the given number of pixels.')

    parser.add_argument(
        '--check-done', default=False, action='store_true',
        help='Just check for existence of output files for this brick?')
    parser.add_argument('--skip', default=False, action='store_true',
                        help='Quit if the output catalog already exists.')
    parser.add_argument('--skip-coadd', default=False, action='store_true',
                        help='Quit if the output coadd jpeg already exists.')

    parser.add_argument(
        '--skip-calibs', dest='do_calibs', default=True, action='store_false',
        help='Do not run the calibration steps')

    parser.add_argument('--skip-metrics', dest='write_metrics', default=True,
                        action='store_false',
                        help='Do not generate the metrics directory and files')

    parser.add_argument('--nsigma', type=float, default=6.0,
                        help='Set N sigma source detection thresh')

    parser.add_argument(
        '--simul-opt', action='store_true', default=False,
        help='Do simultaneous optimization after model selection')

    parser.add_argument('--no-wise', dest='wise', default=True,
                        action='store_false',
                        help='Skip unWISE forced photometry')

    parser.add_argument(
        '--unwise-dir', default=None,
        help='Base directory for unWISE coadds; may be a colon-separated list')
    parser.add_argument(
        '--unwise-tr-dir', default=None,
        help='Base directory for unWISE time-resolved coadds; may be a colon-separated list')

    parser.add_argument('--early-coadds', action='store_true', default=False,
                        help='Make early coadds?')
    parser.add_argument('--blob-image', action='store_true', default=False,
                        help='Create "imageblob" image?')

    parser.add_argument(
        '--no-lanczos', dest='lanczos', action='store_false', default=True,
        help='Do nearest-neighbour rather than Lanczos-3 coadds')
    
    parser.add_argument('--gpsf', action='store_true', default=False,
                        help='Use a fixed single-Gaussian PSF')

    parser.add_argument('--no-hybrid-psf', dest='hybridPsf', default=True,
                        action='store_false',
                        help="Don't use a hybrid pixelized/Gaussian PSF model")
    
    parser.add_argument('--no-normalize-psf', dest='normalizePsf', default=True,
                        action='store_false',
                        help='Do not normalize the PSF model to unix flux')

    parser.add_argument('--apodize', default=False, action='store_true',
                        help='Apodize image edges for prettier pictures?')

    parser.add_argument('--simp', dest='rex', default=True,
                        action='store_false',
                        help='Use SIMP rather than REX')
    parser.add_argument(
        '--coadd-bw', action='store_true', default=False,
        help='Create grayscale coadds if only one band is available?')

    parser.add_argument('--bands', default=None,
                        help='Set the list of bands (filters) that are included in processing: comma-separated list, default "g,r,z"')

    parser.add_argument('--depth-cut', default=False, action='store_true',
                        help='Cut to the set of CCDs required to reach our depth target')

    parser.add_argument('--no-gaia', dest='gaia_stars', default=True,
                        action='store_false',
                        help="Don't use Gaia sources as fixed stars")

    parser.add_argument('--large-galaxies', dest='large_galaxies', default=False,
                        action='store_true', help="Do some large-galaxy magic.")

    parser.add_argument('--min-mjd', type=float,
                        help='Only keep images taken after the given MJD')
    parser.add_argument('--max-mjd', type=float,
                        help='Only keep images taken before the given MJD')

    parser.add_argument('--no-splinesky', dest='splinesky', default=True,
                        action='store_false', help='Use constant sky rather than spline.')
    parser.add_argument('--unwise-coadds', default=False,
                        action='store_true', help='Write FITS and JPEG unWISE coadds?')

    parser.add_argument('--bail-out', default=False, action='store_true',
                        help='Bail out of "fitblobs" processing, writing all blobs from the checkpoint and skipping any remaining ones.')

    return parser

def get_runbrick_kwargs(survey=None,
                        brick=None,
                        radec=None,
                        run=None,
                        survey_dir=None,
                        output_dir=None,
                        cache_dir=None,
                        check_done=False,
                        skip=False,
                        skip_coadd=False,
                        stage=[],
                        unwise_dir=None,
                        unwise_tr_dir=None,
                        write_stage=None,
                        write=True,
                        gpsf=False,
                        bands=None,
                        **opt):
    if brick is not None and radec is not None:
        print('Only ONE of --brick and --radec may be specified.')
        return None, -1
    opt.update(radec=radec)

    if survey is None:
        from legacypipe.runs import get_survey
        survey = get_survey(run,
                            survey_dir=survey_dir,
                            output_dir=output_dir,
                            cache_dir=cache_dir)
        print('Got survey:', survey)
    
    if check_done or skip or skip_coadd:
        if skip_coadd:
            fn = survey.find_file('image-jpeg', output=True, brick=brick)
        else:
            fn = survey.find_file('tractor', output=True, brick=brick)
        print('Checking for', fn)
        exists = os.path.exists(fn)
        if skip_coadd and exists:
            return survey,0
        if exists:
            try:
                T = fits_table(fn)
                print('Read', len(T), 'sources from', fn)
            except:
                print('Failed to read file', fn)
                import traceback
                traceback.print_exc()
                exists = False

        if skip:
            if exists:
                return survey,0
        elif check_done:
            if not exists:
                print('Does not exist:', fn)
                return survey,-1
            print('Found:', fn)
            return survey,0

    if len(stage) == 0:
        stage.append('writecat')

    opt.update(stages=stage)

    # Remove opt values that are None.
    toremove = [k for k,v in opt.items() if v is None]
    for k in toremove:
        del opt[k]

    if unwise_dir is None:
        unwise_dir = os.environ.get('UNWISE_COADDS_DIR', None)
    if unwise_tr_dir is None:
        unwise_tr_dir = os.environ.get('UNWISE_COADDS_TIMERESOLVED_DIR', None)
    opt.update(unwise_dir=unwise_dir, unwise_tr_dir=unwise_tr_dir)

    # list of strings if -w / --write-stage is given; False if
    # --no-write given; True by default.
    if write_stage is not None:
        write_pickles = write_stage
    else:
        write_pickles = write
    opt.update(write_pickles=write_pickles)

    opt.update(gaussPsf=gpsf,
               pixPsf=not gpsf)

    if bands is not None:
        bands = bands.split(',')
    opt.update(bands=bands)
    #opt.update(splinesky=True)
    return survey, opt

def main(args=None):
    import logging
    import datetime
    from astrometry.util.ttime import MemMeas
    from legacypipe.survey import get_git_version

    print()
    print('runbrick.py starting at', datetime.datetime.now().isoformat())
    print('legacypipe git version:', get_git_version())
    if args is None:
        print('Command-line args:', sys.argv)
    else:
        print('Args:', args)
    print()
    print('Slurm cluster:', os.environ.get('SLURM_CLUSTER_NAME', 'none'))
    print('Job id:', os.environ.get('SLURM_JOB_ID', 'none'))
    print('Array task id:', os.environ.get('ARRAY_TASK_ID', 'none'))
    print()

    parser = get_parser()

    parser.add_argument(
        '--ps', help='Run "ps" and write results to given filename?')
    parser.add_argument(
        '--ps-t0', type=int, default=0, help='Unix-time start for "--ps"')

    opt = parser.parse_args(args=args)

    if opt.brick is None and opt.radec is None:
        parser.print_help()
        return -1

    optdict = vars(opt)
    ps_file = optdict.pop('ps', None)
    ps_t0   = optdict.pop('ps_t0', 0)
    verbose = optdict.pop('verbose')

    survey, kwargs = get_runbrick_kwargs(**optdict)
    if kwargs in [-1, 0]:
        return kwargs

    if verbose == 0:
        lvl = logging.INFO
    else:
        lvl = logging.DEBUG
    logging.basicConfig(level=lvl, format='%(message)s', stream=sys.stdout)

    Time.add_measurement(MemMeas)
    if opt.plots:
        plt.figure(figsize=(12,9))
        plt.subplots_adjust(left=0.07, right=0.99, bottom=0.07, top=0.93,
                            hspace=0.2, wspace=0.05)

    if ps_file is not None:
        import threading
        from collections import deque
        from legacypipe.utils import run_ps_thread
        ps_shutdown = threading.Event()
        ps_queue = deque()
        def record_event(msg):
            from time import time
            ps_queue.append((time(), msg))
        kwargs.update(record_event=record_event)
        if ps_t0 > 0:
            record_event('start')

        ps_thread = threading.Thread(
            target=run_ps_thread,
            args=(os.getpid(), os.getppid(), ps_file, ps_shutdown, ps_queue),
            name='run_ps')
        ps_thread.daemon = True
        print('Starting thread to run "ps"')
        ps_thread.start()

    print('kwargs:', kwargs)

    rtn = -1
    try:
        run_brick(opt.brick, survey, **kwargs)
        rtn = 0
    except NothingToDoError as e:
        print()
        if hasattr(e, 'message'):
            print(e.message)
        else:
            print(e)
        print()
        rtn = 0
    except RunbrickError as e:
        print()
        if hasattr(e, 'message'):
            print(e.message)
        else:
            print(e)
        print()
        rtn = -1

    if ps_file is not None:
        # Try to shut down ps thread gracefully
        ps_shutdown.set()
        print('Attempting to join the ps thread...')
        ps_thread.join(1.0)
        if ps_thread.isAlive():
            print('ps thread is still alive.')

    return rtn

if __name__ == '__main__':
    sys.exit(main())

# Test bricks & areas

# A single, fairly bright star
# python -u legacypipe/runbrick.py -b 1498p017 -P 'pickles/runbrick-z-%(brick)s-%%(stage)s.pickle' --zoom 1900 2000 2700 2800
# python -u legacypipe/runbrick.py -b 0001p000 -P 'pickles/runbrick-z-%(brick)s-%%(stage)s.pickle' --zoom 80 380 2970 3270<|MERGE_RESOLUTION|>--- conflicted
+++ resolved
@@ -165,76 +165,9 @@
     version_header = get_version_header(program_name, survey.survey_dir,
                                         git_version=gitver)
 
-<<<<<<< HEAD
     deps = get_dependency_versions(unwise_dir, unwise_tr_dir)
     for name,value,comment in deps:
         version_header.add_record(dict(name=name, value=value, comment=comment))
-=======
-    # Get DESICONDA version, and read file $DESICONDA/pkg_list.txt for
-    # other package versions.
-    default_ver = 'UNAVAILABLE'
-    depnum = 0
-    desiconda = os.environ.get('DESICONDA', default_ver)
-    verstr = os.path.basename(desiconda)
-    version_header.add_record(dict(name='DEPNAM%02i' % depnum, value='desiconda',
-                                   comment='Name of dependency product'))
-    version_header.add_record(dict(name='DEPVER%02i' % depnum, value=verstr,
-                                   comment='Version of dependency product'))
-    depnum += 1
-
-    if desiconda != default_ver:
-        fn = os.path.join(desiconda, 'pkg_list.txt')
-        vers = {}
-        if not os.path.exists(fn):
-            print('Warning: expected file $DESICONDA/pkg_list.txt to exist but it does not!')
-        else:
-            # Read version numbers
-            for line in open(fn):
-                words = line.strip().split('=')
-                if len(words) >= 2:
-                    vers[words[0]] = words[1]
-
-        for pkg in ['astropy', 'matplotlib', 'mkl', 'numpy', 'python', 'scipy']:
-            verstr = vers.get(pkg, default_ver)
-            version_header.add_record(dict(name='DEPNAM%02i' % depnum, value=pkg,
-                                           comment='Name of product (in desiconda)'))
-            version_header.add_record(dict(name='DEPVER%02i' % depnum, value=verstr,
-                                           comment='Version of dependency product'))
-            depnum += 1
-            if verstr == default_ver:
-                print('Warning: failed to get version string for "%s"' % pkg)
-    # Get additional paths from environment variables
-    for dep in ['TYCHO2_KD', 'GAIA_CAT', 'LARGEGALAXIES']:
-        value = os.environ.get('%s_DIR' % dep, default_ver)
-        if value == default_ver:
-            print('Warning: failed to get version string for "%s"' % dep)
-        print('String:', value)
-        version_header.add_record(dict(name='DEPNAM%02i' % depnum, value=dep,
-                                    comment='Name of dependency product'))
-        version_header.add_record(dict(name='DEPVER%02i' % depnum, value=value,
-                                    comment='Version of dependency product'))
-        depnum += 1
-
-    if unwise_dir is not None:
-        dirs = unwise_dir.split(':')
-        for i,d in enumerate(dirs):
-            # Yuck, fitsio does not yet support CONTINUE cards.
-            if len(d) < 68:
-                version_header.add_record(dict(name='UNWISD%i' % (i+1),
-                                               value=d, comment='unWISE dir(s)'))
-            else:
-                # Assume it fits in two lines (one CONTINUE card).
-                version_header.add_record(dict(name='LONGSTRN', value='OGIP 1.0',
-                                               comment='CONTINUE cards are used'))
-                version_header.add_record(dict(name='UNWISD%i' % (i+1),
-                                               value=d[:67] + '&',
-                                               comment='unWISE dir(s)'))
-                version_header.add_record(dict(name='CONTINUE', value="  '%s'"%d[67:]))
-
-    if unwise_tr_dir is not None:
-        version_header.add_record(dict(name='UNWISTD', value=unwise_tr_dir,
-                                       comment='unWISE time-resolved dir'))
->>>>>>> a6c42fbf
 
     version_header.add_record(dict(name='BRICKNAM', value=brickname,
                                 comment='LegacySurvey brick RRRr[pm]DDd'))
