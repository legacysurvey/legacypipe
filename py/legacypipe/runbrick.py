'''
Main "pipeline" script for the Legacy Survey (DECaLS, MzLS, BASS)
data reductions.

For calling from other scripts, see:

- :py:func:`run_brick`

Or for much more fine-grained control, see the individual stages:

- :py:func:`stage_tims`
- :py:func:`stage_refs`
- :py:func:`stage_outliers`
- :py:func:`stage_halos`
- :py:func:`stage_fit_on_coadds [optional]`
- :py:func:`stage_image_coadds`
- :py:func:`stage_srcs`
- :py:func:`stage_fitblobs`
- :py:func:`stage_coadds`
- :py:func:`stage_wise_forced`
- :py:func:`stage_galex_forced` [optional]
- :py:func:`stage_writecat`

To see the code we run on each "blob" of pixels, see "oneblob.py".

- :py:func:`one_blob`

'''
from __future__ import print_function
if __name__ == '__main__':
    import matplotlib
    matplotlib.use('Agg')
import sys
import os

import pylab as plt
import numpy as np

import fitsio

from astrometry.util.fits import fits_table, merge_tables
from astrometry.util.plotutils import dimshow
from astrometry.util.ttime import Time

from legacypipe.survey import get_rgb, imsave_jpeg
from legacypipe.bits import DQ_BITS, MASKBITS
from legacypipe.utils import RunbrickError, NothingToDoError, iterwrapper, find_unique_pixels
from legacypipe.coadds import make_coadds, write_coadd_images, quick_coadds

from legacypipe.fit_on_coadds import stage_fit_on_coadds
from legacypipe.galex import stage_galex_forced

import logging
logger = logging.getLogger('legacypipe.runbrick')
def info(*args):
    from legacypipe.utils import log_info
    log_info(logger, args)
def debug(*args):
    from legacypipe.utils import log_debug
    log_debug(logger, args)

def runbrick_global_init():
    from tractor.galaxy import disable_galaxy_cache
    info('Starting process', os.getpid(), Time()-Time())
    disable_galaxy_cache()

def stage_tims(W=3600, H=3600, pixscale=0.262, brickname=None,
               survey=None,
               survey_blob_mask=None,
               ra=None, dec=None,
               release=None,
               plots=False, ps=None,
               target_extent=None, program_name='runbrick.py',
               bands=None,
               do_calibs=True,
               old_calibs_ok=True,
               splinesky=True,
               subsky=True,
               gaussPsf=False, pixPsf=False, hybridPsf=False,
               normalizePsf=False,
               apodize=False,
               constant_invvar=False,
               read_image_pixels = True,
               min_mjd=None, max_mjd=None,
               gaia_stars=True,
               mp=None,
               record_event=None,
               unwise_dir=None,
               unwise_tr_dir=None,
               unwise_modelsky_dir=None,
               galex_dir=None,
               command_line=None,
               **kwargs):
    '''
    This is the first stage in the pipeline.  It
    determines which CCD images overlap the brick or region of
    interest, runs calibrations for those images if necessary, and
    then reads the images, creating `tractor.Image` ("tractor image"
    or "tim") objects for them.

    PSF options:

    - *gaussPsf*: boolean.  Single-component circular Gaussian, with
      width set from the header FWHM value.  Useful for quick
      debugging.

    - *pixPsf*: boolean.  Pixelized PsfEx model.

    - *hybridPsf*: boolean.  Hybrid Pixelized PsfEx / Gaussian approx model.

    Sky:

    - *splinesky*: boolean.  If we have to create sky calibs, create SplineSky model rather than ConstantSky?
    - *subsky*: boolean.  Subtract sky model from tims?

    '''
    from legacypipe.survey import (
        get_git_version, get_version_header, get_dependency_versions,
        wcs_for_brick, read_one_tim)
    from astrometry.util.starutil_numpy import ra2hmsstring, dec2dmsstring

    tlast = Time()
    record_event and record_event('stage_tims: starting')

    assert(survey is not None)

    if bands is None:
        bands = ['g','r','z']

    # Get brick object
    custom_brick = (ra is not None)
    if custom_brick:
        from legacypipe.survey import BrickDuck
        # Custom brick; create a fake 'brick' object
        brick = BrickDuck(ra, dec, brickname)
    else:
        brick = survey.get_brick_by_name(brickname)
        if brick is None:
            raise RunbrickError('No such brick: "%s"' % brickname)
    brickid = brick.brickid
    brickname = brick.brickname

    # Get WCS object describing brick
    targetwcs = wcs_for_brick(brick, W=W, H=H, pixscale=pixscale)
    if target_extent is not None:
        (x0,x1,y0,y1) = target_extent
        W = x1-x0
        H = y1-y0
        targetwcs = targetwcs.get_subimage(x0, y0, W, H)
    pixscale = targetwcs.pixel_scale()
    targetrd = np.array([targetwcs.pixelxy2radec(x,y) for x,y in
                         [(1,1),(W,1),(W,H),(1,H),(1,1)]])
    # custom brick -- set RA,Dec bounds
    if custom_brick:
        brick.ra1,_  = targetwcs.pixelxy2radec(W, H/2)
        brick.ra2,_  = targetwcs.pixelxy2radec(1, H/2)
        _, brick.dec1 = targetwcs.pixelxy2radec(W/2, 1)
        _, brick.dec2 = targetwcs.pixelxy2radec(W/2, H)

    # Create FITS header with version strings
    gitver = get_git_version()

    version_header = get_version_header(program_name, survey.survey_dir, release,
                                        git_version=gitver)

    deps = get_dependency_versions(unwise_dir, unwise_tr_dir, unwise_modelsky_dir, galex_dir)
    for name,value,comment in deps:
        version_header.add_record(dict(name=name, value=value, comment=comment))
    if command_line is not None:
        version_header.add_record(dict(name='CMDLINE', value=command_line,
                                       comment='runbrick command-line'))
    version_header.add_record(dict(name='BRICK', value=brickname,
                                comment='LegacySurveys brick RRRr[pm]DDd'))
    version_header.add_record(dict(name='BRICKID' , value=brickid,
                                comment='LegacySurveys brick id'))
    version_header.add_record(dict(name='RAMIN'   , value=brick.ra1,
                                comment='Brick RA min (deg)'))
    version_header.add_record(dict(name='RAMAX'   , value=brick.ra2,
                                comment='Brick RA max (deg)'))
    version_header.add_record(dict(name='DECMIN'  , value=brick.dec1,
                                comment='Brick Dec min (deg)'))
    version_header.add_record(dict(name='DECMAX'  , value=brick.dec2,
                                comment='Brick Dec max (deg)'))
    # Add NOAO-requested headers
    version_header.add_record(dict(
        name='RA', value=ra2hmsstring(brick.ra, separator=':'), comment='Brick center RA (hms)'))
    version_header.add_record(dict(
        name='DEC', value=dec2dmsstring(brick.dec, separator=':'), comment='Brick center DEC (dms)'))
    version_header.add_record(dict(
        name='CENTRA', value=brick.ra, comment='Brick center RA (deg)'))
    version_header.add_record(dict(
        name='CENTDEC', value=brick.dec, comment='Brick center Dec (deg)'))
    for i,(r,d) in enumerate(targetrd[:4]):
        version_header.add_record(dict(
            name='CORN%iRA' %(i+1), value=r, comment='Brick corner RA (deg)'))
        version_header.add_record(dict(
            name='CORN%iDEC'%(i+1), value=d, comment='Brick corner Dec (deg)'))

    # Find CCDs
    ccds = survey.ccds_touching_wcs(targetwcs, ccdrad=None)
    if ccds is None:
        raise NothingToDoError('No CCDs touching brick')
    debug(len(ccds), 'CCDs touching target WCS')

    if 'ccd_cuts' in ccds.get_columns():
        ccds.cut(ccds.ccd_cuts == 0)
        debug(len(ccds), 'CCDs survive cuts')
    else:
        print('WARNING: not applying CCD cuts')

    # Cut on bands to be used
    ccds.cut(np.array([b in bands for b in ccds.filter]))
    debug('Cut to', len(ccds), 'CCDs in bands', ','.join(bands))

    debug('Cutting on CCDs to be used for fitting...')
    I = survey.ccds_for_fitting(brick, ccds)
    if I is not None:
        debug('Cutting to', len(I), 'of', len(ccds), 'CCDs for fitting.')
        ccds.cut(I)

    if min_mjd is not None:
        ccds.cut(ccds.mjd_obs >= min_mjd)
        debug('Cut to', len(ccds), 'after MJD', min_mjd)
    if max_mjd is not None:
        ccds.cut(ccds.mjd_obs <= max_mjd)
        debug('Cut to', len(ccds), 'before MJD', max_mjd)

    # Create Image objects for each CCD
    ims = []
    info('Keeping', len(ccds), 'CCDs:')
    for ccd in ccds:
        im = survey.get_image_object(ccd)
        if survey.cache_dir is not None:
            im.check_for_cached_files(survey)
        ims.append(im)
        info('  ', os.path.basename(im.imgfn), im, im.band, 'exptime', im.exptime, 'propid', ccd.propid,
              'seeing %.2f' % (ccd.fwhm*im.pixscale), 'MJD %.3f' % ccd.mjd_obs,
              'object', getattr(ccd, 'object', '').strip())

    tnow = Time()
    debug('Finding images touching brick:', tnow-tlast)
    tlast = tnow

    if do_calibs:
        from legacypipe.survey import run_calibs
        record_event and record_event('stage_tims: starting calibs')
        kwa = dict(git_version=gitver, survey=survey,
                   old_calibs_ok=old_calibs_ok,
                   survey_blob_mask=survey_blob_mask)
        if gaussPsf:
            kwa.update(psfex=False)
        if splinesky:
            kwa.update(splinesky=True)
        if not gaia_stars:
            kwa.update(gaia=False)

        # Run calibrations
        args = [(im, kwa) for im in ims]
        mp.map(run_calibs, args)
        tnow = Time()
        debug('Calibrations:', tnow-tlast)
        tlast = tnow

    # Read Tractor images
    args = [(im, targetrd, dict(gaussPsf=gaussPsf, pixPsf=pixPsf,
                                hybridPsf=hybridPsf, normalizePsf=normalizePsf,
                                subsky=subsky,
                                apodize=apodize,
                                constant_invvar=constant_invvar,
                                pixels=read_image_pixels,
                                old_calibs_ok=old_calibs_ok))
                                for im in ims]
    record_event and record_event('stage_tims: starting read_tims')
    tims = list(mp.map(read_one_tim, args))
    record_event and record_event('stage_tims: done read_tims')

    tnow = Time()
    debug('Read', len(ccds), 'images:', tnow-tlast)
    tlast = tnow

    # Cut the table of CCDs to match the 'tims' list
    I = np.array([i for i,tim in enumerate(tims) if tim is not None])
    ccds.cut(I)
    tims = [tim for tim in tims if tim is not None]
    assert(len(ccds) == len(tims))
    if len(tims) == 0:
        raise NothingToDoError('No photometric CCDs touching brick.')

    # Check calibration product versions
    for tim in tims:
        for cal,ver in [('sky', tim.skyver), ('psf', tim.psfver)]:
            if tim.plver.strip() != ver[1].strip():
                print(('Warning: image "%s" PLVER is "%s" but %s calib was run'
                      +' on PLVER "%s"') % (str(tim), tim.plver, cal, ver[1]))

    # Add additional columns to the CCDs table.
    ccds.ccd_x0 = np.array([tim.x0 for tim in tims]).astype(np.int16)
    ccds.ccd_y0 = np.array([tim.y0 for tim in tims]).astype(np.int16)
    ccds.ccd_x1 = np.array([tim.x0 + tim.shape[1]
                            for tim in tims]).astype(np.int16)
    ccds.ccd_y1 = np.array([tim.y0 + tim.shape[0]
                            for tim in tims]).astype(np.int16)
    rd = np.array([[tim.subwcs.pixelxy2radec(1, 1)[-2:],
                    tim.subwcs.pixelxy2radec(1, y1-y0)[-2:],
                    tim.subwcs.pixelxy2radec(x1-x0, 1)[-2:],
                    tim.subwcs.pixelxy2radec(x1-x0, y1-y0)[-2:]]
                    for tim,x0,y0,x1,y1 in
                    zip(tims, ccds.ccd_x0+1, ccds.ccd_y0+1,
                        ccds.ccd_x1, ccds.ccd_y1)])
    _,x,y = targetwcs.radec2pixelxy(rd[:,:,0], rd[:,:,1])
    ccds.brick_x0 = np.floor(np.min(x, axis=1)).astype(np.int16)
    ccds.brick_x1 = np.ceil (np.max(x, axis=1)).astype(np.int16)
    ccds.brick_y0 = np.floor(np.min(y, axis=1)).astype(np.int16)
    ccds.brick_y1 = np.ceil (np.max(y, axis=1)).astype(np.int16)
    ccds.psfnorm = np.array([tim.psfnorm for tim in tims])
    ccds.galnorm = np.array([tim.galnorm for tim in tims])
    ccds.propid = np.array([tim.propid for tim in tims])
    ccds.plver  = np.array([tim.plver for tim in tims])
    ccds.skyver = np.array([tim.skyver[0] for tim in tims])
    ccds.psfver = np.array([tim.psfver[0] for tim in tims])
    ccds.skyplver = np.array([tim.skyver[1] for tim in tims])
    ccds.psfplver = np.array([tim.psfver[1] for tim in tims])

    # Cut "bands" down to just the bands for which we have images.
    timbands = [tim.band for tim in tims]
    bands = [b for b in bands if b in timbands]
    debug('Cut bands to', bands)

    if plots:
        from legacypipe.runbrick_plots import tim_plots
        tim_plots(tims, bands, ps)

    # Add header cards about which bands and cameras are involved.
    for band in 'grz':
        hasit = band in bands
        version_header.add_record(dict(
            name='BRICK_%s' % band.upper(), value=hasit,
            comment='Does band %s touch this brick?' % band))

        cams = np.unique([tim.imobj.camera for tim in tims
                          if tim.band == band])
        version_header.add_record(dict(
            name='CAMS_%s' % band.upper(), value=' '.join(cams),
            comment='Cameras contributing band %s' % band))
    version_header.add_record(dict(name='BANDS', value=''.join(bands),
                                   comment='Bands touching this brick'))
    version_header.add_record(dict(name='NBANDS', value=len(bands),
                                   comment='Number of bands in this catalog'))
    for i,band in enumerate(bands):
        version_header.add_record(dict(name='BAND%i' % i, value=band,
                                       comment='Band name in this catalog'))

    keys = ['version_header', 'targetrd', 'pixscale', 'targetwcs', 'W','H',
            'bands', 'tims', 'ps', 'brickid', 'brickname', 'brick', 'custom_brick',
            'target_extent', 'ccds', 'bands', 'survey']
    L = locals()
    rtn = dict([(k,L[k]) for k in keys])
    return rtn

def _add_stage_version(version_header, short, stagename):
    from legacypipe.survey import get_git_version
    version_header.add_record(dict(name='VER_%s'%short, value=get_git_version(),
                                   help='legacypipe version for stage_%s'%stagename))

def stage_refs(survey=None,
               brick=None,
               brickname=None,
               brickid=None,
               pixscale=None,
               targetwcs=None,
               bands=None,
               version_header=None,
               tycho_stars=True,
               gaia_stars=True,
               large_galaxies=True,
               star_clusters=True,
               record_event=None,
               **kwargs):
    from legacypipe.reference import get_reference_sources

    record_event and record_event('stage_refs: starting')
    _add_stage_version(version_header, 'REFS', 'refs')
    refstars,refcat = get_reference_sources(survey, targetwcs, pixscale, bands,
                                            tycho_stars=tycho_stars,
                                            gaia_stars=gaia_stars,
                                            large_galaxies=large_galaxies,
                                            star_clusters=star_clusters)
    # "refstars" is a table
    # "refcat" is a list of tractor Sources
    # They are aligned
    if refstars:
        assert(len(refstars) == len(refcat))
        with survey.write_output('ref-sources', brick=brickname) as out:
            refstars.writeto(None, fits_object=out.fits, primheader=version_header)

    T_dup = None
    T_clusters = None
    if refstars:
        # Pull out reference sources flagged do-not-fit; we add them
        # back in (much) later.  These are Gaia sources near the
        # centers of SGA large galaxies, so we want to propagate the
        # Gaia catalog information, but don't want to fit them.
        I, = np.nonzero(refstars.donotfit)
        if len(I):
            T_dup = refstars[I]
        # Pull out star clusters too.
        I, = np.nonzero(refstars.iscluster)
        if len(I):
            T_clusters = refstars[I]
        # Drop from refstars & refcat
        drop = np.logical_or(refstars.donotfit, refstars.iscluster)
        if np.any(drop):
            I, = np.nonzero(np.logical_not(drop))
            refstars.cut(I)
            refcat = [refcat[i] for i in I]
            assert(len(refstars) == len(refcat))
        del I,drop

    keys = ['refstars', 'gaia_stars', 'T_dup', 'T_clusters', 'version_header',
            'refcat']
    L = locals()
    rtn = dict([(k,L[k]) for k in keys])
    return rtn

def stage_outliers(tims=None, targetwcs=None, W=None, H=None, bands=None,
                   mp=None, nsigma=None, plots=None, ps=None, record_event=None,
                   survey=None, brickname=None, version_header=None,
                   refstars=None, outlier_mask_file=None,
                   outliers=True,
                   **kwargs):
    '''
    This pipeline stage tries to detect artifacts in the individual
    exposures, by blurring all images in the same band to the same PSF size,
    then searching for outliers.
    '''
    from legacypipe.outliers import patch_from_coadd, mask_outlier_pixels, read_outlier_mask_file

    record_event and record_event('stage_outliers: starting')
    _add_stage_version(version_header, 'OUTL', 'outliers')

    version_header.add_record(dict(name='OUTLIER',
                                   value=outliers,
                                   help='Are we applying outlier rejection?'))

    # Check for existing MEF containing masks for all the chips we need.
    if outliers and not read_outlier_mask_file(survey, tims, brickname, outlier_mask_file=outlier_mask_file):
        # Make before-n-after plots (before)
        C = make_coadds(tims, bands, targetwcs, mp=mp, sbscale=False)
        with survey.write_output('outliers-pre', brick=brickname) as out:
            imsave_jpeg(out.fn, get_rgb(C.coimgs, bands), origin='lower')

        # Patch individual-CCD masked pixels from a coadd
        patch_from_coadd(C.coimgs, targetwcs, bands, tims, mp=mp)
        del C

        make_badcoadds = True
        badcoaddspos, badcoaddsneg = mask_outlier_pixels(survey, tims, bands, targetwcs, brickname, version_header,
                                                         mp=mp, plots=plots, ps=ps, make_badcoadds=make_badcoadds,
                                                         refstars=refstars)

        # Make before-n-after plots (after)
        C = make_coadds(tims, bands, targetwcs, mp=mp, sbscale=False)
        with survey.write_output('outliers-post', brick=brickname) as out:
            imsave_jpeg(out.fn, get_rgb(C.coimgs, bands), origin='lower')
        with survey.write_output('outliers-masked-pos', brick=brickname) as out:
            imsave_jpeg(out.fn, get_rgb(badcoaddspos, bands), origin='lower')
        with survey.write_output('outliers-masked-neg', brick=brickname) as out:
            imsave_jpeg(out.fn, get_rgb(badcoaddsneg, bands), origin='lower')

    return dict(tims=tims, version_header=version_header)

def stage_halos(targetrd=None, pixscale=None, targetwcs=None,
                W=None,H=None,
                bands=None, ps=None, tims=None,
                plots=False, plots2=False,
                brickname=None,
                version_header=None,
                mp=None, nsigma=None,
                survey=None, brick=None,
                refstars=None,
                star_halos=True,
                record_event=None,
                **kwargs):
    record_event and record_event('stage_halos: starting')
    _add_stage_version(version_header, 'HALO', 'halos')

    # Subtract star halos?
    if star_halos and refstars:
        Igaia = []
        gaia = refstars
        Igaia, = np.nonzero(refstars.isgaia * refstars.pointsource)
        debug(len(Igaia), 'stars for halo subtraction')
        if len(Igaia):
            from legacypipe.halos import subtract_halos
            halostars = gaia[Igaia]

            if plots:
                from legacypipe.runbrick_plots import halo_plots_before, halo_plots_after
                coimgs = halo_plots_before(tims, bands, targetwcs, halostars, ps)

            subtract_halos(tims, halostars, bands, mp, plots, ps)

            if plots:
                halo_plots_after(tims, bands, targetwcs, halostars, coimgs, ps)

    return dict(tims=tims, version_header=version_header)

def stage_image_coadds(survey=None, targetwcs=None, bands=None, tims=None,
                       brickname=None, version_header=None,
                       plots=False, ps=None, coadd_bw=False, W=None, H=None,
                       brick=None, blobs=None, lanczos=True, ccds=None,
                       write_metrics=True,
                       mp=None, record_event=None,
                       co_sky=None,
                       custom_brick=False,
                       refstars=None,
                       T_clusters=None,
                       saturated_pix=None,
                       less_masking=False,
                       **kwargs):
    record_event and record_event('stage_image_coadds: starting')
    '''
    Immediately after reading the images, we can create coadds of just
    the image products.  Later, full coadds including the models will
    be created (in `stage_coadds`).  But it's handy to have the coadds
    early on, to diagnose problems or just to look at the data.
    '''
    with survey.write_output('ccds-table', brick=brickname) as out:
        ccds.writeto(None, fits_object=out.fits, primheader=version_header)

    C = make_coadds(tims, bands, targetwcs,
                    detmaps=True, ngood=True, lanczos=lanczos,
                    callback=write_coadd_images,
                    callback_args=(survey, brickname, version_header, tims,
                                   targetwcs, co_sky),
                    mp=mp, plots=plots, ps=ps)

    # interim maskbits
    from legacypipe.utils import copy_header_with_wcs
    from legacypipe.bits import IN_BLOB
    refmap = get_blobiter_ref_map(refstars, T_clusters, less_masking, targetwcs)
    # Construct a mask bits map
    maskbits = np.zeros((H,W), np.int16)
    # !PRIMARY
    if not custom_brick:
        U = find_unique_pixels(targetwcs, W, H, None,
                               brick.ra1, brick.ra2, brick.dec1, brick.dec2)
        maskbits |= MASKBITS['NPRIMARY'] * np.logical_not(U).astype(np.int16)
        del U
    # BRIGHT
    if refmap is not None:
        maskbits |= MASKBITS['BRIGHT']  * ((refmap & IN_BLOB['BRIGHT'] ) > 0)
        maskbits |= MASKBITS['MEDIUM']  * ((refmap & IN_BLOB['MEDIUM'] ) > 0)
        maskbits |= MASKBITS['GALAXY']  * ((refmap & IN_BLOB['GALAXY'] ) > 0)
        maskbits |= MASKBITS['CLUSTER'] * ((refmap & IN_BLOB['CLUSTER']) > 0)
        del refmap
    # SATUR
    if saturated_pix is not None:
        for b, sat in zip(bands, saturated_pix):
            maskbits |= (MASKBITS['SATUR_' + b.upper()] * sat).astype(np.int16)
    # ALLMASK_{g,r,z}
    for b,allmask in zip(bands, C.allmasks):
        maskbits |= (MASKBITS['ALLMASK_' + b.upper()] * (allmask > 0))
    # omitting maskbits header cards, bailout, & WISE
    hdr = copy_header_with_wcs(version_header, targetwcs)
    with survey.write_output('maskbits', brick=brickname, shape=maskbits.shape) as out:
        out.fits.write(maskbits, header=hdr, extname='MASKBITS')

    # Sims: coadds of galaxy sims only, image only
    if hasattr(tims[0], 'sims_image'):
        sims_coadd,_ = quick_coadds(
            tims, bands, targetwcs, images=[tim.sims_image for tim in tims])

    D = _depth_histogram(brick, targetwcs, bands, C.psfdetivs, C.galdetivs)
    with survey.write_output('depth-table', brick=brickname) as out:
        D.writeto(None, fits_object=out.fits)
    del D

    # Write per-brick CCDs table
    primhdr = fitsio.FITSHDR()
    for r in version_header.records():
        primhdr.add_record(r)
    primhdr.add_record(dict(name='PRODTYPE', value='ccdinfo',
                            comment='NOAO data product type'))
    with survey.write_output('ccds-table', brick=brickname) as out:
        ccds.writeto(None, fits_object=out.fits, primheader=primhdr)

    coadd_list= [('image', C.coimgs)]
    if hasattr(tims[0], 'sims_image'):
        coadd_list.append(('simscoadd', sims_coadd))

    for name,ims in coadd_list:
        rgb = get_rgb(ims, bands)
        kwa = {}
        if coadd_bw and len(bands) == 1:
            rgb = rgb.sum(axis=2)
            kwa = dict(cmap='gray')

        with survey.write_output(name + '-jpeg', brick=brickname) as out:
            imsave_jpeg(out.fn, rgb, origin='lower', **kwa)
            debug('Wrote', out.fn)

        # Blob-outlined version
        if blobs is not None:
            from scipy.ndimage.morphology import binary_dilation
            outline = np.logical_xor(
                binary_dilation(blobs >= 0, structure=np.ones((3,3))),
                (blobs >= 0))
            # coadd_bw
            if len(rgb.shape) == 2:
                rgb = np.repeat(rgb[:,:,np.newaxis], 3, axis=2)
            # Outline in green
            rgb[:,:,0][outline] = 0
            rgb[:,:,1][outline] = 1
            rgb[:,:,2][outline] = 0

            with survey.write_output(name+'blob-jpeg', brick=brickname) as out:
                imsave_jpeg(out.fn, rgb, origin='lower', **kwa)
                debug('Wrote', out.fn)

            # write out blob map
            if write_metrics:
                from legacypipe.utils import copy_header_with_wcs
                hdr = copy_header_with_wcs(version_header, targetwcs)
                hdr.add_record(dict(name='IMTYPE', value='blobmap',
                                    comment='LegacySurveys image type'))
                with survey.write_output('blobmap', brick=brickname,
                                         shape=blobs.shape) as out:
                    out.fits.write(blobs, header=hdr)
        del rgb
    return None

def stage_srcs(targetrd=None, pixscale=None, targetwcs=None,
               W=None,H=None,
               bands=None, ps=None, tims=None,
               plots=False, plots2=False,
               brickname=None,
               version_header=None,
               mp=None, nsigma=None,
               saddle_fraction=None,
               saddle_min=None,
               survey=None, brick=None,
               refcat=None, refstars=None,
               T_clusters=None,
               ccds=None,
               record_event=None,
               large_galaxies=True,
               gaia_stars=True,
               **kwargs):
    '''
    In this stage we run SED-matched detection to find objects in the
    images.  For each object detected, a `tractor` source object is
    created, initially a `tractor.PointSource`.  In this stage, the
    sources are also split into "blobs" of overlapping pixels.  Each
    of these blobs will be processed independently.
    '''
    from functools import reduce
    from tractor import Catalog
    from legacypipe.detection import (detection_maps,
                        run_sed_matched_filters, segment_and_group_sources)
    from scipy.ndimage.morphology import binary_dilation
    from scipy.ndimage.measurements import label

    record_event and record_event('stage_srcs: starting')
    _add_stage_version(version_header, 'SRCS', 'srcs')
    tlast = Time()

    if refstars:
        # Don't detect new sources where we already have reference stars
        avoid_x = refstars.ibx
        avoid_y = refstars.iby
        # Add a ~1" exclusion zone around reference stars and large galaxies
        avoid_r = np.zeros_like(avoid_x) + 4
        if T_clusters is not None:
            info('Avoiding source detection in', len(T_clusters), 'CLUSTERs')
            if len(T_clusters):
                avoid_x = np.append(avoid_x, T_clusters.ibx)
                avoid_y = np.append(avoid_y, T_clusters.iby)
                avoid_r = np.append(avoid_r, T_clusters.radius_pix)
                debug('CLUSTER pixel radii:', T_clusters.radius_pix)
    else:
        avoid_x, avoid_y, avoid_r = np.array([]), np.array([]), np.array([])

    record_event and record_event('stage_srcs: detection maps')
    tnow = Time()
    debug('Rendering detection maps...')
    detmaps, detivs, satmaps = detection_maps(tims, targetwcs, bands, mp,
                                              apodize=10)
    tnow = Time()
    debug('Detmaps:', tnow-tlast)
    tlast = tnow
    record_event and record_event('stage_srcs: sources')

    # Expand the mask around saturated pixels to avoid generating
    # peaks at the edge of the mask.
    saturated_pix = [binary_dilation(satmap > 0, iterations=4) for satmap in satmaps]

    # Formerly, we generated sources for each saturated blob, but since we now initialize
    # with Tycho-2 and Gaia stars and large galaxies, not needed.

    if plots:
        from legacypipe.runbrick_plots import detection_plots
        detection_plots(detmaps, detivs, bands, saturated_pix, tims,
                        targetwcs, refstars, large_galaxies, gaia_stars, ps)

    # SED-matched detections
    record_event and record_event('stage_srcs: SED-matched')

    debug('Running source detection at', nsigma, 'sigma')
    SEDs = survey.sed_matched_filters(bands)

    kwa = {}
    if plots:
        coims,_ = quick_coadds(tims, bands, targetwcs)
        kwa.update(rgbimg=get_rgb(coims, bands))

    Tnew,newcat,hot = run_sed_matched_filters(
        SEDs, bands, detmaps, detivs, (avoid_x,avoid_y,avoid_r), targetwcs,
        nsigma=nsigma, saddle_fraction=saddle_fraction, saddle_min=saddle_min,
        saturated_pix=saturated_pix, plots=plots, ps=ps, mp=mp, **kwa)

    #if Tnew is None:
    #    raise NothingToDoError('No sources detected.')

    if Tnew is not None:
        assert(len(Tnew) == len(newcat))
        Tnew.delete_column('peaksn')
        Tnew.delete_column('apsn')
        Tnew.ref_cat = np.array(['  '] * len(Tnew))
        Tnew.ref_id  = np.zeros(len(Tnew), np.int64)
    del detmaps
    del detivs

    # Merge newly detected sources with reference sources (Tycho2, Gaia, large galaxies)
    cats = []
    tables = []
    if Tnew is not None:
        cats.extend(newcat)
        tables.append(Tnew)
    if refstars and len(refstars):
        cats.extend(refcat)
        tables.append(refstars)
    T = merge_tables(tables, columns='fillzero')
    cat = Catalog(*cats)
    cat.freezeAllParams()
    # The tractor Source object list "cat" and the table "T" are row-aligned.
    assert(len(T) > 0)
    assert(len(cat) == len(T))

    tnow = Time()
    debug('Peaks:', tnow-tlast)
    tlast = tnow

    if plots:
        from legacypipe.runbrick_plots import detection_plots_2
        detection_plots_2(tims, bands, targetwcs, refstars, Tnew, hot,
                          saturated_pix, ps)

    # Find "hot" pixels that are separated by masked pixels,
    # to connect blobs across, eg, bleed trails and saturated cores.
    if True:
        from scipy.ndimage.measurements import find_objects
        any_saturated = reduce(np.logical_or, saturated_pix)
        merging = np.zeros_like(any_saturated)
        _,w = any_saturated.shape
        # All our cameras have bleed trails that go along image rows.
        # We go column by column, checking whether blobs of "hot" pixels
        # get joined up when merged with SATUR pixels.
        for i in range(w):
            col = hot[:,i]
            cblobs,nc = label(col)
            col = np.logical_or(col, any_saturated[:,i])
            cblobs2,nc2 = label(col)
            if nc2 < nc:
                # at least one pair of blobs merged together
                # Find merged blobs:
                # "cblobs2" is a map from pixels to merged blob number.
                # look up which merged blob each un-merged blob belongs to.
                slcs = find_objects(cblobs)
                from collections import Counter
                counts = Counter()
                for slc in slcs:
                    (slc,) = slc
                    mergedblob = cblobs2[slc.start]
                    counts[mergedblob] += 1
                slcs2 = find_objects(cblobs2)
                for blob,n in counts.most_common():
                    if n == 1:
                        break
                    (slc,) = slcs2[blob-1]
                    merging[slc, i] = True
        hot |= merging

        if plots:
            plt.clf()
            plt.subplot(1,2,1)
            dimshow((hot*1) + (any_saturated*1), vmin=0, vmax=2, cmap='hot')
            plt.title('hot + saturated')
            ps.savefig()
            plt.clf()
            plt.subplot(1,2,1)
            dimshow(merging, vmin=0, vmax=1, cmap='hot')
            plt.title('merging')
            plt.subplot(1,2,2)
            dimshow(np.logical_or(hot, merging), vmin=0, vmax=1, cmap='hot')
            plt.title('merged')
            ps.savefig()

        del merging, any_saturated

    # Segment, and record which sources fall into each blob
    blobs,blobsrcs,blobslices = segment_and_group_sources(hot, T, name=brickname,
                                                          ps=ps, plots=plots)
    del hot

    tnow = Time()
    debug('Blobs:', tnow-tlast)
    tlast = tnow

    sky_overlap = True
    ccds.co_sky = np.zeros(len(ccds), np.float32)
    if sky_overlap:
        '''
        A note about units here: we're passing 'sbscale=False' to the
        coadd function, so images are *not* getting scaled to constant
        surface-brightness -- so you don't want to mix-and-match
        cameras with different pixel scales within a band!  We're
        estimating the sky level as a surface brightness, in
        nanomaggies per pixel of the CCDs.
        '''
        debug('Creating coadd for sky overlap...')
        C = make_coadds(tims, bands, targetwcs, mp=mp, sbscale=False)
        co_sky = {}
        for band,co,cowt in zip(bands, C.coimgs, C.cowimgs):
            pix = co[(cowt > 0) * (blobs == -1)]
            if len(pix) == 0:
                continue
            cosky = np.median(pix)
            info('Median coadd sky for', band, ':', cosky)
            co_sky[band] = cosky
            for itim,tim in enumerate(tims):
                if tim.band != band:
                    continue
                tim.data -= cosky
                ccds.co_sky[itim] = cosky
    else:
        co_sky = None

    keys = ['T', 'tims', 'blobsrcs', 'blobslices', 'blobs', 'cat',
            'ps', 'saturated_pix', 'version_header', 'co_sky', 'ccds']
    L = locals()
    rtn = dict([(k,L[k]) for k in keys])
    return rtn

def stage_fitblobs(T=None,
                   T_clusters=None,
                   T_dup=None,
                   brickname=None,
                   brickid=None,
                   brick=None,
                   version_header=None,
                   blobsrcs=None, blobslices=None, blobs=None,
                   cat=None,
                   targetwcs=None,
                   W=None,H=None,
                   bands=None, ps=None, tims=None,
                   survey=None,
                   plots=False, plots2=False,
                   nblobs=None, blob0=None, blobxy=None,
                   blobradec=None, blobid=None,
                   max_blobsize=None,
                   reoptimize=False,
                   iterative=False,
                   large_galaxies_force_pointsource=True,
                   less_masking=False,
                   use_ceres=True, mp=None,
                   checkpoint_filename=None,
                   checkpoint_period=600,
                   write_pickle_filename=None,
                   write_metrics=True,
                   get_all_models=False,
                   refstars=None,
                   bailout=False,
                   record_event=None,
                   custom_brick=False,
                   **kwargs):
    '''
    This is where the actual source fitting happens.
    The `one_blob` function is called for each "blob" of pixels with
    the sources contained within that blob.
    '''
    from tractor import Catalog

    record_event and record_event('stage_fitblobs: starting')
    _add_stage_version(version_header, 'FITB', 'fitblobs')
    tlast = Time()

    version_header.add_record(dict(name='GALFRPSF',
                                   value=large_galaxies_force_pointsource,
                                   help='Large galaxies force PSF?'))
    version_header.add_record(dict(name='LESSMASK',
                                   value=less_masking,
                                   help='Reduce masking behaviors?'))
    if plots:
        from legacypipe.runbrick_plots import fitblobs_plots
        fitblobs_plots(tims, bands, targetwcs, blobslices, blobsrcs, cat,
                       blobs, ps)

    T.orig_ra  = T.ra.copy()
    T.orig_dec = T.dec.copy()

    tnow = Time()
    debug('Fitblobs:', tnow-tlast)
    tlast = tnow

    # Were we asked to only run a subset of blobs?
    keepblobs = None
    if blobradec is not None:
        # blobradec is a list like [(ra0,dec0), ...]
        rd = np.array(blobradec)
        _,x,y = targetwcs.radec2pixelxy(rd[:,0], rd[:,1])
        x = (x - 1).astype(int)
        y = (y - 1).astype(int)
        blobxy = list(zip(x, y))

    if blobxy is not None:
        # blobxy is a list like [(x0,y0), (x1,y1), ...]
        keepblobs = []
        for x,y in blobxy:
            x,y = int(x), int(y)
            if x < 0 or x >= W or y < 0 or y >= H:
                print('Warning: clipping blob x,y to brick bounds', x,y)
                x = np.clip(x, 0, W-1)
                y = np.clip(y, 0, H-1)
            blob = blobs[y,x]
            if blob >= 0:
                keepblobs.append(blob)
            else:
                print('WARNING: blobxy', x,y, 'is not in a blob!')
        keepblobs = np.unique(keepblobs)

    if blobid is not None:
        # comma-separated list of blob id numbers.
        keepblobs = np.array([int(b) for b in blobid.split(',')])

    if blob0 is not None or (nblobs is not None and nblobs < len(blobslices)):
        if blob0 is None:
            blob0 = 0
        if nblobs is None:
            nblobs = len(blobslices) - blob0
        keepblobs = np.arange(blob0, blob0+nblobs)

    # keepblobs can be None or empty list
    if keepblobs is not None and len(keepblobs):
        # 'blobs' is an image with values -1 for no blob, or the index
        # of the blob.  Create a map from old 'blob number+1' to new
        # 'blob number', keeping only blobs in the 'keepblobs' list.
        # The +1 is so that -1 is a valid index in the mapping.
        NB = len(blobslices)
        blobmap = np.empty(NB+1, int)
        blobmap[:] = -1
        blobmap[keepblobs + 1] = np.arange(len(keepblobs))
        # apply the map!
        blobs = blobmap[blobs + 1]
        # 'blobslices' and 'blobsrcs' are lists where the index
        # corresponds to the value in the 'blobs' map.
        blobslices = [blobslices[i] for i in keepblobs]
        blobsrcs   = [blobsrcs  [i] for i in keepblobs]
        # one more place where blob numbers are recorded...
        T.blob = blobs[np.clip(T.iby, 0, H-1), np.clip(T.ibx, 0, W-1)]

    # drop any cached data before we start pickling/multiprocessing
    survey.drop_cache()

    if plots and refstars:
        from legacypipe.runbrick_plots import fitblobs_plots_2
        fitblobs_plots_2(blobs, refstars, ps)

    skipblobs = []
    R = []
    # Check for existing checkpoint file.
    if checkpoint_filename and os.path.exists(checkpoint_filename):
        from astrometry.util.file import unpickle_from_file
        info('Reading', checkpoint_filename)
        try:
            R = unpickle_from_file(checkpoint_filename)
            debug('Read', len(R), 'results from checkpoint file', checkpoint_filename)
        except:
            import traceback
            print('Failed to read checkpoint file ' + checkpoint_filename)
            traceback.print_exc()
        keepR = _check_checkpoints(R, blobslices, brickname)
        info('Keeping', len(keepR), 'of', len(R), 'checkpointed results')
        R = keepR
        skipblobs = [r['iblob'] for r in R]

    bailout_mask = None
    T_refbail = None
    if bailout:
        bailout_mask = _get_bailout_mask(blobs, skipblobs, targetwcs, W, H, brick,
                                         blobslices)
        # skip all blobs!
        new_skipblobs = np.unique(blobs[blobs>=0])
        # Which blobs are we bailing out on?
        bailing = set(new_skipblobs) - set(skipblobs)
        info('Bailing out on blobs:', bailing)
        if len(bailing):
            Ibail = np.hstack([blobsrcs[b] for b in bailing])
            # Find reference sources in bailout blobs
            Irefbail = []
            for i in Ibail:
                if getattr(cat[i], 'is_reference_source', False):
                    Irefbail.append(i)
            if len(Irefbail):
                from legacypipe.catalog import _get_tractor_fits_values
                from legacypipe.oneblob import _convert_ellipses
                T_refbail = T[np.array(Irefbail)]
                cat_refbail = [cat[i] for i in Irefbail]
                # For LSLGA sources
                for src in cat_refbail:
                    _convert_ellipses(src)
                # Sets TYPE, etc for T_refbail table.
                _get_tractor_fits_values(T_refbail, cat_refbail, '%s')

            if T_refbail is not None:
                info('Found', len(T_refbail), 'reference sources in bail-out blobs')

        skipblobs = new_skipblobs
        # append empty results so that a later assert on the lengths will pass
        while len(R) < len(blobsrcs):
            R.append(dict(brickname=brickname, iblob=-1, result=None))

    refmap = get_blobiter_ref_map(refstars, T_clusters, less_masking, targetwcs)
    # Create the iterator over blobs to process
    blobiter = _blob_iter(brickname, blobslices, blobsrcs, blobs, targetwcs, tims,
                          cat, bands, plots, ps, reoptimize, iterative, use_ceres,
                          refmap, large_galaxies_force_pointsource, less_masking, brick,
                          skipblobs=skipblobs,
                          max_blobsize=max_blobsize, custom_brick=custom_brick)
    # to allow timingpool to queue tasks one at a time
    blobiter = iterwrapper(blobiter, len(blobsrcs))

    if checkpoint_filename is None:
        R = mp.map(_bounce_one_blob, blobiter)
    else:
        from astrometry.util.ttime import CpuMeas

        # Begin running one_blob on each blob...
        Riter = mp.imap_unordered(_bounce_one_blob, blobiter)
        # measure wall time and write out checkpoint file periodically.
        last_checkpoint = CpuMeas()
        n_finished = 0
        n_finished_total = 0
        while True:
            import multiprocessing
            # Time to write a checkpoint file? (And have something to write?)
            tnow = CpuMeas()
            dt = tnow.wall_seconds_since(last_checkpoint)
            if dt >= checkpoint_period and n_finished > 0:
                # Write checkpoint!
                debug('Writing', n_finished, 'new results; total for this run', n_finished_total)
                try:
                    _write_checkpoint(R, checkpoint_filename)
                    last_checkpoint = tnow
                    dt = 0.
                    n_finished = 0
                except:
                    print('Failed to rename checkpoint file', checkpoint_filename)
                    import traceback
                    traceback.print_exc()
            # Wait for results (with timeout)
            try:
                if mp.pool is not None:
                    timeout = max(1, checkpoint_period - dt)
                    r = Riter.next(timeout)
                else:
                    r = next(Riter)
                R.append(r)
                n_finished += 1
                n_finished_total += 1
            except StopIteration:
                debug('Done')
                break
            except multiprocessing.TimeoutError:
                # print('Timed out waiting for result')
                continue

        # Write checkpoint when done!
        _write_checkpoint(R, checkpoint_filename)

        debug('Got', n_finished_total, 'results; wrote', len(R), 'to checkpoint')

    debug('Fitting sources:', Time()-tlast)

    # Repackage the results from one_blob...

    # one_blob can change the number and types of sources.
    # Reorder the sources:
    assert(len(R) == len(blobsrcs))
    # drop brickname,iblob
    R = [r['result'] for r in R]
    # Drop now-empty blobs.
    R = [r for r in R if r is not None and len(r)]
    if len(R) == 0:
        raise NothingToDoError('No sources passed significance tests.')
    # Sort results R by 'iblob'
    J = np.argsort([B.iblob for B in R])
    R = [R[j] for j in J]
    # Merge results R into one big table
    BB = merge_tables(R)
    del R
    # Pull out the source indices...
    II = BB.Isrcs
    newcat = BB.sources
    # ... and make the table T parallel with BB.
    # For iterative sources:
    n_iter = np.sum(II < 0)
    if n_iter:
        n_old = len(T)
        # first have to pad T with some new entries...
        Tnew = fits_table()
        Tnew.iterative = np.ones(n_iter, bool)
        Tnew.ref_cat = np.array(['  '] * len(Tnew))
        T = merge_tables([T, Tnew], columns='fillzero')
        # ... and then point II at them.
        II[II < 0] = n_old + np.arange(n_iter)
    else:
        T.iterative = np.zeros(len(T), bool)
    assert(np.all(II >= 0))
    assert(np.all(II < len(T)))
    assert(len(np.unique(II)) == len(II))
    T.cut(II)
    assert(len(T) == len(BB))
    del BB.Isrcs

    # so that iterative detections get a blob number.
    T.blob = BB.blob

    # Drop sources that exited the blob as a result of fitting.
    left_blob = np.logical_and(BB.started_in_blob,
                               np.logical_not(BB.finished_in_blob))
    I, = np.nonzero(np.logical_not(left_blob))
    if len(I) < len(BB):
        debug('Dropping', len(BB)-len(I), 'sources that exited their blobs during fitting')
        BB.cut(I)
        T.cut(I)
        newcat = [newcat[i] for i in I]
        assert(len(T) == len(BB))

    assert(len(T) == len(newcat))
    info('Old catalog:', len(cat))
    info('New catalog:', len(newcat))
    assert(len(newcat) > 0)
    cat = Catalog(*newcat)
    ns,nb = BB.fracflux.shape
    assert(ns == len(cat))
    assert(nb == len(bands))
    ns,nb = BB.fracmasked.shape
    assert(ns == len(cat))
    assert(nb == len(bands))
    ns,nb = BB.fracin.shape
    assert(ns == len(cat))
    assert(nb == len(bands))
    ns,nb = BB.rchisq.shape
    assert(ns == len(cat))
    assert(nb == len(bands))
    ns,nb = BB.dchisq.shape
    assert(ns == len(cat))
    assert(nb == 5) # psf, rex, dev, exp, ser

    # Renumber blobs to make them contiguous.
    oldblob = T.blob
    ublob,iblob = np.unique(T.blob, return_inverse=True)
    del ublob
    assert(len(iblob) == len(T))
    T.blob = iblob.astype(np.int32)

    # Build map from (old+1) to new blob numbers, for the blob image.
    blobmap = np.empty(blobs.max()+2, int)
    # make sure that dropped blobs -> -1
    blobmap[:] = -1
    # in particular,
    blobmap[0] = -1
    blobmap[oldblob + 1] = iblob
    blobs = blobmap[blobs+1]
    del blobmap

    # write out blob map
    if write_metrics:
        from legacypipe.utils import copy_header_with_wcs
        hdr = copy_header_with_wcs(version_header, targetwcs)
        hdr.add_record(dict(name='IMTYPE', value='blobmap',
                            comment='LegacySurveys image type'))
        with survey.write_output('blobmap', brick=brickname, shape=blobs.shape) as out:
            out.fits.write(blobs, header=hdr)
    del iblob, oldblob

    T.brickid = np.zeros(len(T), np.int32) + brickid
    T.brickname = np.array([brickname] * len(T))
    if len(T.brickname) == 0:
        T.brickname = T.brickname.astype('S8')
    T.objid = np.arange(len(T), dtype=np.int32)

    # How many sources in each blob?
    from collections import Counter
    ninblob = Counter(T.blob)
    T.ninblob = np.array([ninblob[b] for b in T.blob]).astype(np.int16)
    del ninblob

    # Copy blob results to table T
    for k in ['fracflux', 'fracin', 'fracmasked', 'rchisq',
              'cpu_arch', 'cpu_source', 'cpu_blob',
              'blob_width', 'blob_height', 'blob_npix',
              'blob_nimages', 'blob_totalpix',
              'blob_symm_width', 'blob_symm_height', 'blob_symm_npix',
              'blob_symm_nimages', 'hit_limit', 'dchisq',
              'force_keep_source', 'fit_background', 'forced_pointsource']:
        T.set(k, BB.get(k))

    invvars = np.hstack(BB.srcinvvars)
    assert(cat.numberOfParams() == len(invvars))

    if T_dup:
        T_dup.type = np.array(['DUP']*len(T_dup))
        T_dup.objid = np.arange(len(T_dup), dtype=np.int32) + len(T)
        T_dup.brickid = np.zeros(len(T_dup), np.int32) + brickid
        T_dup.brickname = np.array([brickname] * len(T_dup))

    if write_metrics or get_all_models:
        from legacypipe.format_catalog import format_all_models
        # append our 'do not fit' sources so that the all-models file
        # matches the tractor catalog
        T2 = T
        cat2 = [src for src in newcat]
        if T_dup:
            T2 = merge_tables([T2, T_dup], columns='fillzero')
            cat2.extend([None] * len(T_dup))
        TT,hdr = format_all_models(T2, cat2, BB, bands, survey.allbands,
                                   force_keep=T2.force_keep_source)
        if get_all_models:
            all_models = TT
        if write_metrics:
            primhdr = fitsio.FITSHDR()
            for r in version_header.records():
                primhdr.add_record(r)
                primhdr.add_record(dict(name='PRODTYPE', value='catalog',
                                        comment='NOAO data product type'))
            with survey.write_output('all-models', brick=brickname) as out:
                TT.writeto(None, fits_object=out.fits, header=hdr,
                           primheader=primhdr)

    keys = ['cat', 'invvars', 'T', 'blobs', 'refmap', 'version_header']
    if get_all_models:
        keys.append('all_models')
    if bailout:
        keys.extend(['bailout_mask', 'T_refbail'])
    L = locals()
    rtn = dict([(k,L[k]) for k in keys])
    return rtn

# Also called by farm.py
def get_blobiter_ref_map(refstars, T_clusters, less_masking, targetwcs):
    if refstars:
        from legacypipe.reference import get_reference_map
        refs = refstars[refstars.donotfit == False]
        if T_clusters is not None:
            refs = merge_tables([refs, T_clusters], columns='fillzero')

        refmap = get_reference_map(targetwcs, refs)
        del refs
    else:
        HH, WW = targetwcs.shape
        refmap = np.zeros((int(HH), int(WW)), np.uint8)
    return refmap

def _get_bailout_mask(blobs, skipblobs, targetwcs, W, H, brick, blobslices):
    maxblob = blobs.max()
    # mark all as bailed out...
    bmap = np.ones(maxblob+2, bool)
    # except no-blob
    bmap[0] = False
    # and blobs from the checkpoint file
    for i in skipblobs:
        bmap[i+1] = False
    # and blobs that are completely outside the primary region of this brick.
    U = find_unique_pixels(targetwcs, W, H, None,
                           brick.ra1, brick.ra2, brick.dec1, brick.dec2)
    for iblob in np.unique(blobs):
        if iblob == -1:
            continue
        if iblob in skipblobs:
            continue
        bslc  = blobslices[iblob]
        blobmask = (blobs[bslc] == iblob)
        if np.all(U[bslc][blobmask] == False):
            debug('Blob', iblob, 'is completely outside the PRIMARY region')
            bmap[iblob+1] = False
    bailout_mask = bmap[blobs+1]
    return bailout_mask

def _write_checkpoint(R, checkpoint_filename):
    from astrometry.util.file import pickle_to_file, trymakedirs
    d = os.path.dirname(checkpoint_filename)
    if len(d) and not os.path.exists(d):
        trymakedirs(d)
    fn = checkpoint_filename + '.tmp'
    pickle_to_file(R, fn)
    os.rename(fn, checkpoint_filename)
    debug('Wrote checkpoint to', checkpoint_filename)

def _check_checkpoints(R, blobslices, brickname):
    # Check that checkpointed blobids match our current set of blobs,
    # based on blob bounding-box.  This can fail if the code changes
    # between writing & reading the checkpoint, resulting in a
    # different set of detected sources.
    keepR = []
    for ri in R:
        brick = ri['brickname']
        iblob = ri['iblob']
        r = ri['result']

        if brick != brickname:
            print('Checkpoint brick mismatch:', brick, brickname)
            continue

        if r is None:
            pass
        else:
            if r.iblob != iblob:
                print('Checkpoint iblob mismatch:', r.iblob, iblob)
                continue
            if iblob >= len(blobslices):
                print('Checkpointed iblob', iblob, 'is too large! (>= %i)' % len(blobslices))
                continue
            if len(r) == 0:
                pass
            else:
                # expected bbox:
                sy,sx = blobslices[iblob]
                by0,by1,bx0,bx1 = sy.start, sy.stop, sx.start, sx.stop
                # check bbox
                rx0,ry0 = r.blob_x0[0], r.blob_y0[0]
                rx1,ry1 = rx0 + r.blob_width[0], ry0 + r.blob_height[0]
                if rx0 != bx0 or ry0 != by0 or rx1 != bx1 or ry1 != by1:
                    print('Checkpointed blob bbox', [rx0,rx1,ry0,ry1],
                          'does not match expected', [bx0,bx1,by0,by1], 'for iblob', iblob)
                    continue
        keepR.append(ri)
    return keepR

def _blob_iter(brickname, blobslices, blobsrcs, blobs, targetwcs, tims, cat, bands,
               plots, ps, reoptimize, iterative, use_ceres, refmap,
               large_galaxies_force_pointsource, less_masking,
               brick,
               skipblobs=None, max_blobsize=None, custom_brick=False):
    '''
    *blobs*: map, with -1 indicating no-blob, other values indexing *blobslices*,*blobsrcs*.
    '''
    from collections import Counter

    if skipblobs is None:
        skipblobs = []

    H,W = targetwcs.shape

    # sort blobs by size so that larger ones start running first
    blobvals = Counter(blobs[blobs>=0])
    blob_order = np.array([b for b,npix in blobvals.most_common()])
    del blobvals

    if custom_brick:
        U = None
    else:
        U = find_unique_pixels(targetwcs, W, H, None,
                               brick.ra1, brick.ra2, brick.dec1, brick.dec2)

    for nblob,iblob in enumerate(blob_order):
        if iblob in skipblobs:
            info('Skipping blob', iblob)
            continue

        bslc  = blobslices[iblob]
        Isrcs = blobsrcs  [iblob]
        assert(len(Isrcs) > 0)

        # blob bbox in target coords
        sy,sx = bslc
        by0,by1 = sy.start, sy.stop
        bx0,bx1 = sx.start, sx.stop
        blobh,blobw = by1 - by0, bx1 - bx0

        # Here we assume the "blobs" array has been remapped so that
        # -1 means "no blob", while 0 and up label the blobs, thus
        # iblob equals the value in the "blobs" map.
        blobmask = (blobs[bslc] == iblob)

        if U is not None:
            # If the blob is solely outside the unique region of this brick,
            # skip it!
            if np.all(U[bslc][blobmask] == False):
                info('Blob', nblob+1, 'is completely outside the unique region of this brick -- skipping')
                yield (brickname, iblob, None)
                continue

        # find one pixel within the blob, for debugging purposes
        onex = oney = None
        for y in range(by0, by1):
            ii = np.flatnonzero(blobmask[y-by0,:])
            if len(ii) == 0:
                continue
            onex = bx0 + ii[0]
            oney = y
            break

        npix = np.sum(blobmask)
        info(('Blob %i of %i, id: %i, sources: %i, size: %ix%i, npix %i, brick X: %i,%i, ' +
               'Y: %i,%i, one pixel: %i %i') %
              (nblob+1, len(blobslices), iblob, len(Isrcs), blobw, blobh, npix,
               bx0,bx1,by0,by1, onex,oney))

        if max_blobsize is not None and npix > max_blobsize:
            info('Number of pixels in blob,', npix, ', exceeds max blobsize', max_blobsize)
            yield (brickname, iblob, None)
            continue

        # Here we cut out subimages for the blob...
        rr,dd = targetwcs.pixelxy2radec([bx0,bx0,bx1,bx1],[by0,by1,by1,by0])
        subtimargs = []
        for tim in tims:
            h,w = tim.shape
            _,x,y = tim.subwcs.radec2pixelxy(rr,dd)
            sx0,sx1 = x.min(), x.max()
            sy0,sy1 = y.min(), y.max()
            #print('blob extent in pixel space of', tim.name, ': x',
            # (sx0,sx1), 'y', (sy0,sy1), 'tim shape', (h,w))
            if sx1 < 0 or sy1 < 0 or sx0 > w or sy0 > h:
                continue
            sx0 = np.clip(int(np.floor(sx0)), 0, w-1)
            sx1 = np.clip(int(np.ceil (sx1)), 0, w-1) + 1
            sy0 = np.clip(int(np.floor(sy0)), 0, h-1)
            sy1 = np.clip(int(np.ceil (sy1)), 0, h-1) + 1
            subslc = slice(sy0,sy1),slice(sx0,sx1)
            subimg = tim.getImage ()[subslc]
            subie  = tim.getInvError()[subslc]
            if tim.dq is None:
                subdq = None
            else:
                subdq  = tim.dq[subslc]
            subwcs = tim.getWcs().shifted(sx0, sy0)
            subsky = tim.getSky().shifted(sx0, sy0)
            subpsf = tim.getPsf().getShifted(sx0, sy0)
            subwcsobj = tim.subwcs.get_subimage(int(sx0), int(sy0),
                                                int(sx1-sx0), int(sy1-sy0))
            tim.imobj.psfnorm = tim.psfnorm
            tim.imobj.galnorm = tim.galnorm
            # FIXME -- maybe the cache is worth sending?
            if hasattr(tim.psf, 'clear_cache'):
                tim.psf.clear_cache()
            subtimargs.append((subimg, subie, subdq, subwcs, subwcsobj,
                               tim.getPhotoCal(),
                               subsky, subpsf, tim.name,
                               tim.band, tim.sig1, tim.imobj))

        yield (brickname, iblob,
               (nblob, iblob, Isrcs, targetwcs, bx0, by0, blobw, blobh,
               blobmask, subtimargs, [cat[i] for i in Isrcs], bands, plots, ps,
               reoptimize, iterative, use_ceres, refmap[bslc],
               large_galaxies_force_pointsource, less_masking))

def _bounce_one_blob(X):
    ''' This just wraps the one_blob function, for debugging &
    multiprocessing purposes.
    '''
    from legacypipe.oneblob import one_blob
    (brickname, iblob, X) = X
    try:
        result = one_blob(X)
        ### This defines the format of the results in the checkpoints files
        return dict(brickname=brickname, iblob=iblob, result=result)
    except:
        import traceback
        print('Exception in one_blob: brick %s, iblob %i' % (brickname, iblob))
        traceback.print_exc()
        raise

def _get_mod(X):
    from tractor import Tractor
    (tim, srcs) = X
    t0 = Time()
    tractor = Tractor([tim], srcs)
    mod = tractor.getModelImage(0)
    debug('Getting model for', tim, ':', Time()-t0)
    if hasattr(tim.psf, 'clear_cache'):
        tim.psf.clear_cache()
    return mod

def _get_both_mods(X):
    from astrometry.util.resample import resample_with_wcs, OverlapError
    from astrometry.util.miscutils import get_overlapping_region
    (tim, srcs, srcblobs, blobmap, targetwcs) = X
    mod = np.zeros(tim.getModelShape(), np.float32)
    blobmod = np.zeros(tim.getModelShape(), np.float32)
    assert(len(srcs) == len(srcblobs))
    ### modelMasks during fitblobs()....?
    try:
        Yo,Xo,Yi,Xi,_ = resample_with_wcs(tim.subwcs, targetwcs)
    except OverlapError:
        return None,None
    timblobmap = np.empty(mod.shape, blobmap.dtype)
    timblobmap[:,:] = -1
    timblobmap[Yo,Xo] = blobmap[Yi,Xi]
    del Yo,Xo,Yi,Xi

    for src,srcblob in zip(srcs, srcblobs):
        patch = src.getModelPatch(tim)
        if patch is None:
            continue
        #patch.addTo(mod)
        # From patch.addTo()
        (ih, iw) = mod.shape
        (ph, pw) = patch.shape
        (outx, inx) = get_overlapping_region(
            patch.x0, patch.x0 + pw - 1, 0, iw - 1)
        (outy, iny) = get_overlapping_region(
            patch.y0, patch.y0 + ph - 1, 0, ih - 1)
        if inx == [] or iny == []:
            continue
        p = patch.patch[iny, inx]
        mod[outy, outx] += p
        # mask by blob map
        blobmod[outy, outx] += p * (timblobmap[outy,outx] == srcblob)
    if hasattr(tim.psf, 'clear_cache'):
        tim.psf.clear_cache()
    return mod, blobmod

def stage_coadds(survey=None, bands=None, version_header=None, targetwcs=None,
                 tims=None, ps=None, brickname=None, ccds=None,
                 custom_brick=False,
                 T=None, T_dup=None, T_refbail=None,
                 blobs=None,
                 cat=None, pixscale=None, plots=False,
                 coadd_bw=False, brick=None, W=None, H=None, lanczos=True,
                 co_sky=None,
                 saturated_pix=None,
                 refmap=None,
                 bailout_mask=None,
                 mp=None,
                 record_event=None,
                 **kwargs):
    '''
    After the `stage_fitblobs` fitting stage, we have all the source
    model fits, and we can create coadds of the images, model, and
    residuals.  We also perform aperture photometry in this stage.
    '''
    from functools import reduce
    from legacypipe.survey import apertures_arcsec
    from legacypipe.bits import IN_BLOB
    record_event and record_event('stage_coadds: starting')
    _add_stage_version(version_header, 'COAD', 'coadds')
    tlast = Time()

    # Write per-brick CCDs table
    primhdr = fitsio.FITSHDR()
    for r in version_header.records():
        primhdr.add_record(r)
    primhdr.add_record(dict(name='PRODTYPE', value='ccdinfo',
                            comment='NOAO data product type'))
    with survey.write_output('ccds-table', brick=brickname) as out:
        ccds.writeto(None, fits_object=out.fits, primheader=primhdr)

    if plots:
        cat_init = [src for it,src in zip(T.iterative, cat) if not(it)]
        cat_iter = [src for it,src in zip(T.iterative, cat) if it]
        print(len(cat_init), 'initial sources and', len(cat_iter), 'iterative')
        mods_init = mp.map(_get_mod, [(tim, cat_init) for tim in tims])
        mods_iter = mp.map(_get_mod, [(tim, cat_iter) for tim in tims])
        coimgs_init,_ = quick_coadds(tims, bands, targetwcs, images=mods_init)
        coimgs_iter,_ = quick_coadds(tims, bands, targetwcs, images=mods_iter)
        coimgs,_ = quick_coadds(tims, bands, targetwcs)
        plt.clf()
        dimshow(get_rgb(coimgs, bands))
        plt.title('First-round data')
        ps.savefig()
        plt.clf()
        dimshow(get_rgb(coimgs_init, bands))
        plt.title('First-round model fits')
        ps.savefig()
        plt.clf()
        dimshow(get_rgb([img-mod for img,mod in zip(coimgs,coimgs_init)], bands))
        plt.title('First-round residuals')
        ps.savefig()
        plt.clf()
        dimshow(get_rgb(coimgs_iter, bands))
        plt.title('Iterative model fits')
        ps.savefig()
        plt.clf()
        dimshow(get_rgb([mod+mod2 for mod,mod2 in zip(coimgs_init, coimgs_iter)], bands))
        plt.title('Initial + Iterative model fits')
        ps.savefig()
        plt.clf()
        dimshow(get_rgb([img-mod-mod2 for img,mod,mod2 in zip(coimgs,coimgs_init,coimgs_iter)], bands))
        plt.title('Iterative model residuals')
        ps.savefig()

    # Render model images...
    record_event and record_event('stage_coadds: model images')
    bothmods = mp.map(_get_both_mods, [(tim, cat, T.blob, blobs, targetwcs) for tim in tims])
    mods = [m for m,b in bothmods]
    blobmods = [b for m,b in bothmods]
    del bothmods
    tnow = Time()
    debug('Model images:', tnow-tlast)
    tlast = tnow

    # Compute source pixel positions
    assert(len(T) == len(cat))
    ra  = np.array([src.getPosition().ra  for src in cat])
    dec = np.array([src.getPosition().dec for src in cat])

    # T_refbail and T_dup sources get the same treatment...
    if T_refbail is not None:
        if T_dup is not None:
            T_dup = merge_tables([T_dup, T_refbail], columns='fillzero')
        else:
            T_dup = T_refbail
    # We tag the "T_dup" sources on the end to get aperture phot
    # and other metrics.
    if T_dup:
        ra  = np.append(ra,  T_dup.ra)
        dec = np.append(dec, T_dup.dec)
    ok,xx,yy = targetwcs.radec2pixelxy(ra, dec)

    # Get integer brick pixel coords for each source, for referencing maps
    T.out_of_bounds = reduce(np.logical_or, [xx < 0.5, yy < 0.5,
                                             xx > W+0.5, yy > H+0.5])[:len(T)]
    ixy = (np.clip(np.round(xx - 1), 0, W-1).astype(int),
           np.clip(np.round(yy - 1), 0, H-1).astype(int))
    # convert apertures to pixels
    apertures = apertures_arcsec / pixscale
    # Aperture photometry locations
    apxy = np.vstack((xx - 1., yy - 1.)).T
    del xx,yy,ok,ra,dec

    record_event and record_event('stage_coadds: coadds')
    C = make_coadds(tims, bands, targetwcs, mods=mods, blobmods=blobmods,
                    xy=ixy,
                    ngood=True, detmaps=True, psfsize=True, allmasks=True,
                    lanczos=lanczos,
                    apertures=apertures, apxy=apxy,
                    callback=write_coadd_images,
                    callback_args=(survey, brickname, version_header, tims,
                                   targetwcs, co_sky),
                    plots=plots, ps=ps, mp=mp)
    record_event and record_event('stage_coadds: extras')

    # Coadds of galaxy sims only, image only
    if hasattr(tims[0], 'sims_image'):
        sims_mods = [tim.sims_image for tim in tims]
        T_sims_coadds = make_coadds(tims, bands, targetwcs, mods=sims_mods,
                                    lanczos=lanczos, mp=mp)
        sims_coadd = T_sims_coadds.comods
        del T_sims_coadds
        image_only_mods= [tim.data-tim.sims_image for tim in tims]
        make_coadds(tims, bands, targetwcs, mods=image_only_mods,
                    lanczos=lanczos, mp=mp)
    ###

    # Save per-source measurements of the maps produced during coadding
    cols = ['nobs', 'anymask', 'allmask', 'psfsize', 'psfdepth', 'galdepth',
            'mjd_min', 'mjd_max']
    # store galaxy sim bounding box in Tractor cat
    if 'sims_xy' in C.T.get_columns():
        cols.append('sims_xy')

    Nno = T_dup and len(T_dup) or 0
    Nyes = len(T)
    for c in cols:
        val = C.T.get(c)
        T.set(c, val[:Nyes])
        # We appended T_dup; peel off those results
        if Nno:
            T_dup.set(c, val[Nyes:])
    assert(C.AP is not None)
    # How many apertures?
    A = len(apertures_arcsec)
    T.apflux        = np.zeros((len(T), len(bands), A), np.float32)
    T.apflux_ivar   = np.zeros((len(T), len(bands), A), np.float32)
    T.apflux_masked = np.zeros((len(T), len(bands), A), np.float32)
    T.apflux_resid  = np.zeros((len(T), len(bands), A), np.float32)
    T.apflux_blobresid = np.zeros((len(T), len(bands), A), np.float32)
    if Nno:
        T_dup.apflux        = np.zeros((Nno, len(bands), A), np.float32)
        T_dup.apflux_ivar   = np.zeros((Nno, len(bands), A), np.float32)
        T_dup.apflux_masked = np.zeros((Nno, len(bands), A), np.float32)
        T_dup.apflux_resid  = np.zeros((Nno, len(bands), A), np.float32)
        T_dup.apflux_blobresid = np.zeros((Nno, len(bands), A), np.float32)
    AP = C.AP
    for iband,band in enumerate(bands):
        T.apflux       [:,iband,:] = AP.get('apflux_img_%s'      % band)[:Nyes,:]
        T.apflux_ivar  [:,iband,:] = AP.get('apflux_img_ivar_%s' % band)[:Nyes,:]
        T.apflux_masked[:,iband,:] = AP.get('apflux_masked_%s'   % band)[:Nyes,:]
        T.apflux_resid [:,iband,:] = AP.get('apflux_resid_%s'    % band)[:Nyes,:]
        T.apflux_blobresid[:,iband,:] = AP.get('apflux_blobresid_%s'    % band)[:Nyes,:]
        if Nno:
            T_dup.apflux       [:,iband,:] = AP.get('apflux_img_%s'      % band)[Nyes:,:]
            T_dup.apflux_ivar  [:,iband,:] = AP.get('apflux_img_ivar_%s' % band)[Nyes:,:]
            T_dup.apflux_masked[:,iband,:] = AP.get('apflux_masked_%s'   % band)[Nyes:,:]
            T_dup.apflux_resid [:,iband,:] = AP.get('apflux_resid_%s'    % band)[Nyes:,:]
            T_dup.apflux_blobresid[:,iband,:] = AP.get('apflux_blobresid_%s'    % band)[Nyes:,:]
    del AP

    # Compute depth histogram
    D = _depth_histogram(brick, targetwcs, bands, C.psfdetivs, C.galdetivs)
    with survey.write_output('depth-table', brick=brickname) as out:
        D.writeto(None, fits_object=out.fits)
    del D

    coadd_list= [('image', C.coimgs, {}),
                 ('model', C.comods, {}),
                 ('blobmodel', C.coblobmods, {}),
                 ('resid', C.coresids, dict(resids=True))]
    if hasattr(tims[0], 'sims_image'):
        coadd_list.append(('simscoadd', sims_coadd, {}))

    for name,ims,rgbkw in coadd_list:
        rgb = get_rgb(ims, bands, **rgbkw)
        kwa = {}
        if coadd_bw and len(bands) == 1:
            rgb = rgb.sum(axis=2)
            kwa = dict(cmap='gray')

        with survey.write_output(name + '-jpeg', brick=brickname) as out:
            imsave_jpeg(out.fn, rgb, origin='lower', **kwa)
            info('Wrote', out.fn)
        del rgb

    # Construct a mask bits map
    maskbits = np.zeros((H,W), np.int16)
    # !PRIMARY
    if not custom_brick:
        U = find_unique_pixels(targetwcs, W, H, None,
                               brick.ra1, brick.ra2, brick.dec1, brick.dec2)
        maskbits |= MASKBITS['NPRIMARY'] * np.logical_not(U).astype(np.int16)
        del U

    # BRIGHT
    if refmap is not None:
        maskbits |= MASKBITS['BRIGHT']  * ((refmap & IN_BLOB['BRIGHT'] ) > 0)
        maskbits |= MASKBITS['MEDIUM']  * ((refmap & IN_BLOB['MEDIUM'] ) > 0)
        maskbits |= MASKBITS['GALAXY']  * ((refmap & IN_BLOB['GALAXY'] ) > 0)
        maskbits |= MASKBITS['CLUSTER'] * ((refmap & IN_BLOB['CLUSTER']) > 0)
        del refmap

    # SATUR
    if saturated_pix is not None:
        for b, sat in zip(bands, saturated_pix):
            maskbits |= (MASKBITS['SATUR_' + b.upper()] * sat).astype(np.int16)

    # ALLMASK_{g,r,z}
    for b,allmask in zip(bands, C.allmasks):
        maskbits |= (MASKBITS['ALLMASK_' + b.upper()] * (allmask > 0))

    # BAILOUT_MASK
    if bailout_mask is not None:
        maskbits |= MASKBITS['BAILOUT'] * bailout_mask.astype(bool)

    # Add the maskbits header cards to version_header
    mbits = [
        ('NPRIMARY',  'NPRIM', 'not primary brick area'),
        ('BRIGHT',    'BRIGH', 'bright star nearby'),
        ('SATUR_G',   'SAT_G', 'g band saturated'),
        ('SATUR_R',   'SAT_R', 'r band saturated'),
        ('SATUR_Z',   'SAT_Z', 'z band saturated'),
        ('ALLMASK_G', 'ALL_G', 'any ALLMASK_G bit set'),
        ('ALLMASK_R', 'ALL_R', 'any ALLMASK_R bit set'),
        ('ALLMASK_Z', 'ALL_Z', 'any ALLMASK_Z bit set'),
        ('WISEM1',    'WISE1', 'WISE W1 (all masks)'),
        ('WISEM2',    'WISE2', 'WISE W2 (all masks)'),
        ('BAILOUT',   'BAIL',  'Bailed out processing'),
        ('MEDIUM',    'MED',   'medium-bright star'),
        ('GALAXY',    'GAL',   'LSLGA large galaxy'),
        ('CLUSTER',   'CLUST', 'Globular cluster')]
    version_header.add_record(dict(name='COMMENT', value='maskbits bits:'))
    for key,short,comm in mbits:
        version_header.add_record(
            dict(name='MB_%s'%short, value=MASKBITS[key],
                 comment='Maskbit: %s'%comm))
    revmap = dict([(bit,name) for name,bit in MASKBITS.items()])
    nicemap = dict([(k,c) for k,short,c in mbits])
    for bit in range(16):
        bitval = 1<<bit
        if not bitval in revmap:
            continue
        name = revmap[bitval]
        nice = nicemap.get(name, '')
        version_header.add_record(
            dict(name='MBIT_%i' % bit, value=name,
                 comment='maskbits bit %i (0x%x): %s' % (bit, bitval, nice)))

    if plots:
        plt.clf()
        ra  = np.array([src.getPosition().ra  for src in cat])
        dec = np.array([src.getPosition().dec for src in cat])
        ok,x0,y0 = targetwcs.radec2pixelxy(T.orig_ra, T.orig_dec)
        ok,x1,y1 = targetwcs.radec2pixelxy(ra, dec)
        dimshow(get_rgb(C.coimgs, bands))
        ax = plt.axis()
        #plt.plot(np.vstack((x0,x1))-1, np.vstack((y0,y1))-1, 'r-')
        I = np.flatnonzero(T.orig_ra != 0.)
        for xx0,yy0,xx1,yy1 in zip(x0[I],y0[I],x1[I],y1[I]):
            plt.plot([xx0-1,xx1-1], [yy0-1,yy1-1], 'r-')
        plt.plot(x1-1, y1-1, 'r.')
        plt.axis(ax)
        plt.title('Original to final source positions')
        ps.savefig()

        plt.clf()
        dimshow(get_rgb(C.coimgs, bands))
        ax = plt.axis()
        ps.savefig()

        for src,x,y,rr,dd in zip(cat, x1, y1, ra, dec):
            from tractor import PointSource
            from tractor.galaxy import DevGalaxy, ExpGalaxy
            from tractor.sersic import SersicGalaxy
            ee = []
            ec = []
            cc = None
            green = (0.2,1,0.2)
            if isinstance(src, PointSource):
                plt.plot(x, y, 'o', mfc=green, mec='k', alpha=0.6)
            elif isinstance(src, ExpGalaxy):
                ee = [src.shape]
                cc = '0.8'
                ec = [cc]
            elif isinstance(src, DevGalaxy):
                ee = [src.shape]
                cc = green
                ec = [cc]
            elif isinstance(src, SersicGalaxy):
                ee = [src.shape]
                cc = 'm'
                ec = [cc]
            else:
                print('Unknown type:', src)
                continue

            for e,c in zip(ee, ec):
                G = e.getRaDecBasis()
                angle = np.linspace(0, 2.*np.pi, 60)
                xy = np.vstack((np.append([0,0,1], np.sin(angle)),
                                np.append([0,1,0], np.cos(angle)))).T
                rd = np.dot(G, xy.T).T
                r = rr + rd[:,0] * np.cos(np.deg2rad(dd))
                d = dd + rd[:,1]
                ok,xx,yy = targetwcs.radec2pixelxy(r, d)
                xx -= 1.
                yy -= 1.
                x1,x2,x3 = xx[:3]
                y1,y2,y3 = yy[:3]
                plt.plot([x3, x1, x2], [y3, y1, y2], '-', color=c)
                plt.plot(x1, y1, '.', color=cc, ms=3, alpha=0.6)
                xx = xx[3:]
                yy = yy[3:]
                plt.plot(xx, yy, '-', color=c)
        plt.axis(ax)
        ps.savefig()

    tnow = Time()
    debug('Aperture photometry wrap-up:', tnow-tlast)

    return dict(T=T, T_dup=T_dup, apertures_pix=apertures,
                apertures_arcsec=apertures_arcsec,
                maskbits=maskbits,
                version_header=version_header)

def get_fiber_fluxes(cat, T, targetwcs, H, W, pixscale, bands,
                     fibersize=1.5, seeing=1., year=2020.0,
                     plots=False, ps=None):
    from tractor import GaussianMixturePSF
    from legacypipe.survey import LegacySurveyWcs
    import astropy.time
    from tractor.tractortime import TAITime
    from tractor.image import Image
    from tractor.basics import LinearPhotoCal
    import photutils

    # Compute source pixel positions
    ra  = np.array([src.getPosition().ra  for src in cat])
    dec = np.array([src.getPosition().dec for src in cat])
    ok,xx,yy = targetwcs.radec2pixelxy(ra, dec)
    del ok,ra,dec

    # Create a fake tim for each band to construct the models in 1" seeing
    # For Gaia stars, we need to give a time for evaluating the models.
    mjd_tai = astropy.time.Time(year, format='jyear').tai.mjd
    tai = TAITime(None, mjd=mjd_tai)
    # 1" FWHM -> pixels FWHM -> pixels sigma -> pixels variance
    v = ((seeing / pixscale) / 2.35)**2
    data = np.zeros((H,W), np.float32)
    inverr = np.ones((H,W), np.float32)
    psf = GaussianMixturePSF(1., 0., 0., v, v, 0.)
    wcs = LegacySurveyWcs(targetwcs, tai)
    faketim = Image(data=data, inverr=inverr, psf=psf,
                    wcs=wcs, photocal=LinearPhotoCal(1., bands[0]))

    # A model image (containing all sources) for each band
    modimgs = [np.zeros((H,W), np.float32) for b in bands]
    # A blank image that we'll use for rendering the flux from a single model
    onemod = data

    # Results go here!
    fiberflux    = np.zeros((len(cat),len(bands)), np.float32)
    fibertotflux = np.zeros((len(cat),len(bands)), np.float32)

    # Fiber diameter in arcsec -> radius in pix
    fiberrad = (fibersize / pixscale) / 2.

    # For each source, compute and measure its model, and accumulate
    for isrc,(src,sx,sy) in enumerate(zip(cat, xx-1., yy-1.)):
        # This works even if bands[0] has zero flux (or no overlapping
        # images)
        ums = src.getUnitFluxModelPatches(faketim)
        assert(len(ums) == 1)
        patch = ums[0]
        if patch is None:
            continue
        br = src.getBrightness()
        for iband,(modimg,band) in enumerate(zip(modimgs,bands)):
            flux = br.getFlux(band)
            flux_iv = T.flux_ivar[isrc, iband]
            if flux <= 0 or flux_iv <= 0:
                continue
            # Accumulate into image containing all models
            patch.addTo(modimg, scale=flux)
            # Add to blank image & photometer
            patch.addTo(onemod, scale=flux)
            aper = photutils.CircularAperture((sx, sy), fiberrad)
            p = photutils.aperture_photometry(onemod, aper)
            f = p.field('aperture_sum')[0]
            if not np.isfinite(f):
                # If the source is off the brick (eg, ref sources), can be NaN
                continue
            fiberflux[isrc,iband] = f
            # Blank out the image again
            x0,x1,y0,y1 = patch.getExtent()
            onemod[y0:y1, x0:x1] = 0.

    # Now photometer the accumulated images
    # Aperture photometry locations
    apxy = np.vstack((xx - 1., yy - 1.)).T
    aper = photutils.CircularAperture(apxy, fiberrad)
    for iband,modimg in enumerate(modimgs):
        p = photutils.aperture_photometry(modimg, aper)
        f = p.field('aperture_sum')
        # If the source is off the brick (eg, ref sources), can be NaN
        I = np.isfinite(f)
        if len(I):
            fibertotflux[I, iband] = f[I]

    if plots:
        for modimg,band in zip(modimgs, bands):
            plt.clf()
            plt.imshow(modimg, interpolation='nearest', origin='lower',
                       vmin=0, vmax=0.1, cmap='gray')
            plt.title('Fiberflux model for band %s' % band)
            ps.savefig()

        for iband,band in enumerate(bands):
            plt.clf()
            flux = [src.getBrightness().getFlux(band) for src in cat]
            plt.plot(flux, fiberflux[:,iband], 'b.', label='FiberFlux')
            plt.plot(flux, fibertotflux[:,iband], 'gx', label='FiberTotFlux')
            plt.plot(flux, T.apflux[:,iband, 1], 'r+', label='Apflux(1.5)')
            plt.legend()
            plt.xlabel('Catalog total flux')
            plt.ylabel('Aperture flux')
            plt.title('Fiberflux: %s band' % band)
            plt.xscale('symlog')
            plt.yscale('symlog')
            ps.savefig()

    return fiberflux, fibertotflux

def _depth_histogram(brick, targetwcs, bands, detivs, galdetivs):
    # Compute the brick's unique pixels.
    U = None
    if hasattr(brick, 'ra1'):
        debug('Computing unique brick pixels...')
        H,W = targetwcs.shape
        U = find_unique_pixels(targetwcs, W, H, None,
                               brick.ra1, brick.ra2, brick.dec1, brick.dec2)
        U = np.flatnonzero(U)
        debug(len(U), 'of', W*H, 'pixels are unique to this brick')

    # depth histogram bins
    depthbins = np.arange(20, 25.001, 0.1)
    depthbins[0] = 0.
    depthbins[-1] = 100.
    D = fits_table()
    D.depthlo = depthbins[:-1].astype(np.float32)
    D.depthhi = depthbins[1: ].astype(np.float32)

    for band,detiv,galdetiv in zip(bands,detivs,galdetivs):
        for det,name in [(detiv, 'ptsrc'), (galdetiv, 'gal')]:
            # compute stats for 5-sigma detection
            with np.errstate(divide='ignore'):
                depth = 5. / np.sqrt(det)
            # that's flux in nanomaggies -- convert to mag
            depth = -2.5 * (np.log10(depth) - 9)
            # no coverage -> very bright detection limit
            depth[np.logical_not(np.isfinite(depth))] = 0.
            if U is not None:
                depth = depth.flat[U]
            if len(depth):
                debug(band, name, 'band depth map: percentiles',
                      np.percentile(depth, np.arange(0,101, 10)))
            # histogram
            D.set('counts_%s_%s' % (name, band),
                  np.histogram(depth, bins=depthbins)[0].astype(np.int32))
    return D

def stage_wise_forced(
    survey=None,
    cat=None,
    T=None,
    targetwcs=None,
    targetrd=None,
    W=None, H=None,
    pixscale=None,
    brickname=None,
    unwise_dir=None,
    unwise_tr_dir=None,
    unwise_modelsky_dir=None,
    brick=None,
    wise_ceres=True,
    unwise_coadds=True,
    version_header=None,
    maskbits=None,
    mp=None,
    record_event=None,
    ps=None,
    plots=False,
    **kwargs):
    '''
    After the model fits are finished, we can perform forced
    photometry of the unWISE coadds.
    '''
    from legacypipe.unwise import unwise_phot, collapse_unwise_bitmask, unwise_tiles_touching_wcs
    from legacypipe.survey import wise_apertures_arcsec
    from tractor import NanoMaggies

    record_event and record_event('stage_wise_forced: starting')
    _add_stage_version(version_header, 'WISE', 'wise_forced')

    if not plots:
        ps = None

    tiles = unwise_tiles_touching_wcs(targetwcs)
    info('Cut to', len(tiles), 'unWISE tiles')

    # the way the roiradec box is used, the min/max order doesn't matter
    roiradec = [targetrd[0,0], targetrd[2,0], targetrd[0,1], targetrd[2,1]]

    # Sources to photometer
    do_phot = np.ones(len(cat), bool)

    # Drop sources within the CLUSTER mask from forced photometry.
    Icluster = None
    if maskbits is not None:
        incluster = (maskbits & MASKBITS['CLUSTER'] > 0)
        if np.any(incluster):
            print('Checking for sources inside CLUSTER mask')
            ra  = np.array([src.getPosition().ra  for src in cat])
            dec = np.array([src.getPosition().dec for src in cat])
            ok,xx,yy = targetwcs.radec2pixelxy(ra, dec)
            xx = np.round(xx - 1).astype(int)
            yy = np.round(yy - 1).astype(int)
            I = np.flatnonzero(ok * (xx >= 0)*(xx < W) * (yy >= 0)*(yy < H))
            if len(I):
                Icluster = I[incluster[yy[I], xx[I]]]
                print('Found', len(Icluster), 'of', len(cat), 'sources inside CLUSTER mask')
                do_phot[Icluster] = False
    Nskipped = len(do_phot) - np.sum(do_phot)

    wcat = []
    for i in np.flatnonzero(do_phot):
        src = cat[i]
        src = src.copy()
        src.setBrightness(NanoMaggies(w=1.))
        wcat.append(src)

    # use Aaron's WISE pixelized PSF model (unwise_psf repository)?
    wpixpsf = True

    # Create list of groups-of-tiles to photometer
    args = []
    # Skip if $UNWISE_COADDS_DIR or --unwise-dir not set.
    if unwise_dir is not None:
        wtiles = tiles.copy()
        wtiles.unwise_dir = np.array([unwise_dir]*len(tiles))
        for band in [1,2,3,4]:
            get_masks = targetwcs if (band == 1) else None
            args.append((wcat, wtiles, band, roiradec, wise_ceres, wpixpsf,
                         unwise_coadds, get_masks, ps, True,
                         unwise_modelsky_dir))

    # Add time-resolved WISE coadds
    # Skip if $UNWISE_COADDS_TIMERESOLVED_DIR or --unwise-tr-dir not set.
    eargs = []
    if unwise_tr_dir is not None:
        tdir = unwise_tr_dir
        TR = fits_table(os.path.join(tdir, 'time_resolved_atlas.fits'))
        debug('Read', len(TR), 'time-resolved WISE coadd tiles')
        TR.cut(np.array([t in tiles.coadd_id for t in TR.coadd_id]))
        debug('Cut to', len(TR), 'time-resolved vs', len(tiles), 'full-depth')
        assert(len(TR) == len(tiles))
        # Ugly -- we need to look up the "{ra,dec}[12]" fields from the non-TR
        # table to support unique areas of tiles.
        imap = dict((c,i) for i,c in enumerate(tiles.coadd_id))
        I = np.array([imap[c] for c in TR.coadd_id])
        for c in ['ra1','ra2','dec1','dec2', 'crpix_w1', 'crpix_w2']:
            TR.set(c, tiles.get(c)[I])
        # How big do we need to make the WISE time-resolved arrays?
        debug('TR epoch_bitmask:', TR.epoch_bitmask)
        # axis= arg to np.count_nonzero is new in numpy 1.12
        Nepochs = max(np.atleast_1d([np.count_nonzero(e)
                                     for e in TR.epoch_bitmask]))
        _,ne = TR.epoch_bitmask.shape
        info('Max number of time-resolved unWISE epochs for these tiles:', Nepochs)
        debug('epoch bitmask length:', ne)
        # Add time-resolved coadds
        for band in [1,2]:
            # W1 is bit 0 (value 0x1), W2 is bit 1 (value 0x2)
            bitmask = (1 << (band-1))
            # The epoch_bitmask entries are not *necessarily*
            # contiguous, and not necessarily aligned for the set of
            # overlapping tiles.  We will align the non-zero epochs of
            # the tiles.  (eg, brick 2437p425 vs coadds 2426p424 &
            # 2447p424 in NEO-2).

            # find the non-zero epochs for each overlapping tile
            epochs = np.empty((len(TR), Nepochs), int)
            epochs[:,:] = -1
            for i in range(len(TR)):
                ei = np.flatnonzero(TR.epoch_bitmask[i,:] & bitmask)
                epochs[i,:len(ei)] = ei

            for ie in range(Nepochs):
                # Which tiles have images for this epoch?
                I = np.flatnonzero(epochs[:,ie] >= 0)
                if len(I) == 0:
                    continue
                debug('Epoch index %i: %i tiles:' % (ie, len(I)), TR.coadd_id[I],
                      'epoch numbers', epochs[I,ie])
                eptiles = TR[I]
                eptiles.unwise_dir = np.array([os.path.join(tdir, 'e%03i'%ep)
                                              for ep in epochs[I,ie]])
                eargs.append((ie,(wcat, eptiles, band, roiradec,
                                  wise_ceres, wpixpsf, False, None, ps, False, unwise_modelsky_dir)))

    # Run the forced photometry!
    record_event and record_event('stage_wise_forced: photometry')
    phots = mp.map(unwise_phot, args + [a for ie,a in eargs])
    record_event and record_event('stage_wise_forced: results')

    # Unpack results...
    WISE = None
    wise_mask_maps = None
    if len(phots):
        # The "phot" results for the full-depth coadds are one table per
        # band.  Merge all those columns.
        wise_models = []
        for i,p in enumerate(phots[:len(args)]):
            if p is None:
                (wcat,tiles,band) = args[i][:3]
                print('"None" result from WISE forced phot:', tiles, band)
                continue
            if unwise_coadds:
                wise_models.extend(p.models)
            if p.maskmap is not None:
                wise_mask_maps = p.maskmap
            if WISE is None:
                WISE = p.phot
            else:
                # remove duplicates
                p.phot.delete_column('wise_coadd_id')
                # (with move_crpix -- Aaron's update astrometry -- the
                # pixel positions can be *slightly* different per
                # band.  Ignoring that here.)
                p.phot.delete_column('wise_x')
                p.phot.delete_column('wise_y')
                WISE.add_columns_from(p.phot)

        if wise_mask_maps is not None:
            wise_mask_maps = [
                collapse_unwise_bitmask(wise_mask_maps, 1),
                collapse_unwise_bitmask(wise_mask_maps, 2)]

        if unwise_coadds:
            from legacypipe.coadds import UnwiseCoadd
            # Create the WCS into which we'll resample the tiles.
            # Same center as "targetwcs" but bigger pixel scale.
            wpixscale = 2.75
            wra  = np.array([src.getPosition().ra  for src in cat])
            wdec = np.array([src.getPosition().dec for src in cat])

            rc,dc = targetwcs.radec_center()
            ww = int(W * pixscale / wpixscale)
            hh = int(H * pixscale / wpixscale)
            wcoadds = UnwiseCoadd(rc, dc, ww, hh, wpixscale)
            wcoadds.add(wise_models)
            apphot = wcoadds.finish(survey, brickname, version_header,
                                    apradec=(wra,wdec),
                                    apertures=wise_apertures_arcsec/wpixscale)
            api,apd,apr = apphot
            for iband,band in enumerate([1,2,3,4]):
                WISE.set('apflux_w%i' % band, api[iband])
                WISE.set('apflux_resid_w%i' % band, apr[iband])
                d = apd[iband]
                iv = np.zeros_like(d)
                iv[d != 0.] = 1./(d[d != 0]**2)
                WISE.set('apflux_ivar_w%i' % band, iv)
                print('Setting WISE apphot')

        if Nskipped > 0:
            assert(len(WISE) == len(wcat))
            WISE = _fill_skipped_values(WISE, Nskipped, do_phot)
            assert(len(WISE) == len(cat))
            assert(len(WISE) == len(T))

        # Look up mask values for sources
        WISE.wise_mask = np.zeros((len(cat), 2), np.uint8)
        ra  = np.array([src.getPosition().ra  for src in cat])
        dec = np.array([src.getPosition().dec for src in cat])
        ok,xx,yy = targetwcs.radec2pixelxy(ra, dec)
        xx = np.round(xx - 1).astype(int)
        yy = np.round(yy - 1).astype(int)
        I = np.flatnonzero(ok * (xx >= 0)*(xx < W) * (yy >= 0)*(yy < H))
        if len(I):
            WISE.wise_mask[I,0] = wise_mask_maps[0][yy[I], xx[I]]
            WISE.wise_mask[I,1] = wise_mask_maps[1][yy[I], xx[I]]

    # Unpack time-resolved results...
    WISE_T = None
    if len(phots) > len(args):
        WISE_T = True
    if WISE_T is not None:
        WISE_T = fits_table()
        phots = phots[len(args):]
        for (ie,_),r in zip(eargs, phots):
            debug('Epoch', ie, 'photometry:')
            if r is None:
                debug('Failed.')
                continue
            assert(ie < Nepochs)
            phot = r.phot
            phot.delete_column('wise_coadd_id')
            phot.delete_column('wise_x')
            phot.delete_column('wise_y')
            for c in phot.columns():
                if not c in WISE_T.columns():
                    x = phot.get(c)
                    WISE_T.set(c, np.zeros((len(x), Nepochs), x.dtype))
                X = WISE_T.get(c)
                X[:,ie] = phot.get(c)
        if Nskipped > 0:
            assert(len(wcat) == len(WISE_T))
            WISE_T = _fill_skipped_values(WISE_T, Nskipped, do_phot)
            assert(len(WISE_T) == len(cat))
            assert(len(WISE_T) == len(T))

    debug('Returning: WISE', WISE)
    debug('Returning: WISE_T', WISE_T)

    return dict(WISE=WISE, WISE_T=WISE_T, wise_mask_maps=wise_mask_maps,
                version_header=version_header,
                wise_apertures_arcsec=wise_apertures_arcsec)


def _fill_skipped_values(WISE, Nskipped, do_phot):
    # Fill in blank values for skipped (Icluster) sources
    # Append empty rows to the WISE results for !do_phot sources.
    Wempty = fits_table()
    Wempty.nil = np.zeros(Nskipped, bool)
    WISE = merge_tables([WISE, Wempty], columns='fillzero')
    WISE.delete_column('nil')
    # Reorder to match "cat" order.
    I = np.empty(len(WISE), int)
    I[:] = -1
    Ido, = np.nonzero(do_phot)
    I[Ido] = np.arange(len(Ido))
    Idont, = np.nonzero(np.logical_not(do_phot))
    I[Idont] = np.arange(len(Idont)) + len(Ido)
    assert(np.all(I > -1))
    WISE.cut(I)
    return WISE

def stage_writecat(
    survey=None,
    version_header=None,
    release=None,
    T=None,
    T_dup=None,
    WISE=None,
    WISE_T=None,
    maskbits=None,
    wise_mask_maps=None,
    apertures_arcsec=None,
    wise_apertures_arcsec=None,
    GALEX=None,
    galex_apertures_arcsec=None,
    cat=None, pixscale=None, targetwcs=None,
    W=None,H=None,
    bands=None, ps=None,
    plots=False,
    brickname=None,
    brickid=None,
    brick=None,
    invvars=None,
    gaia_stars=True,
    co_sky=None,
    record_event=None,
    **kwargs):
    '''
    Final stage in the pipeline: format results for the output
    catalog.
    '''
    from legacypipe.catalog import prepare_fits_catalog
    from legacypipe.utils import copy_header_with_wcs

    record_event and record_event('stage_writecat: starting')
    _add_stage_version(version_header, 'WCAT', 'writecat')

    assert(maskbits is not None)

    if wise_mask_maps is not None:
        # Add the WISE masks in!
        maskbits |= MASKBITS['WISEM1'] * (wise_mask_maps[0] != 0)
        maskbits |= MASKBITS['WISEM2'] * (wise_mask_maps[1] != 0)

    version_header.add_record(dict(name='COMMENT', value='wisemask bits:'))
    wbits = [
        (0, 'BRIGHT',  'BRIGH', 'Bright star core/wings'),
        (1, 'SPIKE',   'SPIKE', 'PSF-based diffraction spike'),
        (2, 'GHOST',   'GHOST', 'Optical ghost'),
        (3, 'LATENT',  'LATNT', 'First latent'),
        (4, 'LATENT2', 'LATN2', 'Second latent image'),
        (5, 'HALO',    'HALO',  'AllWISE-like circular halo'),
        (6, 'SATUR',   'SATUR', 'Bright star saturation'),
        (7, 'SPIKE2',  'SPIK2', 'Geometric diffraction spike')]
    for bit,name,short,comm in wbits:
        version_header.add_record(dict(
            name='WB_%s' % short, value=1<<bit,
            comment='WISE mask bit %i: %s, %s' % (bit, name, comm)))
    for bit,name,_,comm in wbits:
        version_header.add_record(dict(
            name='WBIT_%i' % bit, value=name, comment='WISE: %s' % comm))

    # Record the meaning of ALLMASK/ANYMASK bits
    version_header.add_record(dict(name='COMMENT', value='allmask/anymask bits:'))
    bits = list(DQ_BITS.values())
    bits.sort()
    bitmap = dict((v,k) for k,v in DQ_BITS.items())
    for i in range(16):
        bit = 1<<i
        if not bit in bitmap:
            continue
        version_header.add_record(
            dict(name='AM_%s' % bitmap[bit].upper()[:5], value=bit,
                 comment='ALLMASK/ANYMASK bit 2**%i' % i))
    for i in range(16):
        bit = 1<<i
        if not bit in bitmap:
            continue
        version_header.add_record(
            dict(name='ABIT_%i' % i, value=bitmap[bit],
                 comment='ALLMASK/ANYMASK bit 2**%i=%i meaning' % (i, bit)))

    # create maskbits header
    hdr = copy_header_with_wcs(version_header, targetwcs)
    hdr.add_record(dict(name='IMTYPE', value='maskbits',
                        comment='LegacySurveys image type'))
    with survey.write_output('maskbits', brick=brickname, shape=maskbits.shape) as out:
        out.fits.write(maskbits, header=hdr, extname='MASKBITS')
        if wise_mask_maps is not None:
            out.fits.write(wise_mask_maps[0], extname='WISEM1')
            out.fits.write(wise_mask_maps[1], extname='WISEM2')
        del wise_mask_maps

    TT = T.copy()
    for k in ['ibx','iby']:
        TT.delete_column(k)

    T2 = prepare_fits_catalog(cat, invvars, TT, bands, force_keep=TT.force_keep_source)

    # The "ra_ivar" values coming out of the tractor fits do *not*
    # have a cos(Dec) term -- ie, they give the inverse-variance on
    # the numerical value of RA -- so we want to make the ra_sigma
    # values smaller by multiplying by cos(Dec); so invvars are /=
    # cosdec^2
    T2.ra_ivar /= np.cos(np.deg2rad(T2.dec))**2

    # Compute fiber fluxes
    T2.fiberflux, T2.fibertotflux = get_fiber_fluxes(
        cat, T2, targetwcs, H, W, pixscale, bands, plots=plots, ps=ps)

    # For reference stars, plug in the reference-catalog inverse-variances.
    if 'ref_id' in T.get_columns() and 'ra_ivar' in T.get_columns():
        I, = np.nonzero(T.ref_id)
        if len(I):
            T2.ra_ivar [I] = T.ra_ivar[I]
            T2.dec_ivar[I] = T.dec_ivar[I]

    primhdr = fitsio.FITSHDR()
    for r in version_header.records():
        primhdr.add_record(r)
    primhdr.add_record(dict(name='PRODTYPE', value='catalog',
                            comment='NOAO data product type'))

    if co_sky is not None:
        for band in bands:
            if band in co_sky:
                primhdr.add_record(dict(name='COSKY_%s' % band.upper(),
                                        value=co_sky[band],
                                        comment='Sky level estimated (+subtracted) from coadd'))

    for i,ap in enumerate(apertures_arcsec):
        primhdr.add_record(dict(name='APRAD%i' % i, value=ap,
                                comment='(optical) Aperture radius, in arcsec'))
    if wise_apertures_arcsec is not None:
        for i,ap in enumerate(wise_apertures_arcsec):
            primhdr.add_record(dict(name='WAPRAD%i' % i, value=ap,
                                    comment='(unWISE) Aperture radius, in arcsec'))
    if galex_apertures_arcsec is not None:
        for i,ap in enumerate(galex_apertures_arcsec):
            primhdr.add_record(dict(name='GAPRAD%i' % i, value=ap,
                                    comment='GALEX aperture radius, in arcsec'))

    if WISE is not None:
        # Convert WISE fluxes from Vega to AB.
        # http://wise2.ipac.caltech.edu/docs/release/allsky/expsup/sec4_4h.html#conv2ab
        vega_to_ab = dict(w1=2.699,
                          w2=3.339,
                          w3=5.174,
                          w4=6.620)

        for band in [1,2,3,4]:
            primhdr.add_record(dict(
                name='WISEAB%i' % band, value=vega_to_ab['w%i' % band],
                comment='WISE Vega to AB conv for band %i' % band))

        # Copy columns:
        for c in ['wise_coadd_id', 'wise_x', 'wise_y', 'wise_mask']:
            T2.set(c, WISE.get(c))

        for band in [1,2,3,4]:
            # Apply the Vega-to-AB shift *while* copying columns from
            # WISE to T2.
            dm = vega_to_ab['w%i' % band]
            fluxfactor = 10.** (dm / -2.5)
            # fluxes
            c = t = 'flux_w%i' % band
            T2.set(t, WISE.get(c) * fluxfactor)
            if WISE_T is not None and band <= 2:
                t = 'lc_flux_w%i' % band
                T2.set(t, WISE_T.get(c) * fluxfactor)
            # ivars
            c = t = 'flux_ivar_w%i' % band
            T2.set(t, WISE.get(c) / fluxfactor**2)
            if WISE_T is not None and band <= 2:
                t = 'lc_flux_ivar_w%i' % band
                T2.set(t, WISE_T.get(c) / fluxfactor**2)
            # This is in 1/nanomaggies**2 units also
            c = t = 'psfdepth_w%i' % band
            T2.set(t, WISE.get(c) / fluxfactor**2)

            if 'apflux_w%i'%band in WISE.get_columns():
                t = c = 'apflux_w%i' % band
                T2.set(t, WISE.get(c) * fluxfactor)
                t = c = 'apflux_resid_w%i' % band
                T2.set(t, WISE.get(c) * fluxfactor)
                t = c = 'apflux_ivar_w%i' % band
                T2.set(t, WISE.get(c) / fluxfactor**2)

        # Rename more columns
        for cin,cout in [('nobs_w%i',        'nobs_w%i'    ),
                         ('profracflux_w%i', 'fracflux_w%i'),
                         ('prochi2_w%i',     'rchisq_w%i'  )]:
            for band in [1,2,3,4]:
                T2.set(cout % band, WISE.get(cin % band))

        if WISE_T is not None:
            for cin,cout in [('nobs_w%i',        'lc_nobs_w%i'),
                             ('profracflux_w%i', 'lc_fracflux_w%i'),
                             ('prochi2_w%i',     'lc_rchisq_w%i'),
                             ('mjd_w%i',         'lc_mjd_w%i'),]:
                for band in [1,2]:
                    T2.set(cout % band, WISE_T.get(cin % band))
        # Done with these now!
        WISE_T = None
        WISE = None

    if GALEX is not None:
        for c in ['flux_nuv', 'flux_ivar_nuv', 'flux_fuv', 'flux_ivar_fuv',
                  'apflux_nuv', 'apflux_resid_nuv', 'apflux_ivar_nuv',
                  'apflux_fuv', 'apflux_resid_fuv', 'apflux_ivar_fuv', ]:
            T2.set(c, GALEX.get(c))
        GALEX = None

    if T_dup:
        T2 = merge_tables([T2, T_dup], columns='fillzero')

    # Brick pixel positions
    ok,bx,by = targetwcs.radec2pixelxy(T2.orig_ra, T2.orig_dec)
    # iterative sources
    bx[ok==False] = 1.
    by[ok==False] = 1.
    T2.bx0 = (bx - 1.).astype(np.float32)
    T2.by0 = (by - 1.).astype(np.float32)
    ok,bx,by = targetwcs.radec2pixelxy(T2.ra, T2.dec)
    T2.bx = (bx - 1.).astype(np.float32)
    T2.by = (by - 1.).astype(np.float32)

    T2.delete_column('orig_ra')
    T2.delete_column('orig_dec')

    T2.brick_primary = ((T2.ra  >= brick.ra1 ) * (T2.ra  < brick.ra2) *
                        (T2.dec >= brick.dec1) * (T2.dec < brick.dec2))
    H,W = maskbits.shape
    T2.maskbits = maskbits[np.clip(np.round(T2.by), 0, H-1).astype(int),
                           np.clip(np.round(T2.bx), 0, W-1).astype(int)]
    del maskbits

    # sigh, bytes vs strings.  In py3, T.type (dtype '|S3') are bytes.
    T2.sersic[np.array([t in ['DEV',b'DEV'] for t in T2.type])] = 4.0
    T2.sersic[np.array([t in ['EXP',b'EXP'] for t in T2.type])] = 1.0

    with survey.write_output('tractor-intermediate', brick=brickname) as out:
        T2.writeto(None, fits_object=out.fits, primheader=primhdr)

    # After writing tractor-i file, drop (reference) sources outside the brick.
    T2.cut((T2.bx >= -0.5) * (T2.bx <= W-0.5) *
           (T2.by >= -0.5) * (T2.by <= H-0.5))

    # The "format_catalog" code expects all lower-case column names...
    for c in T2.columns():
        if c != c.lower():
            T2.rename(c, c.lower())
    from legacypipe.format_catalog import format_catalog
    with survey.write_output('tractor', brick=brickname) as out:
        format_catalog(T2, None, primhdr, survey.allbands, None, release,
                       write_kwargs=dict(fits_object=out.fits),
                       N_wise_epochs=15, motions=gaia_stars, gaia_tagalong=True)

    # write fits file with galaxy-sim stuff (xy bounds of each sim)
    if 'sims_xy' in T.get_columns():
        sims_data = fits_table()
        sims_data.sims_xy = T.sims_xy
        with survey.write_output('galaxy-sims', brick=brickname) as out:
            sims_data.writeto(None, fits_object=out.fits)

    # produce per-brick checksum file.
    with survey.write_output('checksums', brick=brickname, hashsum=False) as out:
        f = open(out.fn, 'w')
        # Write our pre-computed hashcodes.
        for fn,hashsum in survey.output_file_hashes.items():
            f.write('%s *%s\n' % (hashsum, fn))
        f.close()

    record_event and record_event('stage_writecat: done')

    return dict(T2=T2, version_header=version_header)

def run_brick(brick, survey, radec=None, pixscale=0.262,
              width=3600, height=3600,
              survey_blob_mask=None,
              release=None,
              zoom=None,
              bands=None,
              allbands='grz',
              nblobs=None, blob=None, blobxy=None, blobradec=None, blobid=None,
              max_blobsize=None,
              nsigma=6,
              saddle_fraction=0.1,
              saddle_min=2.,
<<<<<<< HEAD
              skymask_radius=None,
=======
              subsky_radii=None,
>>>>>>> 7257032b
              reoptimize=False,
              iterative=False,
              wise=True,
              outliers=True,
              lanczos=True,
              early_coadds=False,
              blob_image=False,
              do_calibs=True,
              old_calibs_ok=False,
              write_metrics=True,
              gaussPsf=False,
              pixPsf=False,
              hybridPsf=False,
              normalizePsf=False,
              apodize=False,
              splinesky=True,
              subsky=True,
              constant_invvar=False,
              tycho_stars=True,
              gaia_stars=True,
              large_galaxies=True,
              large_galaxies_force_pointsource=True,
              fitoncoadds_reweight_ivar=True,
              less_masking=False,
              fit_on_coadds=False,
              min_mjd=None, max_mjd=None,
              unwise_coadds=True,
              bail_out=False,
              ceres=True,
              wise_ceres=True,
              unwise_dir=None,
              unwise_tr_dir=None,
              unwise_modelsky_dir=None,
              galex=False,
              galex_dir=None,
              threads=None,
              plots=False, plots2=False, coadd_bw=False,
              plot_base=None, plot_number=0,
              command_line=None,
              record_event=None,
    # These are for the 'stages' infrastructure
              pickle_pat='pickles/runbrick-%(brick)s-%%(stage)s.pickle',
              stages=None,
              force=None, forceall=False, write_pickles=True,
              checkpoint_filename=None,
              checkpoint_period=None,
              prereqs_update=None,
              stagefunc = None,
              ):
    '''Run the full Legacy Survey data reduction pipeline.

    The pipeline is built out of "stages" that run in sequence.  By
    default, this function will cache the result of each stage in a
    (large) pickle file.  If you re-run, it will read from the
    prerequisite pickle file rather than re-running the prerequisite
    stage.  This can yield faster debugging times, but you almost
    certainly want to turn it off (with `writePickles=False,
    forceall=True`) in production.

    Parameters
    ----------
    brick : string
        Brick name such as '2090m065'.  Can be None if *radec* is given.
    survey : a "LegacySurveyData" object (see common.LegacySurveyData), which is in
        charge of the list of bricks and CCDs to be handled, and where output files
        should be written.
    radec : tuple of floats (ra,dec)
        RA,Dec center of the custom region to run.
    pixscale : float
        Brick pixel scale, in arcsec/pixel.  Default = 0.262
    width, height : integers
        Brick size in pixels.  Default of 3600 pixels (with the default pixel
        scale of 0.262) leads to a slight overlap between bricks.
    zoom : list of four integers
        Pixel coordinates [xlo,xhi, ylo,yhi] of the brick subimage to run.
    bands : string
        Filter (band) names to include; default is "grz".

    Notes
    -----
    You must specify the region of sky to work on, via one of:

    - *brick*: string, brick name such as '2090m065'
    - *radec*: tuple of floats; RA,Dec center of the custom region to run

    If *radec* is given, *brick* should be *None*.  If *brick* is given,
    that brick`s RA,Dec center will be looked up in the
    survey-bricks.fits file.

    You can also change the size of the region to reduce:

    - *pixscale*: float, brick pixel scale, in arcsec/pixel.
    - *width* and *height*: integers; brick size in pixels.  3600 pixels
      (with the default pixel scale of 0.262) leads to a slight overlap
      between bricks.
    - *zoom*: list of four integers, [xlo,xhi, ylo,yhi] of the brick
      subimage to run.

    If you want to measure only a subset of the astronomical objects,
    you can use:

    - *nblobs*: None or int; for debugging purposes, only fit the
       first N blobs.
    - *blob*: int; for debugging purposes, start with this blob index.
    - *blobxy*: list of (x,y) integer tuples; only run the blobs
      containing these pixels.
    - *blobradec*: list of (RA,Dec) tuples; only run the blobs
      containing these coordinates.

    Other options:

    - *max_blobsize*: int; ignore blobs with more than this many pixels

    - *nsigma*: float; detection threshold in sigmas.

    - *wise*: boolean; run WISE forced photometry?

    - *early_coadds*: boolean; generate the early coadds?

    - *do_calibs*: boolean; run the calibration preprocessing steps?

    - *old_calibs_ok*: boolean; allow/use old calibration frames?

    - *write_metrics*: boolean; write out a variety of useful metrics

    - *gaussPsf*: boolean; use a simpler single-component Gaussian PSF model?

    - *pixPsf*: boolean; use the pixelized PsfEx PSF model and FFT convolution?

    - *hybridPsf*: boolean; use combo pixelized PsfEx + Gaussian approx model

    - *normalizePsf*: boolean; make PsfEx model have unit flux

    - *splinesky*: boolean; use the splined sky model (default is constant)?

    - *subsky*: boolean; subtract the sky model when reading in tims (tractor images)?

    - *ceres*: boolean; use Ceres Solver when possible?

    - *wise_ceres*: boolean; use Ceres Solver for unWISE forced photometry?

    - *unwise_dir*: string; where to look for unWISE coadd files.
      This may be a colon-separated list of directories to search in
      order.

    - *unwise_tr_dir*: string; where to look for time-resolved
      unWISE coadd files.  This may be a colon-separated list of
      directories to search in order.

    - *unwise_modelsky_dir*: string; where to look for the unWISE sky background
      maps.  The default is to look in the "wise/modelsky" subdirectory of the
      calibration directory.

    - *threads*: integer; how many CPU cores to use

    Plotting options:

    - *coadd_bw*: boolean: if only one band is available, make B&W coadds?
    - *plots*: boolean; make a bunch of plots?
    - *plots2*: boolean; make a bunch more plots?
    - *plot_base*: string, default brick-BRICK, the plot filename prefix.
    - *plot_number*: integer, default 0, starting number for plot filenames.

    Options regarding the "stages":

    - *pickle_pat*: string; filename for 'pickle' files
    - *stages*: list of strings; stages (functions stage_*) to run.

    - *force*: list of strings; prerequisite stages that will be run
      even if pickle files exist.
    - *forceall*: boolean; run all stages, ignoring all pickle files.
    - *write_pickles*: boolean; write pickle files after each stage?

    Raises
    ------
    RunbrickError
        If an invalid brick name is given.
    NothingToDoError
        If no CCDs, or no photometric CCDs, overlap the given brick or region.

    '''
    from astrometry.util.stages import CallGlobalTime, runstage
    from astrometry.util.multiproc import multiproc
    from astrometry.util.plotutils import PlotSequence

    # *initargs* are passed to the first stage (stage_tims)
    # so should be quantities that shouldn't get updated from their pickled
    # values.
    initargs = {}
    # *kwargs* update the pickled values from previous stages
    kwargs = {}

    if force is None:
        force = []
    if stages is None:
        stages=['writecat']
    forceStages = [s for s in stages]
    forceStages.extend(force)
    if forceall:
        kwargs.update(forceall=True)

    if allbands is not None:
        survey.allbands = allbands

    if radec is not None:
        assert(len(radec) == 2)
        ra,dec = radec
        try:
            ra = float(ra)
        except:
            from astrometry.util.starutil_numpy import hmsstring2ra
            ra = hmsstring2ra(ra)
        try:
            dec = float(dec)
        except:
            from astrometry.util.starutil_numpy import dmsstring2dec
            dec = dmsstring2dec(dec)
        info('Parsed RA,Dec', ra,dec)
        initargs.update(ra=ra, dec=dec)
        if brick is None:
            brick = ('custom-%06i%s%05i' %
                         (int(1000*ra), 'm' if dec < 0 else 'p',
                          int(1000*np.abs(dec))))
    initargs.update(brickname=brick, survey=survey)

    if stagefunc is None:
        stagefunc = CallGlobalTime('stage_%s', globals())

    plot_base_default = 'brick-%(brick)s'
    if plot_base is None:
        plot_base = plot_base_default
    ps = PlotSequence(plot_base % dict(brick=brick))
    initargs.update(ps=ps)
    if plot_number:
        ps.skipto(plot_number)

    if release is None:
        release = survey.get_default_release()
        if release is None:
            release = 9999

    if fit_on_coadds:
        # Implied options!
        #subsky = False
        large_galaxies = True
        fitoncoadds_reweight_ivar = True
        large_galaxies_force_pointsource = False

    kwargs.update(ps=ps, nsigma=nsigma, saddle_fraction=saddle_fraction,
                  saddle_min=saddle_min,
<<<<<<< HEAD
                  skymask_radius=skymask_radius,
=======
                  subsky_radii=subsky_radii,
>>>>>>> 7257032b
                  survey_blob_mask=survey_blob_mask,
                  gaussPsf=gaussPsf, pixPsf=pixPsf, hybridPsf=hybridPsf,
                  release=release,
                  normalizePsf=normalizePsf,
                  apodize=apodize,
                  constant_invvar=constant_invvar,
                  splinesky=splinesky,
                  subsky=subsky,
                  tycho_stars=tycho_stars,
                  gaia_stars=gaia_stars,
                  large_galaxies=large_galaxies,
                  large_galaxies_force_pointsource=large_galaxies_force_pointsource,
                  fitoncoadds_reweight_ivar=fitoncoadds_reweight_ivar,
                  less_masking=less_masking,
                  min_mjd=min_mjd, max_mjd=max_mjd,
                  reoptimize=reoptimize,
                  iterative=iterative,
                  outliers=outliers,
                  use_ceres=ceres,
                  wise_ceres=wise_ceres,
                  unwise_coadds=unwise_coadds,
                  bailout=bail_out,
                  do_calibs=do_calibs,
                  old_calibs_ok=old_calibs_ok,
                  write_metrics=write_metrics,
                  lanczos=lanczos,
                  unwise_dir=unwise_dir,
                  unwise_tr_dir=unwise_tr_dir,
                  unwise_modelsky_dir=unwise_modelsky_dir,
                  galex=galex,
                  galex_dir=galex_dir,
                  command_line=command_line,
                  plots=plots, plots2=plots2, coadd_bw=coadd_bw,
                  force=forceStages, write=write_pickles,
                  record_event=record_event)

    if checkpoint_filename is not None:
        kwargs.update(checkpoint_filename=checkpoint_filename)
        if checkpoint_period is not None:
            kwargs.update(checkpoint_period=checkpoint_period)

    if threads and threads > 1:
        from astrometry.util.timingpool import TimingPool, TimingPoolMeas
        pool = TimingPool(threads, initializer=runbrick_global_init,
                          initargs=[])
        poolmeas = TimingPoolMeas(pool, pickleTraffic=False)
        StageTime.add_measurement(poolmeas)
        mp = multiproc(None, pool=pool)
    else:
        from astrometry.util.ttime import CpuMeas
        mp = multiproc(init=runbrick_global_init, initargs=[])
        StageTime.add_measurement(CpuMeas)
        pool = None
    kwargs.update(mp=mp)

    if nblobs is not None:
        kwargs.update(nblobs=nblobs)
    if blob is not None:
        kwargs.update(blob0=blob)
    if blobxy is not None:
        kwargs.update(blobxy=blobxy)
    if blobradec is not None:
        kwargs.update(blobradec=blobradec)
    if blobid is not None:
        kwargs.update(blobid=blobid)
    if max_blobsize is not None:
        kwargs.update(max_blobsize=max_blobsize)

    pickle_pat = pickle_pat % dict(brick=brick)

    prereqs = {
        'tims':None,
        'refs': 'tims',
        'outliers': 'refs',
        'halos': 'outliers',
        'srcs': 'halos',

        # fitblobs: see below

        'coadds': 'fitblobs',

        # wise_forced: see below

        'fitplots': 'fitblobs',
        'psfplots': 'tims',
        'initplots': 'srcs',

        }

    if 'image_coadds' in stages:
        early_coadds = True

    if early_coadds:
        if blob_image:
            prereqs.update({
                'image_coadds':'srcs',
                'fitblobs':'image_coadds',
                })
        else:
            prereqs.update({
                'image_coadds':'halos',
                'srcs':'image_coadds',
                'fitblobs':'srcs',
                })
    else:
        prereqs.update({
            'fitblobs':'srcs',
            })

    # not sure how to set up the prereqs here. --galex could always require --wise?
    if wise:
        if galex:
            prereqs.update({
                'wise_forced': 'coadds',
                'galex_forced': 'wise_forced',
                'writecat': 'galex_forced',
                })
        else:
            prereqs.update({
                'wise_forced': 'coadds',
                'writecat': 'wise_forced',
                })
    else:
        if galex:
            prereqs.update({
                'galex_forced': 'coadds',
                'writecat': 'galex_forced',
                })
        else:
            prereqs.update({
                'writecat': 'coadds',
                })

    if fit_on_coadds:
        prereqs.update({
            'fit_on_coadds': 'halos',
            'srcs': 'fit_on_coadds',
        })

    if prereqs_update is not None:
        prereqs.update(prereqs_update)

    initargs.update(W=width, H=height, pixscale=pixscale,
                    target_extent=zoom)
    if bands is not None:
        initargs.update(bands=bands)

    def mystagefunc(stage, mp=None, **kwargs):
        # Update the (pickled) survey output directory, so that running
        # with an updated --output-dir overrides the pickle file.
        picsurvey = kwargs.get('survey',None)
        if picsurvey is not None:
            picsurvey.output_dir = survey.output_dir

        flush()
        if mp is not None and threads is not None and threads > 1:
            # flush all workers too
            mp.map(flush, [[]] * threads)
        staget0 = StageTime()
        R = stagefunc(stage, mp=mp, **kwargs)
        flush()
        if mp is not None and threads is not None and threads > 1:
            mp.map(flush, [[]] * threads)
        info('Resources for stage', stage, ':', StageTime()-staget0)
        return R

    t0 = StageTime()
    R = None
    for stage in stages:
        R = runstage(stage, pickle_pat, mystagefunc, prereqs=prereqs,
                     initial_args=initargs, **kwargs)

    info('All done:', StageTime()-t0)
    return R

def flush(x=None):
    sys.stdout.flush()
    sys.stderr.flush()

class StageTime(Time):
    '''
    A Time subclass that reports overall CPU use, assuming multiprocessing.
    '''
    measurements = []
    @classmethod
    def add_measurement(cls, m):
        cls.measurements.append(m)
    def __init__(self):
        self.meas = [m() for m in self.measurements]

def get_parser():
    import argparse
    de = ('Main "pipeline" script for the Legacy Survey ' +
          '(DECaLS, MzLS, Bok) data reductions.')

    ep = '''
e.g., to run a small field containing a cluster:

python -u legacypipe/runbrick.py --plots --brick 2440p070 --zoom 1900 2400 450 950 -P pickles/runbrick-cluster-%%s.pickle

'''
    parser = argparse.ArgumentParser(description=de,epilog=ep)

    parser.add_argument('-r', '--run', default=None,
                        help='Set the run type to execute')

    parser.add_argument(
        '-f', '--force-stage', dest='force', action='append', default=[],
        help="Force re-running the given stage(s) -- don't read from pickle.")
    parser.add_argument('-F', '--force-all', dest='forceall',
                        action='store_true', help='Force all stages to run')
    parser.add_argument('-s', '--stage', dest='stage', default=[],
                        action='append', help="Run up to the given stage(s)")
    parser.add_argument('-n', '--no-write', dest='write', default=True,
                        action='store_false')
    parser.add_argument('-w', '--write-stage', action='append', default=None,
                        help='Write a pickle for a given stage: eg "tims", "image_coadds", "srcs"')
    parser.add_argument('-v', '--verbose', dest='verbose', action='count',
                        default=0, help='Make more verbose')

    parser.add_argument(
        '--checkpoint', dest='checkpoint_filename', default=None,
        help='Write to checkpoint file?')
    parser.add_argument(
        '--checkpoint-period', type=int, default=None,
        help='Period for writing checkpoint files, in seconds; default 600')

    parser.add_argument('-b', '--brick',
        help='Brick name to run; required unless --radec is given')

    parser.add_argument('--radec', nargs=2,
        help='RA,Dec center for a custom location (not a brick)')
    parser.add_argument('--pixscale', type=float, default=0.262,
                        help='Pixel scale of the output coadds (arcsec/pixel)')
    parser.add_argument('-W', '--width', type=int, default=3600,
                        help='Target image width, default %(default)i')
    parser.add_argument('-H', '--height', type=int, default=3600,
                        help='Target image height, default %(default)i')
    parser.add_argument('--zoom', type=int, nargs=4,
                        help='Set target image extent (default "0 3600 0 3600")')

    parser.add_argument('-d', '--outdir', dest='output_dir',
                        help='Set output base directory, default "."')

    parser.add_argument('--release', default=None, type=int,
                        help='Release code for output catalogs (default determined by --run)')

    parser.add_argument('--survey-dir', type=str, default=None,
                        help='Override the $LEGACY_SURVEY_DIR environment variable')

    parser.add_argument('--blob-mask-dir', type=str, default=None,
                        help='The base directory to search for blob masks during sky model construction')

    parser.add_argument('--cache-dir', type=str, default=None,
                        help='Directory to search for cached files')

    parser.add_argument('--threads', type=int, help='Run multi-threaded')
    parser.add_argument('-p', '--plots', dest='plots', action='store_true',
                        help='Per-blob plots?')
    parser.add_argument('--plots2', action='store_true',
                        help='More plots?')

    parser.add_argument(
        '-P', '--pickle', dest='pickle_pat',
        help='Pickle filename pattern, default %(default)s',
        default='pickles/runbrick-%(brick)s-%%(stage)s.pickle')

    parser.add_argument('--plot-base',
                        help='Base filename for plots, default brick-BRICK')
    parser.add_argument('--plot-number', type=int, default=0,
                        help='Set PlotSequence starting number')

    parser.add_argument('--ceres', default=False, action='store_true',
                        help='Use Ceres Solver for all optimization?')

    parser.add_argument('--no-wise-ceres', dest='wise_ceres', default=True,
                        action='store_false',
                        help='Do not use Ceres Solver for unWISE forced phot')

    parser.add_argument('--nblobs', type=int,help='Debugging: only fit N blobs')
    parser.add_argument('--blob', type=int, help='Debugging: start with blob #')
    parser.add_argument('--blobid', help='Debugging: process this list of (comma-separated) blob ids.')
    parser.add_argument(
        '--blobxy', type=int, nargs=2, default=None, action='append',
        help=('Debugging: run the single blob containing pixel <bx> <by>; '+
              'this option can be repeated to run multiple blobs.'))
    parser.add_argument(
        '--blobradec', type=float, nargs=2, default=None, action='append',
        help=('Debugging: run the single blob containing RA,Dec <ra> <dec>; '+
              'this option can be repeated to run multiple blobs.'))

    parser.add_argument('--max-blobsize', type=int,
                        help='Skip blobs containing more than the given number of pixels.')

    parser.add_argument(
        '--check-done', default=False, action='store_true',
        help='Just check for existence of output files for this brick?')
    parser.add_argument('--skip', default=False, action='store_true',
                        help='Quit if the output catalog already exists.')
    parser.add_argument('--skip-coadd', default=False, action='store_true',
                        help='Quit if the output coadd jpeg already exists.')

    parser.add_argument(
        '--skip-calibs', dest='do_calibs', default=True, action='store_false',
        help='Do not run the calibration steps')

    parser.add_argument(
        '--old-calibs-ok', dest='old_calibs_ok', default=False, action='store_true',
        help='Allow old calibration files (where the data validation does not necessarily pass).')

    parser.add_argument('--skip-metrics', dest='write_metrics', default=True,
                        action='store_false',
                        help='Do not generate the metrics directory and files')

    parser.add_argument('--nsigma', type=float, default=6.0,
                        help='Set N sigma source detection thresh')

    parser.add_argument('--saddle-fraction', type=float, default=0.1,
                        help='Fraction of the peak height for selecting new sources.')

    parser.add_argument('--saddle-min', type=float, default=2.0,
                        help='Saddle-point depth from existing sources down to new sources (sigma).')

    parser.add_argument(
        '--reoptimize', action='store_true', default=False,
        help='Do a second round of model fitting after all model selections')

    parser.add_argument(
        '--no-iterative', dest='iterative', action='store_false', default=True,
        help='Turn off iterative source detection?')

    parser.add_argument('--no-wise', dest='wise', default=True,
                        action='store_false',
                        help='Skip unWISE forced photometry')

    parser.add_argument(
        '--unwise-dir', default=None,
        help='Base directory for unWISE coadds; may be a colon-separated list')
    parser.add_argument(
        '--unwise-tr-dir', default=None,
        help='Base directory for unWISE time-resolved coadds; may be a colon-separated list')

    parser.add_argument('--galex', dest='galex', default=False,
                        action='store_true',
                        help='Perform GALEX forced photometry')
    parser.add_argument(
        '--galex-dir', default=None,
        help='Base directory for GALEX coadds')
    
    parser.add_argument('--early-coadds', action='store_true', default=False,
                        help='Make early coadds?')
    parser.add_argument('--blob-image', action='store_true', default=False,
                        help='Create "imageblob" image?')

    parser.add_argument(
        '--no-lanczos', dest='lanczos', action='store_false', default=True,
        help='Do nearest-neighbour rather than Lanczos-3 coadds')

    parser.add_argument('--gpsf', action='store_true', default=False,
                        help='Use a fixed single-Gaussian PSF')

    parser.add_argument('--no-hybrid-psf', dest='hybridPsf', default=True,
                        action='store_false',
                        help="Don't use a hybrid pixelized/Gaussian PSF model")

    parser.add_argument('--no-normalize-psf', dest='normalizePsf', default=True,
                        action='store_false',
                        help='Do not normalize the PSF model to unix flux')

    parser.add_argument('--apodize', default=False, action='store_true',
                        help='Apodize image edges for prettier pictures?')

    parser.add_argument(
        '--coadd-bw', action='store_true', default=False,
        help='Create grayscale coadds if only one band is available?')

    parser.add_argument('--bands', default=None,
                        help='Set the list of bands (filters) that are included in processing: comma-separated list, default "g,r,z"')

    parser.add_argument('--no-tycho', dest='tycho_stars', default=True,
                        action='store_false',
                        help="Don't use Tycho-2 sources as fixed stars")

    parser.add_argument('--no-gaia', dest='gaia_stars', default=True,
                        action='store_false',
                        help="Don't use Gaia sources as fixed stars")

    parser.add_argument('--no-large-galaxies', dest='large_galaxies', default=True,
                        action='store_false', help="Don't seed (or mask in and around) large galaxies.")
    # HACK -- Default value for DR8 MJD cut
    # DR8 -- drop early data from before additional baffling was added to the camera.
    # 56730 = 2014-03-14
    parser.add_argument('--min-mjd', type=float,
                        help='Only keep images taken after the given MJD')
    parser.add_argument('--max-mjd', type=float,
                        help='Only keep images taken before the given MJD')

    parser.add_argument('--no-splinesky', dest='splinesky', default=True,
                        action='store_false', help='Use constant sky rather than spline.')
    parser.add_argument('--no-subsky', dest='subsky', default=True,
                        action='store_false', help='Do not subtract the sky background.')
    parser.add_argument('--no-unwise-coadds', dest='unwise_coadds', default=True,
                        action='store_false', help='Turn off writing FITS and JPEG unWISE coadds?')
    parser.add_argument('--no-outliers', dest='outliers', default=True,
                        action='store_false', help='Do not compute or apply outlier masks')

    parser.add_argument('--bail-out', default=False, action='store_true',
                        help='Bail out of "fitblobs" processing, writing all blobs from the checkpoint and skipping any remaining ones.')

    parser.add_argument('--fit-on-coadds', default=False, action='store_true',
                        help='Fit to coadds rather than individual CCDs (e.g., large galaxies).')
    parser.add_argument('--no-ivar-reweighting', dest='fitoncoadds_reweight_ivar',
                        default=True, action='store_false',
                        help='Reweight the inverse variance when fitting on coadds.')
    parser.add_argument('--no-galaxy-forcepsf', dest='large_galaxies_force_pointsource',
                        default=True, action='store_false',
                        help='Do not force PSFs within galaxy mask.')

    parser.add_argument('--less-masking', default=False, action='store_true',
                        help='Turn off background fitting within MEDIUM mask.')

<<<<<<< HEAD
    parser.add_argument('--skymask-radius', type=float, default=None,
                        help='Masking radius [arcsec] before pedestal sky-subtraction (only used with --fit-on-coadds and --no-subsky.')
=======
    parser.add_argument('--subsky-radii', type=float, nargs=3, default=None,
                        help="""Sky-subtraction radii: rmask, rin, rout [arcsec] (only used with --fit-on-coadds and --no-subsky).
                        Image pixels r<rmask are fully masked and the pedestal sky background is estimated from an annulus
                        rin<r<rout on each CCD centered on the targetwcs.crval coordinates.""")
>>>>>>> 7257032b
    
    return parser

def get_runbrick_kwargs(survey=None,
                        brick=None,
                        radec=None,
                        run=None,
                        survey_dir=None,
                        output_dir=None,
                        cache_dir=None,
                        check_done=False,
                        skip=False,
                        skip_coadd=False,
                        stage=None,
                        unwise_dir=None,
                        unwise_tr_dir=None,
                        unwise_modelsky_dir=None,
                        galex_dir=None,
                        write_stage=None,
                        write=True,
                        gpsf=False,
                        bands=None,
                        **opt):
    if stage is None:
        stage = []
    if brick is not None and radec is not None:
        print('Only ONE of --brick and --radec may be specified.')
        return None, -1
    opt.update(radec=radec)

    if survey is None:
        from legacypipe.runs import get_survey
        survey = get_survey(run,
                            survey_dir=survey_dir,
                            output_dir=output_dir,
                            cache_dir=cache_dir)
        info(survey)

    blobdir = opt.pop('blob_mask_dir', None)
    if blobdir is not None:
        from legacypipe.survey import LegacySurveyData
        opt.update(survey_blob_mask=LegacySurveyData(blobdir))

    if check_done or skip or skip_coadd:
        if skip_coadd:
            fn = survey.find_file('image-jpeg', output=True, brick=brick)
        else:
            fn = survey.find_file('tractor', output=True, brick=brick)
        info('Checking for', fn)
        exists = os.path.exists(fn)
        if skip_coadd and exists:
            return survey,0
        if exists:
            try:
                T = fits_table(fn)
                info('Read', len(T), 'sources from', fn)
            except:
                print('Failed to read file', fn)
                import traceback
                traceback.print_exc()
                exists = False

        if skip:
            if exists:
                return survey,0
        elif check_done:
            if not exists:
                print('Does not exist:', fn)
                return survey,-1
            info('Found:', fn)
            return survey,0

    if len(stage) == 0:
        stage.append('writecat')

    opt.update(stages=stage)

    # Remove opt values that are None.
    toremove = [k for k,v in opt.items() if v is None]
    for k in toremove:
        del opt[k]

    if unwise_dir is None:
        unwise_dir = os.environ.get('UNWISE_COADDS_DIR', None)
    if unwise_tr_dir is None:
        unwise_tr_dir = os.environ.get('UNWISE_COADDS_TIMERESOLVED_DIR', None)
    if unwise_modelsky_dir is None:
        unwise_modelsky_dir = os.environ.get('UNWISE_MODEL_SKY_DIR', None)
        if unwise_modelsky_dir is not None and not os.path.exists(unwise_modelsky_dir):
            raise RuntimeError('The directory specified in $UNWISE_MODEL_SKY_DIR does not exist!')
    if galex_dir is None:
        galex_dir = os.environ.get('GALEX_DIR', None)
    opt.update(unwise_dir=unwise_dir, unwise_tr_dir=unwise_tr_dir,
               unwise_modelsky_dir=unwise_modelsky_dir, galex_dir=galex_dir)

    # list of strings if -w / --write-stage is given; False if
    # --no-write given; True by default.
    if write_stage is not None:
        write_pickles = write_stage
    else:
        write_pickles = write
    opt.update(write_pickles=write_pickles)

    opt.update(gaussPsf=gpsf,
               pixPsf=not gpsf)

    if bands is not None:
        bands = bands.split(',')
    opt.update(bands=bands)
    return survey, opt

def main(args=None):
    import datetime
    from legacypipe.survey import get_git_version

    print()
    print('runbrick.py starting at', datetime.datetime.now().isoformat())
    print('legacypipe git version:', get_git_version())
    if args is None:
        print('Command-line args:', sys.argv)
        cmd = 'python'
        for vv in sys.argv:
            cmd += ' {}'.format(vv)
        print(cmd)
    else:
        print('Args:', args)
    print()

    parser = get_parser()
    parser.add_argument(
        '--ps', help='Run "ps" and write results to given filename?')
    parser.add_argument(
        '--ps-t0', type=int, default=0, help='Unix-time start for "--ps"')

    opt = parser.parse_args(args=args)

    if opt.brick is None and opt.radec is None:
        parser.print_help()
        return -1

    optdict = vars(opt)
    ps_file = optdict.pop('ps', None)
    ps_t0   = optdict.pop('ps_t0', 0)
    verbose = optdict.pop('verbose')

    survey, kwargs = get_runbrick_kwargs(**optdict)
    if kwargs in [-1, 0]:
        return kwargs
    kwargs.update(command_line=' '.join(sys.argv))

    if verbose == 0:
        lvl = logging.INFO
    else:
        lvl = logging.DEBUG
    logging.basicConfig(level=lvl, format='%(message)s', stream=sys.stdout)
    # tractor logging is *soooo* chatty
    logging.getLogger('tractor.engine').setLevel(lvl + 10)

    if opt.plots:
        plt.figure(figsize=(12,9))
        plt.subplots_adjust(left=0.07, right=0.99, bottom=0.07, top=0.93,
                            hspace=0.2, wspace=0.05)

    if ps_file is not None:
        import threading
        from collections import deque
        from legacypipe.utils import run_ps_thread
        ps_shutdown = threading.Event()
        ps_queue = deque()
        def record_event(msg):
            from time import time
            ps_queue.append((time(), msg))
        kwargs.update(record_event=record_event)
        if ps_t0 > 0:
            record_event('start')

        ps_thread = threading.Thread(
            target=run_ps_thread,
            args=(os.getpid(), os.getppid(), ps_file, ps_shutdown, ps_queue),
            name='run_ps')
        ps_thread.daemon = True
        print('Starting thread to run "ps"')
        ps_thread.start()

    debug('kwargs:', kwargs)

    rtn = -1
    try:
        run_brick(opt.brick, survey, **kwargs)
        rtn = 0
    except NothingToDoError as e:
        print()
        if hasattr(e, 'message'):
            print(e.message)
        else:
            print(e)
        print()
        rtn = 0
    except RunbrickError as e:
        print()
        if hasattr(e, 'message'):
            print(e.message)
        else:
            print(e)
        print()
        rtn = -1

    if ps_file is not None:
        # Try to shut down ps thread gracefully
        ps_shutdown.set()
        print('Attempting to join the ps thread...')
        ps_thread.join(1.0)
        if ps_thread.isAlive():
            print('ps thread is still alive.')

    return rtn

if __name__ == '__main__':
    from astrometry.util.ttime import MemMeas
    Time.add_measurement(MemMeas)
    sys.exit(main())

# Test bricks & areas

# A single, fairly bright star
# python -u legacypipe/runbrick.py -b 1498p017 -P 'pickles/runbrick-z-%(brick)s-%%(stage)s.pickle' --zoom 1900 2000 2700 2800
# python -u legacypipe/runbrick.py -b 0001p000 -P 'pickles/runbrick-z-%(brick)s-%%(stage)s.pickle' --zoom 80 380 2970 3270<|MERGE_RESOLUTION|>--- conflicted
+++ resolved
@@ -2584,11 +2584,7 @@
               nsigma=6,
               saddle_fraction=0.1,
               saddle_min=2.,
-<<<<<<< HEAD
-              skymask_radius=None,
-=======
               subsky_radii=None,
->>>>>>> 7257032b
               reoptimize=False,
               iterative=False,
               wise=True,
@@ -2839,11 +2835,7 @@
 
     kwargs.update(ps=ps, nsigma=nsigma, saddle_fraction=saddle_fraction,
                   saddle_min=saddle_min,
-<<<<<<< HEAD
-                  skymask_radius=skymask_radius,
-=======
                   subsky_radii=subsky_radii,
->>>>>>> 7257032b
                   survey_blob_mask=survey_blob_mask,
                   gaussPsf=gaussPsf, pixPsf=pixPsf, hybridPsf=hybridPsf,
                   release=release,
@@ -3265,15 +3257,10 @@
     parser.add_argument('--less-masking', default=False, action='store_true',
                         help='Turn off background fitting within MEDIUM mask.')
 
-<<<<<<< HEAD
-    parser.add_argument('--skymask-radius', type=float, default=None,
-                        help='Masking radius [arcsec] before pedestal sky-subtraction (only used with --fit-on-coadds and --no-subsky.')
-=======
     parser.add_argument('--subsky-radii', type=float, nargs=3, default=None,
                         help="""Sky-subtraction radii: rmask, rin, rout [arcsec] (only used with --fit-on-coadds and --no-subsky).
                         Image pixels r<rmask are fully masked and the pedestal sky background is estimated from an annulus
                         rin<r<rout on each CCD centered on the targetwcs.crval coordinates.""")
->>>>>>> 7257032b
     
     return parser
 
