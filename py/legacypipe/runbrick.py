--- conflicted
+++ resolved
@@ -1413,8 +1413,6 @@
             except multiprocessing.TimeoutError:
                 debug('Main thread: timed out waiting for result')
                 continue
-<<<<<<< HEAD
-=======
             except PoolWorkerDiedException as e:
                 print('Main thread: worker died')
                 print('A worker died (maybe OOM-killed?) while processing a blob.')
@@ -1443,7 +1441,6 @@
                 import traceback
                 traceback.print_exc()
                 raise e
->>>>>>> 81c7c4ac
 
         # Write checkpoint when done!
         _write_checkpoint(R, checkpoint_filename)
