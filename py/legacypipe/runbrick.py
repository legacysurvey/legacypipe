--- conflicted
+++ resolved
@@ -1632,11 +1632,6 @@
     for tim in tims:
         tim.modelMinval = minsigma * tim.sig1
 
-<<<<<<< HEAD
-    #set_source_radii(bands, tims, cat, minsigma)
-
-=======
->>>>>>> bfe1327a
     if plots and False:
         coimgs,cons = compute_coadds(tims, bands, targetwcs)
         plt.clf()
