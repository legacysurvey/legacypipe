'''
Main "pipeline" script for the Legacy Survey (DECaLS, MzLS)
data reductions.

For calling from other scripts, see:

- :py:func:`run_brick`

Or for much more fine-grained control, see the individual stages:

- :py:func:`stage_tims`
- :py:func:`stage_image_coadds`
- :py:func:`stage_srcs`
- :py:func:`stage_fitblobs`
- :py:func:`stage_coadds`
- :py:func:`stage_wise_forced`
- :py:func:`stage_writecat`

To see the code we run on each "blob" of pixels,

- :py:func:`one_blob`

'''
from __future__ import print_function

# python -u legacypipe/runbrick.py -b 2437p082 --zoom 2575 2675 400 500 -P "pickles/zoom2-%(brick)s-%%(stage)s.pickle" > log 2>&1 &

if __name__ == '__main__':
    import matplotlib
    matplotlib.use('Agg')
import pylab as plt
import numpy as np
import sys
import os

import fitsio

from astrometry.util.fits import fits_table, merge_tables
from astrometry.util.plotutils import PlotSequence, dimshow
from astrometry.util.ttime import Time
from astrometry.util.starutil_numpy import ra2hmsstring, dec2dmsstring

from tractor import Tractor, PointSource, Image, NanoMaggies, Catalog, RaDecPos
from tractor.ellipses import EllipseE
from tractor.galaxy import (DevGalaxy, ExpGalaxy, FixedCompositeGalaxy, SoftenedFracDev,
                            FracDev, disable_galaxy_cache)

from legacypipe.common import (
    tim_get_resamp, get_rgb, imsave_jpeg, LegacySurveyData,
    on_bricks_dependencies)
from legacypipe.cpimage import CP_DQ_BITS
from legacypipe.utils import RunbrickError, NothingToDoError, iterwrapper
from legacypipe.coadds import make_coadds, write_coadd_images, quick_coadds

## GLOBALS!  Oh my!
nocache = True

# RGB image args used in the tile viewer:
rgbkwargs = dict(mnmx=(-1,100.), arcsinh=1.)
rgbkwargs_resid = dict(mnmx=(-5,5))

def runbrick_global_init():
    t0 = Time()
    print('Starting process', os.getpid(), Time()-t0)
    if nocache:
        disable_galaxy_cache()

def stage_tims(W=3600, H=3600, pixscale=0.262, brickname=None,
               survey=None,
               ra=None, dec=None,
               plots=False, ps=None,
               target_extent=None, pipe=False, program_name='runbrick.py',
               bands='grz',
               do_calibs=True,
               splinesky=True,
               gaussPsf=False, pixPsf=False,
               use_blacklist = True,
               mp=None,
               rsync=False,
               **kwargs):
    '''
    This is the first stage in the pipeline.  It
    determines which CCD images overlap the brick or region of
    interest, runs calibrations for those images if necessary, and
    then reads the images, creating `tractor.Image` ("tractor image"
    or "tim") objects for them.

    PSF options:

    - *gaussPsf*: boolean.  Single-component circular Gaussian, with
      width set from the header FWHM value.  Useful for quick
      debugging.

    - *pixPsf*: boolean.  Pixelized PsfEx model, evaluated at the
      image center.  Uses the FFT-based galaxy convolution code.

    Sky:

    - *splinesky*: boolean.  Use SplineSky model, rather than ConstantSky?

    '''
<<<<<<< HEAD
    print('stage_time exiting')
=======
    print('in stage tims, exiting early')
>>>>>>> ad67e0d8
    sys.exit()
    from legacypipe.common import (get_git_version, get_version_header, wcs_for_brick,
                                   read_one_tim)
    t0 = tlast = Time()

    assert(survey is not None)

    if ra is not None:
        from legacypipe.common import BrickDuck
        
        # Custom brick; create a fake 'brick' object
        brick = BrickDuck()
        brick.ra  = ra
        brick.dec = dec
        brickid = brick.brickid = -1
        brick.brickname = brickname
    else:
        brick = survey.get_brick_by_name(brickname)
        if brick is None:
            raise RunbrickError('No such brick: "%s"' % brickname)

        print('Chosen brick:')
        brick.about()
        brickid = brick.brickid
        brickname = brick.brickname

    targetwcs = wcs_for_brick(brick, W=W, H=H, pixscale=pixscale)
    if target_extent is not None:
        (x0,x1,y0,y1) = target_extent
        W = x1-x0
        H = y1-y0
        targetwcs = targetwcs.get_subimage(x0, y0, W, H)
    pixscale = targetwcs.pixel_scale()
    targetrd = np.array([targetwcs.pixelxy2radec(x,y) for x,y in
                         [(1,1),(W,1),(W,H),(1,H),(1,1)]])

    if ra is not None:
        brick.ra1,nil  = targetwcs.pixelxy2radec(W, H/2)
        brick.ra2,nil  = targetwcs.pixelxy2radec(1, H/2)
        nil, brick.dec1 = targetwcs.pixelxy2radec(W/2, 1)
        nil, brick.dec2 = targetwcs.pixelxy2radec(W/2, H)
        #print('RA1,RA2', brick.ra1, brick.ra2)
        #print('Dec1,Dec2', brick.dec1, brick.dec2)

    gitver = get_git_version()

    version_hdr = get_version_header(program_name, survey.survey_dir,
                                     git_version=gitver)
    for i,dep in enumerate(['numpy', 'scipy', 'wcslib', 'astropy', 'photutils',
                            'ceres', 'sextractor', 'psfex', 'astrometry_net',
                            'tractor', 'fitsio', 'unwise_coadds']):
        # Look in the OS environment variables for modules-style
        # $scipy_VERSION => 0.15.1_5a3d8dfa-7.1
        default_ver = 'UNAVAILABLE'
        verstr = os.environ.get('%s_VERSION' % dep, default_ver)
        if verstr == default_ver:
            print('Warning: failed to get version string for "%s"' % dep)
        version_hdr.add_record(dict(name='DEPNAM%02i' % i, value=dep,
                                    comment='Name of dependency product'))
        version_hdr.add_record(dict(name='DEPVER%02i' % i, value=verstr,
                                    comment='Version of dependency product'))

    version_hdr.add_record(dict(name='BRICKNAM', value=brickname,
                                comment='LegacySurvey brick RRRr[pm]DDd'))
    version_hdr.add_record(dict(name='BRICKID' , value=brickid,
                                comment='LegacySurvey brick id'))
    version_hdr.add_record(dict(name='RAMIN'   , value=brick.ra1,
                                comment='Brick RA min'))
    version_hdr.add_record(dict(name='RAMAX'   , value=brick.ra2,
                                comment='Brick RA max'))
    version_hdr.add_record(dict(name='DECMIN'  , value=brick.dec1,
                                comment='Brick Dec min'))
    version_hdr.add_record(dict(name='DECMAX'  , value=brick.dec2,
                                comment='Brick Dec max'))
    version_hdr.add_record(dict(name='BRICKRA' , value=brick.ra,
                                comment='Brick center'))
    version_hdr.add_record(dict(name='BRICKDEC', value=brick.dec,
                                comment='Brick center'))

    # NOAO-requested headers
    version_hdr.add_record(dict(
        name='RA', value=ra2hmsstring(brick.ra, separator=':'),
        comment='[h] RA Brick center'))
    version_hdr.add_record(dict(
        name='DEC', value=dec2dmsstring(brick.dec, separator=':'),
        comment='[deg] Dec Brick center'))

    version_hdr.add_record(dict(
        name='CENTRA', value=brick.ra, comment='[deg] Brick center RA'))
    version_hdr.add_record(dict(
        name='CENTDEC', value=brick.dec, comment='[deg] Brick center Dec'))

    for i,(r,d) in enumerate(targetrd[:4]):
        version_hdr.add_record(dict(
            name='CORN%iRA' % (i+1), value=r, comment='[deg] Brick corner RA'))
        version_hdr.add_record(dict(
            name='CORN%iDEC' %(i+1), value=d, comment='[deg] Brick corner Dec'))

    # print('Version header:')
    # print(version_hdr)

    ccds = survey.ccds_touching_wcs(targetwcs, ccdrad=None)
    if ccds is None:
        raise NothingToDoError('No CCDs touching brick')
    print(len(ccds), 'CCDs touching target WCS')

    if use_blacklist:
        I = survey.apply_blacklist(ccds)
        ccds.cut(I)
        print(len(ccds), 'CCDs not in blacklist')

    # Sort images by band -- this also eliminates images whose
    # *image.filter* string is not in *bands*.
    print('Unique filters:', np.unique(ccds.filter))
    ccds.cut(np.hstack([np.flatnonzero(ccds.filter == band) for band in bands]))
    print('Cut on filter:', len(ccds), 'CCDs remain.')
    
    print('Cutting out non-photometric CCDs...')
    I = survey.photometric_ccds(ccds)
    print(len(I), 'of', len(ccds), 'CCDs are photometric')
    ccds.cut(I)

    ims = []
    for ccd in ccds:
        im = survey.get_image_object(ccd)
        ims.append(im)
        print(im, im.band, 'exptime', im.exptime, 'propid', ccd.propid,
              'seeing %.2f' % (ccd.fwhm*im.pixscale),
              'object', getattr(ccd, 'object', None))

    tnow = Time()
    print('[serial tims] Finding images touching brick:', tnow-tlast)
    tlast = tnow

    if rsync:
        # Check for existence of calibration files & rsync missing ones.
        reqd = []
        for im in ims:
            if not gaussPsf:
                reqd.append(im.psffn)
            if splinesky:
                reqd.append(im.splineskyfn)
            else:
                reqd.append(im.skyfn)
            reqd.append(im.pvwcsfn)
        # Just request missing files?
        reqd = [fn for fn in reqd if not os.path.exists(fn)]
        print('Required calib files:', reqd)
        print('Calib dir:', survey.get_calib_dir())
        caldir = survey.get_calib_dir() + '/'

        if len(reqd):
            reqd = [fn.replace(caldir, '') for fn in reqd]
            cmd = 'rsync -LRrv edison:/scratch1/scratchdirs/desiproc/decals-dir/calib/./"{%s}" %s' % (','.join(reqd), caldir)
            print(cmd)
            os.system(cmd)

        # Also grab image files
        reqd = []
        for im in ims:
            reqd.extend([im.imgfn, im.dqfn, im.wtfn])
        reqd = [fn for fn in reqd if not os.path.exists(fn)]
        print('Required image files:', reqd)
        imgdir = survey.get_image_dir() + '/'

        if len(reqd):
            reqd = [fn.replace(imgdir, '') for fn in reqd]
            cmd = 'rsync -LRrv edison:/scratch1/scratchdirs/desiproc/images/./"{%s}" %s' % (','.join(reqd), imgdir)
            print(cmd)
            os.system(cmd)

    if do_calibs:
        from legacypipe.common import run_calibs

        kwa = dict(git_version=gitver)
        if gaussPsf:
            kwa.update(psfex=False)
        if splinesky:
            kwa.update(splinesky=True)

        # Run calibrations
        args = [(im, kwa) for im in ims]
        mp.map(run_calibs, args)
        tnow = Time()
        print('[parallel tims] Calibrations:', tnow-tlast)
        tlast = tnow

    if False and plots:
        # Here, we read full images (not just subimages) to plot their
        # pixel distributions
        sig1s = dict([(b,[]) for b in bands])
        allpix = []
        for im in ims:
            subtim = im.get_tractor_image(splinesky=True, gaussPsf=True, subsky=False,
                                          radecpoly=targetrd)
            if subtim is None:
                continue
            fulltim = im.get_tractor_image(splinesky=True, gaussPsf=True)
            sig1s[fulltim.band].append(fulltim.sig1)
            allpix.append((fulltim.band, fulltim.name, im.exptime,
                           fulltim.getImage()[fulltim.getInvError() > 0]))
        sig1s = dict([(b, np.median(sig1s[b])) for b in sig1s.keys()])
        for b in bands:
            plt.clf()
            lp,lt = [],[]
            s = sig1s[b]
            for band,name,exptime,pix in allpix:
                if band != b:
                    continue
                # broaden range to encompass most pixels... only req'd when sky is bad
                lo,hi = -5.*s, 5.*s
                lo = min(lo, np.percentile(pix, 5))
                hi = max(hi, np.percentile(pix, 95))
                n,bb,p = plt.hist(pix, range=(lo, hi), bins=50, histtype='step',
                                 alpha=0.5)
                lp.append(p[0])
                lt.append('%s: %.0f s' % (name, exptime))
            plt.legend(lp, lt)
            plt.xlabel('Pixel values')
            plt.title('Pixel distributions: %s band' % b)
            ps.savefig()


    # Read Tractor images
    args = [(im, targetrd, dict(gaussPsf=gaussPsf,
                                pixPsf=pixPsf, splinesky=splinesky)) for im in ims]
    tims = mp.map(read_one_tim, args)

    tnow = Time()
    print('[parallel tims] Read', len(ccds), 'images:', tnow-tlast)
    tlast = tnow

    # Cut the table of CCDs to match the 'tims' list
    I = np.flatnonzero(np.array([tim is not None for tim in tims]))
    ccds.cut(I)
    tims = [tim for tim in tims if tim is not None]
    assert(len(ccds) == len(tims))

    if len(tims) == 0:
        raise NothingToDoError('No photometric CCDs touching brick.')

    npix = 0
    for tim in tims:
        h,w = tim.shape
        npix += h*w
    print('Total of', npix, 'pixels read')

    for tim in tims:
        for cal,ver in [('sky', tim.skyver), ('wcs', tim.wcsver), ('psf', tim.psfver)]:
            if tim.plver != ver[1]:
                print('Warning: image "%s" PLVER is "%s" but %s calib was run on PLVER "%s"' %
                      (str(tim), tim.plver, cal, ver[1]))

    # Add additional columns to the CCDs table.
    ccds.ccd_x0 = np.array([tim.x0 for tim in tims]).astype(np.int16)
    ccds.ccd_x1 = np.array([tim.x0 + tim.shape[1]
                            for tim in tims]).astype(np.int16)
    ccds.ccd_y0 = np.array([tim.y0 for tim in tims]).astype(np.int16)
    ccds.ccd_y1 = np.array([tim.y0 + tim.shape[0]
                            for tim in tims]).astype(np.int16)
    rd = np.array([[tim.subwcs.pixelxy2radec(1, 1)[-2:],
                    tim.subwcs.pixelxy2radec(1, y1-y0)[-2:],
                    tim.subwcs.pixelxy2radec(x1-x0, 1)[-2:],
                    tim.subwcs.pixelxy2radec(x1-x0, y1-y0)[-2:]]
                    for tim,x0,y0,x1,y1 in
                   zip(tims, ccds.ccd_x0+1, ccds.ccd_y0+1,
                       ccds.ccd_x1, ccds.ccd_y1)])
    ok,x,y = targetwcs.radec2pixelxy(rd[:,:,0], rd[:,:,1])
    ccds.brick_x0 = np.floor(np.min(x, axis=1)).astype(np.int16)
    ccds.brick_x1 = np.ceil (np.max(x, axis=1)).astype(np.int16)
    ccds.brick_y0 = np.floor(np.min(y, axis=1)).astype(np.int16)
    ccds.brick_y1 = np.ceil (np.max(y, axis=1)).astype(np.int16)
    ccds.sig1 = np.array([tim.sig1 for tim in tims])
    ccds.psfnorm = np.array([tim.psfnorm for tim in tims])
    ccds.galnorm = np.array([tim.galnorm for tim in tims])
    ccds.propid = np.array([tim.propid for tim in tims])
    ccds.plver = np.array([tim.plver for tim in tims])
    ccds.skyver = np.array([tim.skyver[0] for tim in tims])
    ccds.wcsver = np.array([tim.wcsver[0] for tim in tims])
    ccds.psfver = np.array([tim.psfver[0] for tim in tims])
    ccds.skyplver = np.array([tim.skyver[1] for tim in tims])
    ccds.wcsplver = np.array([tim.wcsver[1] for tim in tims])
    ccds.psfplver = np.array([tim.psfver[1] for tim in tims])

    if plots and False:
        # Pixel histograms of subimages.
        for b in bands:
            sig1 = np.median([tim.sig1 for tim in tims if tim.band == b])
            plt.clf()
            for tim in tims:
                if tim.band != b:
                    continue
                # broaden range to encompass most pixels... only req'd when sky is bad
                lo,hi = -5.*sig1, 5.*sig1
                pix = tim.getImage()[tim.getInvError() > 0]
                lo = min(lo, np.percentile(pix, 5))
                hi = max(hi, np.percentile(pix, 95))
                plt.hist(pix, range=(lo, hi), bins=50, histtype='step',
                         alpha=0.5, label=tim.name)
            plt.legend()
            plt.xlabel('Pixel values')
            plt.title('Pixel distributions: %s band' % b)
            ps.savefig()

    if plots:
        for tim in tims:
            plt.clf()
            plt.subplot(2,2,1)
            dimshow(tim.getImage(), vmin=-3.*tim.sig1, vmax=10.*tim.sig1)
            plt.title('image')
            plt.subplot(2,2,2)
            dimshow(tim.getInvError(), vmin=0, vmax=1.1/tim.sig1)
            plt.title('inverr')
            if tim.dq is not None:
                plt.subplot(2,2,3)
                dimshow(tim.dq, vmin=0, vmax=tim.dq.max())
                plt.title('DQ')

                plt.subplot(2,2,3)
                #nil,udq = np.unique(tim.dq, return_inverse=True)
                dimshow(((tim.dq & tim.dq_saturation_bits) > 0), vmin=0, vmax=1.5, cmap='hot')
                plt.title('SATUR')
            plt.suptitle(tim.name)
            ps.savefig()

            if tim.dq is not None:
                plt.clf()
                bitmap = dict([(v,k) for k,v in CP_DQ_BITS.items()])
                k = 1
                for i in range(12):
                    bitval = 1 << i
                    if not bitval in bitmap:
                        continue
                    plt.subplot(3,3,k)
                    k+=1
                    plt.imshow((tim.dq & bitval) > 0, vmin=0, vmax=1.5, cmap='hot')
                    plt.title(bitmap[bitval])
                plt.suptitle('Mask planes: %s' % tim.name)
                ps.savefig()

    if not pipe:
        # save resampling params
        tims_compute_resamp(mp, tims, targetwcs)
        tnow = Time()
        print('Computing resampling:', tnow-tlast)
        tlast = tnow
        # Produce per-band coadds, for plots
        coimgs,cons = quick_coadds(tims, bands, targetwcs)
        tnow = Time()
        print('Coadds:', tnow-tlast)
        tlast = tnow

    # Cut "bands" down to just the bands for which we have images.
    timbands = [tim.band for tim in tims]
    bands = [b for b in bands if b in timbands]
    print('Cut bands to', bands)

    for band in 'grz':
        hasit = band in bands
        version_hdr.add_record(dict(name='BRICK_%s' % band.upper(), value=hasit,
                                    comment='Does band %s touch this brick?' % band))

        cams = np.unique([tim.imobj.camera for tim in tims
                          if tim.band == band])
        version_hdr.add_record(dict(name='CAMS_%s' % band.upper(),
                                    value=' '.join(cams),
                                    comment='Cameras contributing band %s' % band))
        
    version_hdr.add_record(dict(name='BRICKBND', value=''.join(bands),
                                comment='Bands touching this brick'))

    version_header = version_hdr

    keys = ['version_header', 'targetrd', 'pixscale', 'targetwcs', 'W','H',
            'bands', 'tims', 'ps', 'brickid', 'brickname', 'brick',
            'target_extent', 'ccds', 'bands', 'survey']
    if not pipe:
        keys.extend(['coimgs', 'cons'])
    rtn = dict([(k,locals()[k]) for k in keys])
    return rtn

def stage_mask_junk(tims=None, targetwcs=None, W=None, H=None, bands=None,
                    mp=None, nsigma=None, plots=None, ps=None, **kwargs):
    from scipy.ndimage.filters import gaussian_filter
    from scipy.ndimage.morphology import binary_fill_holes
    from scipy.ndimage.measurements import label, find_objects, center_of_mass
    from scipy.linalg import svd

    if plots:
        coimgs,cons = quick_coadds(tims, bands, targetwcs, fill_holes=False)
        plt.clf()
        dimshow(get_rgb(coimgs, bands))
        plt.title('Before')
        ps.savefig()

    allss = []
    for tim in tims:
        # detection map
        det = tim.data * (tim.inverr > 0)
        det = gaussian_filter(det, tim.psf_sigma) / tim.psfnorm**2
        detsig1 = tim.sig1 / tim.psfnorm
        det = (det > (nsigma * detsig1))
        det = binary_fill_holes(det)
        timblobs,timnblobs = label(det)
        timslices = find_objects(timblobs)

        if plots:
            zeroed = np.zeros(tim.shape, bool)

        for i,slc in enumerate(timslices):
            inblob = timblobs[slc]
            inblob = (inblob == (i+1))
            cy,cx = center_of_mass(inblob)
            bh,bw = inblob.shape
            xx = np.arange(bw)
            yy = np.arange(bh)
            ninblob = float(np.sum(inblob))
            cxx = np.sum(((xx - cx)**2)[np.newaxis,:] * inblob) / ninblob
            cyy = np.sum(((yy - cy)**2)[:,np.newaxis] * inblob) / ninblob
            cxy = np.sum((yy - cy)[:,np.newaxis] *
                         (xx - cx)[np.newaxis,:] * inblob) / ninblob
            C = np.array([[cxx, cxy],[cxy, cyy]])
            u,s,v = svd(C)
            allss.append(np.sqrt(np.abs(s)))

            # For an ellipse, this gives the major and minor axes
            # (ie, end to end, not semi-major/minor)
            ss = np.sqrt(s)
            major = 4. * ss[0]
            minor = 4. * ss[1]
            if not (major > 200 and minor/major < 0.1):
                continue
            # Zero it out!
            tim.inverr[slc] *= np.logical_not(inblob)
            if tim.dq is not None:
                # Add to dq mask bits
                tim.dq[slc] |= CP_DQ_BITS['longthin']

            ra,dec = tim.wcs.pixelToPosition(cx, cy)
            ok,bx,by = targetwcs.radec2pixelxy(ra, dec)
            print('Zeroing out a source with major/minor axis', major, '/',
                  minor, 'at centroid RA,Dec=(%.4f,%.4f), brick coords %i,%i'
                  % (ra, dec, bx, by))

            if plots:
                zeroed[slc] = np.logical_not(inblob)

        if plots:
            if np.sum(zeroed) > 0:
                plt.clf()
                from scipy.ndimage.morphology import binary_dilation
                zout = (binary_dilation(zeroed, structure=np.ones((3,3)))
                        - zeroed)
                dimshow(tim.getImage(), vmin=-3.*tim.sig1, vmax=10.*tim.sig1)
                outline = np.zeros(zout.shape+(4,), np.uint8)
                outline[:,:,1] = zout*255
                outline[:,:,3] = zout*255
                dimshow(outline)
                plt.title('Masked: ' + tim.name)
                ps.savefig()

    if plots:
        coimgs,cons = quick_coadds(tims, bands, targetwcs, fill_holes=False)
        plt.clf()
        dimshow(get_rgb(coimgs, bands))
        plt.title('After')
        ps.savefig()

        allss = np.array(allss)
        mx = max(allss.max(), 100) * 1.1
        plt.clf()
        plt.plot([0, mx], [0, mx], 'k-', alpha=0.2)
        plt.plot(allss[:,1], allss[:,0], 'b.')
        plt.ylabel('Major axis size (pixels)')
        plt.xlabel('Minor axis size (pixels)')
        plt.axis('scaled')
        plt.axis([0, mx, 0, mx])
        ps.savefig()

        plt.clf()
        plt.plot(allss[:,0], (allss[:,1]+1.) / (allss[:,0]+1.), 'b.')
        plt.xlabel('Major axis size (pixels)')
        plt.ylabel('Axis ratio')
        plt.axis([0, mx, 0, 1])
        plt.axhline(0.1, color='r', alpha=0.2)
        plt.axvline(200, color='r', alpha=0.2)
        ps.savefig()

    return dict(tims=tims)

def stage_image_coadds(survey=None, targetwcs=None, bands=None, tims=None,
                       brickname=None, version_header=None,
                       plots=False, ps=None, coadd_bw=False, W=None, H=None,
                       brick=None, blobs=None, lanczos=True, ccds=None, mp=None,
                       **kwargs):
    '''
    Immediately after reading the images, we
    create coadds of just the image products.  Later, full coadds
    including the models will be created (in `stage_coadds`).  But
    it's handy to have the coadds early on, to diagnose problems or
    just to look at the data.
    '''

    if plots and False:

        for band in bands:

            # Plot sky-subtracted traces (projections)
            plt.clf()

            rr = []
            lp,lt = [],[]

            ppp = []

            cc = ['b','r','g','m','k']
            ci = 0
            for j,tim in enumerate(tims):
                if tim.band != band:
                    continue
                R = tim_get_resamp(tim, targetwcs)
                if R is None:
                    continue
                Yo,Xo,Yi,Xi = R

                proj = np.zeros((H,W), np.float32)
                haveproj = np.zeros((H,W), bool)

                proj[Yo,Xo] = tim.data[Yi,Xi]
                haveproj[Yo,Xo] = (tim.inverr[Yi,Xi] > 0)

                xx,ylo,ymed,yhi = [],[],[],[]
                for i in range(W):
                    I = np.flatnonzero(haveproj[:,i])
                    if len(I) == 0:
                        continue
                    xx.append(i)
                    y = proj[I,i]
                    lo,m,hi = np.percentile(y, [16, 50, 84])
                    ylo.append(lo)
                    ymed.append(m)
                    yhi.append(hi)

                if len(xx):
                    color = cc[ci % len(cc)]
                    pargs = dict(color=color)
                    ci += 1
                    p = plt.plot(xx, ymed, '-', alpha=0.5, zorder=10, **pargs)
                    plt.plot([xx[0], xx[-1]], [ymed[0], ymed[-1]], 'o', zorder=20, **pargs)
                    plt.plot(xx, ylo, '-', alpha=0.25, zorder=5, **pargs)
                    plt.plot(xx, yhi, '-', alpha=0.25, zorder=5, **pargs)

                    lp.append(p[0])
                    lt.append(tim.name)

                    rr.extend([h-l for h,l in zip(yhi,ylo)])

                    ppp.append((xx, ymed, color, tim.name))

            yrange = np.median(rr)
            plt.ylim(-yrange, +yrange)
            plt.xlim(0, W)
            plt.title('Per-column medians for %s band' % band)
            plt.legend(lp, lt, loc='upper right')
            ps.savefig()

            plt.clf()
            nplots = len(ppp)
            for i,(xx, ymed, color, name) in enumerate(ppp):
                dy = 0.25 * (i - float(nplots)/2) * yrange/2.
                plt.plot(xx, ymed + dy, color=color)
                plt.axhline(dy, color='k', alpha=0.1)
                plt.text(np.median(xx), np.median(ymed)+dy, name, ha='center', va='bottom', color='k',
                         bbox=dict(facecolor='w', edgecolor='none', alpha=0.5))
            plt.ylim(-yrange, +yrange)
            plt.title('Per-column medians for %s band' % band)
            ps.savefig()

    with survey.write_output('ccds-table', brick=brickname) as out:
        ccds.writeto(out.fn, primheader=version_header)
        print('Wrote', out.fn)
            
    C = make_coadds(tims, bands, targetwcs,
                    detmaps=True, lanczos=lanczos,
                    callback=write_coadd_images,
                    callback_args=(survey, brickname, version_header, tims, targetwcs),
                    mp=mp)

    # if plots:
    #     for k,v in CP_DQ_BITS.items():
    #         plt.clf()
    #         dimshow(ormask & v, vmin=0, vmax=v)
    #         plt.title('OR mask, %s band: %s' % (band, k))
    #         ps.savefig()
    #         plt.clf()
    #         dimshow(andmask & v, vmin=0, vmax=v)
    #         plt.title('AND mask, %s band: %s' % (band,k))
    #         ps.savefig()
    
    if True:
        # Compute the brick's unique pixels.
        U = None
        if hasattr(brick, 'ra1'):
            print('Computing unique brick pixels...')
            xx,yy = np.meshgrid(np.arange(W), np.arange(H))
            rr,dd = targetwcs.pixelxy2radec(xx+1, yy+1)
            U = np.flatnonzero((rr >= brick.ra1 ) * (rr < brick.ra2 ) *
                               (dd >= brick.dec1) * (dd < brick.dec2))
            print(len(U), 'of', W*H, 'pixels are unique to this brick')

        # depth histogram bins
        depthbins = np.arange(19.9, 25.101, 0.1)
        depthbins[0] = 0.
        depthbins[-1] = 100.
        D = fits_table()
        D.depthlo = depthbins[:-1].astype(np.float32)
        D.depthhi = depthbins[1: ].astype(np.float32)

        for band,detiv,galdetiv in zip(bands, C.detivs, C.galdetivs):
            for det,name in [(detiv, 'ptsrc'), (galdetiv, 'gal')]:
                # compute stats for 5-sigma detection
                depth = 5. / np.sqrt(np.maximum(det, 1e-20))
                # that's flux in nanomaggies -- convert to mag
                depth = -2.5 * (np.log10(depth) - 9)
                # no coverage -> very bright detection limit
                depth[det == 0] = 0.
                if U is not None:
                    depth = depth.flat[U]
                print(band, name, 'band depth map: deciles',
                      np.percentile(depth, np.arange(0, 101, 10)))
                # histogram
                D.set('counts_%s_%s' % (name, band),
                      np.histogram(depth, bins=depthbins)[0].astype(np.int32))

        del U
        del depth
        del det
        del detiv
        del galdetiv

        with survey.write_output('depth-table', brick=brickname) as out:
            D.writeto(out.fn)
            print('Wrote', out.fn)
        del D

    #rgbkwargs2 = dict(mnmx=(-3., 3.))
    #rgbkwargs2 = dict(mnmx=(-2., 10.))
    for name,ims,rgbkw in [('image',C.coimgs,rgbkwargs),
        #('image2',C.coimgs,rgbkwargs2),
                           ]:
        rgb = get_rgb(ims, bands, **rgbkw)
        kwa = {}
        if coadd_bw and len(bands) == 1:
            i = 'zrg'.index(bands[0])
            rgb = rgb[:,:,i]
            kwa = dict(cmap='gray')

        with survey.write_output(name + '-jpeg', brick=brickname) as out:
            imsave_jpeg(out.fn, rgb, origin='lower', **kwa)
            print('Wrote', out.fn)

        # Blob-outlined version
        if blobs is not None:
            from scipy.ndimage.morphology import binary_dilation
            outline = (binary_dilation(blobs >= 0, structure=np.ones((3,3)))
                       - (blobs >= 0))
            # coadd_bw?
            if len(rgb.shape) == 2:
                rgb = np.repeat(rgb[:,:,np.newaxis], 3, axis=2)
            # Outline in green
            rgb[:,:,0][outline] = 0
            rgb[:,:,1][outline] = 1
            rgb[:,:,2][outline] = 0

            with survey.write_output(name + 'blob-jpeg', brick=brickname) as out:
                imsave_jpeg(out.fn, rgb, origin='lower', **kwa)
                print('Wrote', out.fn)
        del rgb

    return None

def _median_smooth_detmap(X):
    from scipy.ndimage.filters import median_filter
    from legacypipe.common import bin_image
    (detmap, detiv, binning) = X
    # Bin down before median-filtering, for speed.
    binned,nil = bin_image(detmap, detiv, binning)
    smoo = median_filter(binned, (50,50))
    return smoo

def stage_srcs(coimgs=None, cons=None,
               targetrd=None, pixscale=None, targetwcs=None,
               W=None,H=None,
               bands=None, ps=None, tims=None,
               plots=False, plots2=False,
               pipe=False, brickname=None,
               mp=None, nsigma=5,
               on_bricks=False,
               allow_missing_brickq=-1,
               survey=None, brick=None,
               **kwargs):
    '''
    In this stage we run SED-matched detection to find objects in the
    images.  For each object detected, a `tractor` source object is
    created: a `tractor.PointSource`, `tractor.ExpGalaxy`,
    `tractor.DevGalaxy`, or `tractor.FixedCompositeGalaxy` object.  In
    this stage, the sources are also split into "blobs" of overlapping
    pixels.  Each of these blobs will be processed independently.
    '''
    from legacypipe.detection import (detection_maps, sed_matched_filters,
                        run_sed_matched_filters, segment_and_group_sources)
    from scipy.ndimage.morphology import binary_dilation
    from scipy.ndimage.measurements import label, find_objects, center_of_mass

    tlast = Time()
    avoid_x, avoid_y = [],[]
    if on_bricks:
        bricks = on_bricks_dependencies(brick, survey)
        if len(bricks) == 0:
            on_bricks = False
    if on_bricks:
        from legacypipe.desi_common import read_fits_catalog
        B = []
        for b in bricks:
            fn = survey.find_file('tractor', brick=b.brickname)
            print('Looking for', fn)
            if not os.path.exists(fn):
                print('File does not exist:', fn)
                if b.brickq <= allow_missing_brickq:
                    print(('  (allowing this missing brick (brickq = %i) ' +
                           'because of --allow-missing-brickq %i)') % 
                           (b.brickq, allow_missing_brickq))
                    continue
            B.append(fits_table(fn))
        del bricks
        B = [b for b in B if b is not None]
        if len(B) == 0:
            on_bricks = False
    if on_bricks:
        try:
            B = merge_tables(B)
        except:
            print('Error merging brick tables:')
            import traceback
            traceback.print_exc()
            print('Retrying with fillzero...')
            B = merge_tables(B, columns='fillzero')
        print('Total of', len(B), 'sources from neighbouring bricks')
        # Keep only sources that are primary in their own brick
        B.cut(B.brick_primary)
        print(len(B), 'are BRICK_PRIMARY')
        # HACK -- Keep only sources within a margin of this brick
        ok,B.xx,B.yy = targetwcs.radec2pixelxy(B.ra, B.dec)
        margin = 20
        B.cut((B.xx >= 1-margin) * (B.xx < W+margin) *
              (B.yy >= 1-margin) * (B.yy < H+margin))
        print(len(B), 'are within this image + margin')
        B.cut((B.out_of_bounds == False) * (B.left_blob == False))
        print(len(B), 'do not have out_of_bounds or left_blob set')
        if len(B) == 0:
            on_bricks = False
    if on_bricks:
        # Note that we shouldn't need to drop sources that are within this
        # current brick's unique area, because we cut to sources that are
        # BRICK_PRIMARY within their own brick.

        # Create sources for these catalog entries
        ### see forced-photom-decam.py for some additional patchups?

        B.shapeexp = np.vstack((B.shapeexp_r, B.shapeexp_e1, B.shapeexp_e2)).T
        B.shapedev = np.vstack((B.shapedev_r, B.shapedev_e1, B.shapedev_e2)).T
        bcat = read_fits_catalog(B, ellipseClass=EllipseE)
        print('Created', len(bcat), 'tractor catalog objects')

        # Add the new sources to the 'avoid_[xy]' lists, which are
        # existing sources that should be avoided when detecting new
        # faint sources.
        avoid_x.extend(np.round(B.xx - 1).astype(int))
        avoid_y.extend(np.round(B.yy - 1).astype(int))

        print('Subtracting tractor-on-bricks sources belonging to other bricks')
        ## HACK -- note that this is going to screw up fracflux and
        ## other metrics for sources in this brick that overlap
        ## subtracted sources.
        if plots:
            mods = []
            # Before...
            coimgs,cons = quick_coadds(tims, bands, targetwcs)
            plt.clf()
            dimshow(get_rgb(coimgs, bands))
            plt.title('Before subtracting tractor-on-bricks marginal sources')
            ps.savefig()

        for i,src in enumerate(bcat):
            print(' ', i, src)

        tlast = Time()
        mods = mp.map(_get_mod, [(tim, bcat) for tim in tims])
        tnow = Time()
        print('[parallel srcs] Getting tractor-on-bricks model images:', tnow-tlast)
        tlast = tnow
        for tim,mod in zip(tims, mods):
            tim.data -= mod
        if not plots:
            del mods

        if plots:
            coimgs,cons = quick_coadds(tims, bands, targetwcs, images=mods)
            plt.clf()
            dimshow(get_rgb(coimgs, bands))
            plt.title('Marginal sources subtracted off')
            ps.savefig()
            coimgs,cons = quick_coadds(tims, bands, targetwcs)
            plt.clf()
            dimshow(get_rgb(coimgs, bands))
            plt.title('After subtracting off marginal sources')
            ps.savefig()

    if plots and False:
        for tim in tims:
            ivx = tim.imobj.read_invvar(clip=False, slice=tim.slice)
            plt.clf()
            plt.subplot(2,2,1)
            dimshow(tim.getInvvar(), vmin=-0.1 / tim.sig1**2,
                    vmax=2. / tim.sig1**2, ticks=False)
            plt.title('Tim invvar')
            plt.subplot(2,2,2)
            dimshow(tim.getInvvar() == 0, vmin=0, vmax=1, ticks=False)
            plt.title('Tim invvar == 0')
            plt.subplot(2,2,3)
            dimshow(ivx * tim.zpscale**2, vmin=-0.1 / tim.sig1**2,
                    vmax=2. / tim.sig1**2, ticks=False)
            plt.title('Orig invvar')
            plt.subplot(2,2,4)
            dimshow(np.logical_or(ivx == 0, tim.dq != 0),
                    vmin=0, vmax=1, ticks=False)
            plt.title('Orig invvar == 0 or DQ')
            #dimshow(tim.dq != 0, vmin=0, vmax=1, ticks=False)
            #plt.title('DQ')
            plt.suptitle('Tim ' + tim.name)
            ps.savefig()

    if plots:
        for tim in tims:
            plt.clf()
            plt.subplot(2,2,1)
            dimshow(tim.getInvvar(), vmin=-0.1 / tim.sig1**2,
                    vmax=2. / tim.sig1**2, ticks=False)
            h,w = tim.shape
            rgba = np.zeros((h,w,4), np.uint8)
            rgba[:,:,0][tim.inverr == 0] = 255
            rgba[:,:,3][tim.inverr == 0] = 255
            dimshow(rgba)
            plt.title('Tim invvar')
            plt.subplot(2,2,2)

            mx = tim.getImage().max()
            ima = dict(vmin=-2.*tim.sig1, vmax=mx,
                       ticks=False)
            dimshow(tim.getImage(), **ima)
            plt.title('Tim image')
            if tim.dq is not None:
                plt.subplot(2,2,3)
                dimshow((tim.dq & tim.dq_saturation_bits > 0), vmin=0, vmax=1,
                        ticks=False)
                plt.title('SATUR')
            plt.suptitle('Tim ' + tim.name)
            ps.savefig()

    print('Rendering detection maps...')
    detmaps, detivs, satmap = detection_maps(tims, targetwcs, bands, mp)
    tnow = Time()
    print('[parallel srcs] Detmaps:', tnow-tlast)

    tlast = tnow
    # Median-smooth detection maps
    binning = 4
    smoos = mp.map(_median_smooth_detmap,
                   [(m,iv,binning) for m,iv in zip(detmaps, detivs)])
    tnow = Time()
    print('[parallel srcs] Median-filter detmaps:', tnow-tlast)
    tlast = tnow

    for i,(detmap,detiv,smoo) in enumerate(zip(detmaps, detivs, smoos)):
        # Subtract binned median image.
        S = binning
        for ii in range(S):
            for jj in range(S):
                sh,sw = detmap[ii::S, jj::S].shape
                detmap[ii::S, jj::S] -= smoo[:sh,:sw]

    # Handle the margin of interpolated (masked) pixels around
    # saturated pixels
    saturated_pix = binary_dilation(satmap > 0, iterations=10)

    # Read Tycho-2 stars
    tycho = fits_table(survey.find_file('tycho2'))
    print('Read', len(tycho), 'Tycho-2 stars')
    ok,tycho.tx,tycho.ty = targetwcs.radec2pixelxy(tycho.ra, tycho.dec)
    margin = 100
    tycho.cut(ok * (tycho.tx > -margin) * (tycho.tx < W+margin) *
              (tycho.ty > -margin) * (tycho.ty < H+margin))
    print('Cut to', len(tycho), 'Tycho-2 stars within brick')
    del ok

    Tsat = fits_table()
    # Add sources for Tycho-2 stars
    if len(tycho):
        Tsat.tx = tycho.tx
        Tsat.ty = tycho.ty
        Tsat.mag = tycho.mag
    
    # Saturated blobs -- create a source for each, except for those
    # that already have a Tycho-2 star
    satblobs,nsat = label(satmap > 0)
    print('Satblobs:', satblobs.shape, satblobs.dtype)
    print('nsat', nsat, 'max', satblobs.max(), 'vals', np.unique(satblobs))
    if len(Tsat):
        # Build a map from old "satblobs" to new; identity to start
        remap = np.arange(nsat+1)
        # Drop blobs that contain a Tycho-2 star
        itx = np.clip(np.round(Tsat.tx), 0, W-1).astype(int)
        ity = np.clip(np.round(Tsat.ty), 0, H-1).astype(int)
        zeroout = satblobs[ity, itx]
        remap[zeroout] = 0
        # Renumber them to be contiguous
        I = np.flatnonzero(remap)
        nsat = len(I)
        remap[I] = 1 + np.arange(nsat)
        satblobs = remap[satblobs]
        print('Remapped satblobs:', satblobs.shape, satblobs.dtype)
        print('nsat', nsat, 'max', satblobs.max(), 'vals', np.unique(satblobs))
        del remap, itx, ity, zeroout, I

    # Add sources for any remaining saturated blobs
    satyx = center_of_mass(satmap, labels=satblobs, index=np.arange(nsat)+1)
    # NOTE, satyx is in y,x order (center_of_mass)
    satx = np.array([x for y,x in satyx]).astype(int)
    saty = np.array([y for y,x in satyx]).astype(int)
    del satyx

    if len(satx):
        print('Adding', len(satx), 'additional saturated stars')
        Tsat2 = fits_table()
        Tsat2.tx = satx
        Tsat2.ty = saty
        # MAGIC mag for a saturated star
        Tsat2.mag = np.zeros(len(satx)) + 15.
        Tsat = merge_tables([Tsat, Tsat2], columns='fillzero')
        del Tsat2
    del satx,saty
        
    if len(Tsat):
        Tsat.ra,Tsat.dec = targetwcs.pixelxy2radec(Tsat.tx+1, Tsat.ty+1)
        Tsat.itx = np.clip(np.round(Tsat.tx), 0, W-1).astype(int)
        Tsat.ity = np.clip(np.round(Tsat.ty), 0, H-1).astype(int)
        avoid_x.extend(Tsat.itx)
        avoid_y.extend(Tsat.ity)

        satcat = []
        for r,d,m in zip(Tsat.ra, Tsat.dec, Tsat.mag):
            fluxes = dict([(band, NanoMaggies.magToNanomaggies(m))
                           for band in bands])
            assert(np.all(np.isfinite(fluxes.values())))
            satcat.append(PointSource(RaDecPos(r, d),
                                      NanoMaggies(order=bands, **fluxes)))

    if plots:
        plt.clf()
        dimshow(satmap)
        plt.title('satmap')
        ps.savefig()

        rgb = get_rgb(detmaps, bands)
        plt.clf()
        dimshow(rgb)
        plt.title('detmaps')
        ps.savefig()

        print('rgb', rgb.dtype)
        rgb[:,:,0][saturated_pix] = 0
        rgb[:,:,1][saturated_pix] = 1
        rgb[:,:,2][saturated_pix] = 0
        plt.clf()
        dimshow(rgb)
        ax = plt.axis()
        if len(Tsat):
            plt.plot(Tsat.tx, Tsat.ty, 'ro')
        plt.axis(ax)
        plt.title('detmaps & saturated')
        ps.savefig()

    # SED-matched detections
    print('Running source detection at', nsigma, 'sigma')
    SEDs = sed_matched_filters(bands)
    Tnew,newcat,hot = run_sed_matched_filters(
        SEDs, bands, detmaps, detivs, (avoid_x,avoid_y), targetwcs,
        nsigma=nsigma, saturated_pix=saturated_pix, plots=plots, ps=ps, mp=mp)
    if Tnew is None:
        raise NothingToDoError('No sources detected.')
    Tnew.delete_column('peaksn')
    Tnew.delete_column('apsn')

    TT = []
    cats = []
    if len(Tsat):
        TT.append(Tsat)
        cats.extend(satcat)
    TT.append(Tnew)
    cats.extend(newcat)

    T = merge_tables(TT, columns='fillzero')
    cat = Catalog(*cats)
    del TT
    del cats

    if pipe:
        del detmaps
        del detivs

    tnow = Time()
    print('[serial srcs] Peaks:', tnow-tlast)
    tlast = tnow

    if plots:
        if coimgs is None:
            coimgs,cons = quick_coadds(tims, bands, targetwcs)
        crossa = dict(ms=10, mew=1.5)
        plt.clf()
        dimshow(get_rgb(coimgs, bands))
        plt.title('Catalog + SED-matched detections')
        ps.savefig()
        ax = plt.axis()
        p1 = plt.plot(T.tx, T.ty, 'r+', **crossa)
        p2 = plt.plot(Tnew.tx, Tnew.ty, '+', color=(0,1,0), **crossa)
        plt.axis(ax)
        plt.title('Catalog + SED-matched detections')
        plt.figlegend((p1[0], p2[0]), ('SDSS', 'New'), 'upper left')
        ps.savefig()
        # for x,y in zip(peakx,peaky):
        #     plt.text(x+5, y, '%.1f' % (hot[np.clip(int(y),0,H-1),
        #                                  np.clip(int(x),0,W-1)]), color='r',
        #              ha='left', va='center')
        # ps.savefig()

    # Segment, and record which sources fall into each blob
    blobs,blobsrcs,blobslices = segment_and_group_sources(
        hot, T, name=brickname, ps=ps, plots=plots)
    del hot

    for i,Isrcs in enumerate(blobsrcs):
        if not (Isrcs.dtype in [int, np.int64]):
            print('Isrcs dtype', Isrcs.dtype)
            print('i:', i)
            print('Isrcs:', Isrcs)
            print('blobslice:', blobslices[i])

    cat.freezeAllParams()

    tnow = Time()
    print('[serial srcs] Blobs:', tnow-tlast)
    tlast = tnow

    keys = ['T', 'tims', 'blobsrcs', 'blobslices', 'blobs', 'cat',
            'ps', 'tycho']
    if not pipe:
        keys.extend(['detmaps', 'detivs'])
    rtn = dict([(k,locals()[k]) for k in keys])
    return rtn

def _write_fitblobs_pickle(fn, data):
    from astrometry.util.file import pickle_to_file
    tmpfn = fn + '.tmp'
    pickle_to_file(data, tmpfn)
    os.rename(tmpfn, fn)
    print('Wrote', fn)

def stage_fitblobs(T=None,
                   brickname=None,
                   brickid=None,
                   version_header=None,
                   blobsrcs=None, blobslices=None, blobs=None,
                   cat=None,
                   targetwcs=None,
                   W=None,H=None,
                   bands=None, ps=None, tims=None,
                   survey=None,
                   plots=False, plots2=False,
                   nblobs=None, blob0=None, blobxy=None,
                   simul_opt=False, use_ceres=True, mp=None,
                   checkpoint_filename=None,
                   checkpoint_period=600,
                   write_pickle_filename=None,
                   write_metrics=True,
                   get_all_models=False,
                   allbands = 'ugrizY',
                   tycho=None,
                   **kwargs):
    '''
    This is where the actual source fitting happens.
    The `one_blob` function is called for each "blob" of pixels with
    the sources contained within that blob.
    '''
    tlast = Time()
    for tim in tims:
        assert(np.all(np.isfinite(tim.getInvError())))

    # Missing from some previously written pickles:
    if tycho is None:
        tycho = fits_table(survey.find_file('tycho2'))
        
    if write_pickle_filename is not None and not os.path.exists(write_pickle_filename):
        # Start up a thread to write out a pickle file containing the inputs
        # that are prerequisites for this (and subsequent) stages.
        import threading
        keys = ['T', 'brickname', 'brickid', 'version_header', 'blobsrcs',
                'blobslices', 'blobs', 'cat', 'targetwcs', 'W', 'H', 'bands',
                'tims', 'survey', 'tycho']
        # Needed by stage_coadds:
        keys.extend(['ccds', 'pixscale', 'brick', 'lanczos', 'on_bricks'])
        # Needed by stage_wise_forced: (none)
        # Needed by stage_writecat: (none)
        L = locals()
        vals = {}
        for k in keys:
            if k in L:
                vals[k] = L[k]
            else:
                if k in kwargs:
                    vals[k] = kwargs[k]
                else:
                    print('Missing key:', k)
        write_thread = threading.Thread(
            target=_write_fitblobs_pickle,
            args=(write_pickle_filename, vals), name='write_pickle')
        print('Starting thread to write fitblobs pickle')
        write_thread.start()
        
    # How far down to render model profiles
    minsigma = 0.1
    for tim in tims:
        tim.modelMinval = minsigma * tim.sig1

    if plots:
        coimgs,cons = quick_coadds(tims, bands, targetwcs)
        plt.clf()
        dimshow(get_rgb(coimgs, bands))
        ax = plt.axis()
        for i,bs in enumerate(blobslices):
            sy,sx = bs
            by0,by1 = sy.start, sy.stop
            bx0,bx1 = sx.start, sx.stop
            plt.plot([bx0, bx0, bx1, bx1, bx0], [by0, by1, by1, by0, by0],'r-')
            plt.text((bx0+bx1)/2., by0, '%i' % i,
                     ha='center', va='bottom', color='r')
        plt.axis(ax)
        plt.title('Blobs')
        ps.savefig()

        for i,Isrcs in enumerate(blobsrcs):
            for isrc in Isrcs:
                src = cat[isrc]
                ra,dec = src.getPosition().ra, src.getPosition().dec
                ok,x,y = targetwcs.radec2pixelxy(ra, dec)
                plt.text(x, y, 'b%i/s%i' % (i,isrc),
                         ha='center', va='bottom', color='r')
        plt.axis(ax)
        plt.title('Blobs + Sources')
        ps.savefig()

        plt.clf()
        dimshow(blobs)
        ax = plt.axis()
        for i,bs in enumerate(blobslices):
            sy,sx = bs
            by0,by1 = sy.start, sy.stop
            bx0,bx1 = sx.start, sx.stop
            plt.plot([bx0,bx0, bx1, bx1, bx0], [by0, by1, by1, by0, by0], 'r-')
            plt.text((bx0+bx1)/2., by0, '%i' % i,
                     ha='center', va='bottom', color='r')
        plt.axis(ax)
        plt.title('Blobs')
        ps.savefig()

        plt.clf()
        dimshow(blobs != -1)
        ax = plt.axis()
        for i,bs in enumerate(blobslices):
            sy,sx = bs
            by0,by1 = sy.start, sy.stop
            bx0,bx1 = sx.start, sx.stop
            plt.plot([bx0, bx0, bx1, bx1, bx0], [by0, by1, by1, by0,by0], 'r-')
            plt.text((bx0+bx1)/2., by0, '%i' % i,
                     ha='center', va='bottom', color='r')
        plt.axis(ax)
        plt.title('Blobs')
        ps.savefig()


    T.orig_ra  = T.ra.copy()
    T.orig_dec = T.dec.copy()

    tnow = Time()
    print('[serial fitblobs]:', tnow-tlast)
    tlast = tnow

    keepblobs = None

    if blobxy is not None:
        # blobxy is a list like [(x0,y0), (x1,y1), ...]
        keepblobs = []
        for x,y in blobxy:
            x,y = int(x), int(y)
            if x < 0 or x >= W or y < 0 or y >= H:
                print('Warning: clipping blob x,y to brick bounds', x,y)
                x = np.clip(x, 0, W-1)
                y = np.clip(y, 0, H-1)
            blob = blobs[y,x]
            if blob >= 0:
                keepblobs.append(blob)
            else:
                print('WARNING: blobxy', x,y, 'is not in a blob!')
        keepblobs = np.unique(keepblobs)

    if blob0 is not None or (nblobs is not None and nblobs < len(blobslices)):
        if blob0 is None:
            blob0 = 0
        if nblobs is None:
            nblobs = len(blobslices) - blob0
        keepblobs = np.arange(blob0, blob0+nblobs)

    if keepblobs is not None:
        # 'blobs' is an image with values -1 for no blob, or the index of the
        # blob.  Create a map from old 'blobs+1' to new 'blobs+1'.  +1  so that
        # -1 is a valid index.
        NB = len(blobslices)
        blobmap = np.empty(NB+1, int)
        blobmap[:] = -1
        blobmap[keepblobs + 1] = np.arange(len(keepblobs))
        # apply the map!
        blobs = blobmap[blobs + 1]

        # 'blobslices' and 'blobsrcs' are lists
        blobslices = [blobslices[i] for i in keepblobs]
        blobsrcs   = [blobsrcs  [i] for i in keepblobs]

        # one more place where blob numbers are recorded...
        T.blob = blobs[T.ity, T.itx]

    # drop any cached data before we start pickling/multiprocessing
    survey.drop_cache()

    if plots:
        ok,tx,ty = targetwcs.radec2pixelxy(tycho.ra, tycho.dec)
        plt.clf()
        dimshow(blobs>=0, vmin=0, vmax=1)
        ax = plt.axis()
        plt.plot(tx-1, ty-1, 'ro')
        for x,y,mag in zip(tx,ty,tycho.mag):
            plt.text(x, y, '%.1f' % (mag),
                     color='r', fontsize=10,
                     bbox=dict(facecolor='w', alpha=0.5))
        plt.axis(ax)
        plt.title('Tycho-2 stars')
        ps.savefig()

    if checkpoint_filename is None:
        blobiter = _blob_iter(blobslices, blobsrcs, blobs, targetwcs, tims,
                              cat, bands, plots, ps, simul_opt, use_ceres,
                              tycho)
        # to allow timingpool to queue tasks one at a time
        blobiter = iterwrapper(blobiter, len(blobsrcs))
        R = mp.map(_bounce_one_blob, blobiter)
    else:
        from astrometry.util.ttime import CpuMeas
        from astrometry.util.file import pickle_to_file, trymakedirs

        # Check for existing checkpoint file.
        R = []
        if os.path.exists(checkpoint_filename):
            from astrometry.util.file import unpickle_from_file
            print('Reading', checkpoint_filename)
            try:
                R = unpickle_from_file(checkpoint_filename)
                print('Read', len(R), 'results from checkpoint file',
                      checkpoint_filename)
            except:
                import traceback
                print('Failed to read checkpoint file ' + checkpoint_filename)
                traceback.print_exc()

        skipblobs = [B.iblob for B in R if B is not None]
        R = [r for r in R if r is not None]
        print('Skipping', len(skipblobs), 'blobs from checkpoint file')
        blobiter = _blob_iter(blobslices, blobsrcs, blobs, targetwcs, tims,
                              cat, bands, plots, ps, simul_opt, use_ceres,
                              tycho, skipblobs=skipblobs)
        # to allow timingpool to queue tasks one at a time
        blobiter = iterwrapper(blobiter, len(blobsrcs))
        print('blobsrcs:', len(blobsrcs))

        d = os.path.dirname(checkpoint_filename)
        if len(d) and not os.path.exists(d):
            trymakedirs(d)

        Riter = mp.imap_unordered(_bounce_one_blob, blobiter)
        # we'll actually measure wall time -- CpuMeas is just mis-named
        last_checkpoint = CpuMeas()
        while True:
            import multiprocessing

            tnow = CpuMeas()
            dt = tnow.wall_seconds_since(last_checkpoint)
            if dt >= checkpoint_period:
                # Write checkpoint!
                fn = checkpoint_filename + '.tmp'
                # (this happens out here in the main process, while the worker
                # processes continue in the background.)
                print('Writing checkpoint', fn)
                pickle_to_file(R, fn)
                print('Wrote checkpoint to', fn)
                try:
                    os.rename(fn, checkpoint_filename)
                    print('Renamed temp checkpoint', fn, 'to', checkpoint_filename)
                    last_checkpoint = tnow
                    dt = 0.
                except:
                    print('Failed to rename checkpoint file', fn)
                    import traceback
                    traceback.print_exc()
            try:
                if mp.is_multiproc():
                    timeout = max(1, checkpoint_period - dt)
                    r = Riter.next(timeout)
                else:
                    r = Riter.next()
                R.append(r)
            except StopIteration:
                print('Done')
                break
            except multiprocessing.TimeoutError:
                print('Timed out waiting for result')
                continue

        # Write checkpoint when done!
        fn = checkpoint_filename + '.tmp'
        print('Writing checkpoint', fn)
        pickle_to_file(R, fn)
        print('Wrote checkpoint to', fn)
        os.rename(fn, checkpoint_filename)
        print('Renamed temp checkpoint', fn, 'to', checkpoint_filename)
            
    print('[parallel fitblobs] Fitting sources took:', Time()-tlast)

    ## This used to be in fitblobs_finish

    # one_blob can reduce the number and change the types of sources!
    # Reorder the sources here...
    assert(len(R) == len(blobsrcs))

    # Drop now-empty blobs.
    R = [r for r in R if r is not None and len(r)]

    if len(R) == 0:
        raise NothingToDoError('No sources passed significance tests.')

    # Sort results R by 'iblob'
    J = np.argsort([B.iblob for B in R])
    R = [R[j] for j in J]
    # Merge results R into one big table
    BB = merge_tables(R)
    del R
    # Pull out the source indices...
    II = BB.Isrcs
    newcat = BB.sources
    # ... and make the table T parallel with BB.
    T.cut(II)

    assert(len(T) == len(newcat))
    print('Old catalog:', len(cat))
    print('New catalog:', len(newcat))
    cat = Catalog(*newcat)
    ns,nb = BB.fracflux.shape
    assert(ns == len(cat))
    assert(nb == len(bands))
    ns,nb = BB.fracmasked.shape
    assert(ns == len(cat))
    assert(nb == len(bands))
    ns,nb = BB.fracin.shape
    assert(ns == len(cat))
    assert(nb == len(bands))
    ns,nb = BB.rchi2.shape
    assert(ns == len(cat))
    assert(nb == len(bands))
    ns,nb = BB.dchisqs.shape
    assert(ns == len(cat))
    assert(nb == 5) # ptsrc, simple, dev, exp, comp
    assert(len(BB.flags) == len(cat))

    # Renumber blobs to make them contiguous.
    oldblob = T.blob
    ublob,iblob = np.unique(T.blob, return_inverse=True)
    del ublob
    assert(len(iblob) == len(T))
    T.blob = iblob.astype(np.int32)

    # write out blob map
    if write_metrics:
        # Build map from (old+1) to new blob numbers, for the blob image.
        blobmap = np.empty(blobs.max()+2, int)
        # make sure that dropped blobs -> -1
        blobmap[:] = -1
        # in particular,
        blobmap[0] = -1
        blobmap[oldblob + 1] = iblob
        blobs = blobmap[blobs+1]

        with survey.write_output('blobmap', brick=brickname) as out:
            fitsio.write(out.fn, blobs, header=version_header, clobber=True)
            print('Wrote', out.fn)
        del blobmap
    del iblob, oldblob
    blobs = None

    T.brickid   = np.zeros(len(T), np.int32) + brickid
    T.brickname = np.array([brickname] * len(T))
    T.objid     = np.arange(len(T)).astype(np.int32)

    # How many sources in each blob?
    from collections import Counter
    ninblob = Counter(T.blob)
    T.ninblob = np.array([ninblob[b] for b in T.blob]).astype(np.int16)
    T.tycho2inblob = BB.hastycho
    T.dchisq       = BB.dchisqs.astype(np.float32)
    T.decam_flags  = BB.flags
    T.left_blob    = np.logical_and(BB.started_in_blob,
                                    np.logical_not(BB.finished_in_blob))
    for k in ['fracflux', 'fracin', 'fracmasked', 'rchi2', 'cpu_source',
              'cpu_blob', 'blob_width', 'blob_height', 'blob_npix',
              'blob_nimages', 'blob_totalpix']:
        T.set(k, BB.get(k))

    invvars = np.hstack(BB.srcinvvars)
    assert(cat.numberOfParams() == len(invvars))

    if write_metrics or get_all_models:
        from desi_common import prepare_fits_catalog, fits_typemap
        from astrometry.util.file import pickle_to_file

        TT = fits_table()
        # Copy only desired columns...
        for k in ['blob', 'brickid', 'brickname', 'dchisq', 'objid',
                  'cpu_source', 'cpu_blob', 'ninblob',
                  'blob_width', 'blob_height', 'blob_npix', 'blob_nimages',
                  'blob_totalpix']:
            TT.set(k, T.get(k))
        TT.type = np.array([fits_typemap[type(src)] for src in newcat])

        hdr = fitsio.FITSHDR()
        for srctype in ['ptsrc', 'simple', 'dev','exp','comp']:
            xcat = Catalog(*[m.get(srctype,None) for m in BB.all_models])
            # Convert shapes to EllipseE types
            if srctype in ['dev','exp']:
                for src in xcat:
                    if src is None:
                        continue
                    src.shape = src.shape.toEllipseE()
            elif srctype == 'comp':
                for src in xcat:
                    if src is None:
                        continue
                    src.shapeDev = src.shapeDev.toEllipseE()
                    src.shapeExp = src.shapeExp.toEllipseE()
                    src.fracDev = FracDev(src.fracDev.clipped())

            xcat.thawAllRecursive()

            namemap = dict(ptsrc='psf', simple='simp')
            prefix = namemap.get(srctype,srctype)

            allivs = np.hstack([m.get(srctype,[]) for m in BB.all_model_ivs])
            assert(len(allivs) == xcat.numberOfParams())
            
            TT,hdr = prepare_fits_catalog(xcat, allivs, TT, hdr, bands, None,
                                          allbands=allbands, prefix=prefix+'_')
            TT.set('%s_flags' % prefix,
                   np.array([m.get(srctype,0)
                             for m in BB.all_model_flags]))
            TT.set('%s_cpu' % prefix,
                   np.array([m.get(srctype,0)
                             for m in BB.all_model_cpu]).astype(np.float32))

        TT.delete_column('psf_shapeExp')
        TT.delete_column('psf_shapeDev')
        TT.delete_column('psf_fracDev')
        TT.delete_column('psf_shapeExp_ivar')
        TT.delete_column('psf_shapeDev_ivar')
        TT.delete_column('psf_fracDev_ivar')
        TT.delete_column('psf_type')
        TT.delete_column('simp_shapeExp')
        TT.delete_column('simp_shapeDev')
        TT.delete_column('simp_fracDev')
        TT.delete_column('simp_shapeExp_ivar')
        TT.delete_column('simp_shapeDev_ivar')
        TT.delete_column('simp_fracDev_ivar')
        TT.delete_column('simp_type')
        TT.delete_column('dev_shapeExp')
        TT.delete_column('dev_shapeExp_ivar')
        TT.delete_column('dev_fracDev')
        TT.delete_column('dev_fracDev_ivar')
        TT.delete_column('dev_type')
        TT.delete_column('exp_shapeDev')
        TT.delete_column('exp_shapeDev_ivar')
        TT.delete_column('exp_fracDev')
        TT.delete_column('exp_fracDev_ivar')
        TT.delete_column('exp_type')
        TT.delete_column('comp_type')
        # Unpack ellipses
        TT.dev_shape_r  = TT.dev_shapeDev[:,0]
        TT.dev_shape_e1 = TT.dev_shapeDev[:,1]
        TT.dev_shape_e2 = TT.dev_shapeDev[:,2]
        TT.exp_shape_r  = TT.exp_shapeExp[:,0]
        TT.exp_shape_e1 = TT.exp_shapeExp[:,1]
        TT.exp_shape_e2 = TT.exp_shapeExp[:,2]
        TT.comp_shapeDev_r  = TT.comp_shapeDev[:,0]
        TT.comp_shapeDev_e1 = TT.comp_shapeDev[:,1]
        TT.comp_shapeDev_e2 = TT.comp_shapeDev[:,2]
        TT.comp_shapeExp_r  = TT.comp_shapeExp[:,0]
        TT.comp_shapeExp_e1 = TT.comp_shapeExp[:,1]
        TT.comp_shapeExp_e2 = TT.comp_shapeExp[:,2]
        TT.delete_column('dev_shapeDev')
        TT.delete_column('exp_shapeExp')
        TT.delete_column('comp_shapeDev')
        TT.delete_column('comp_shapeExp')
        TT.dev_shape_r_ivar  = TT.dev_shapeDev_ivar[:,0]
        TT.dev_shape_e1_ivar = TT.dev_shapeDev_ivar[:,1]
        TT.dev_shape_e2_ivar = TT.dev_shapeDev_ivar[:,2]
        TT.exp_shape_r_ivar  = TT.exp_shapeExp_ivar[:,0]
        TT.exp_shape_e1_ivar = TT.exp_shapeExp_ivar[:,1]
        TT.exp_shape_e2_ivar = TT.exp_shapeExp_ivar[:,2]
        TT.comp_shapeDev_r_ivar  = TT.comp_shapeDev_ivar[:,0]
        TT.comp_shapeDev_e1_ivar = TT.comp_shapeDev_ivar[:,1]
        TT.comp_shapeDev_e2_ivar = TT.comp_shapeDev_ivar[:,2]
        TT.comp_shapeExp_r_ivar  = TT.comp_shapeExp_ivar[:,0]
        TT.comp_shapeExp_e1_ivar = TT.comp_shapeExp_ivar[:,1]
        TT.comp_shapeExp_e2_ivar = TT.comp_shapeExp_ivar[:,2]
        TT.delete_column('dev_shapeDev_ivar')
        TT.delete_column('exp_shapeExp_ivar')
        TT.delete_column('comp_shapeDev_ivar')
        TT.delete_column('comp_shapeExp_ivar')
        
        if get_all_models:
            all_models = TT
        if write_metrics:
            primhdr = fitsio.FITSHDR()
            for r in version_header.records():
                primhdr.add_record(r)
                primhdr.add_record(dict(name='ALLBANDS', value=allbands,
                                        comment='Band order in array values'))
                primhdr.add_record(dict(name='PRODTYPE', value='catalog',
                                        comment='NOAO data product type'))

            with survey.write_output('all-models', brick=brickname) as out:
                TT.writeto(out.fn, header=hdr)
                print('Wrote', out.fn)

    keys = ['cat', 'invvars', 'T', 'allbands', 'blobs']
    if get_all_models:
        keys.append('all_models')
    rtn = dict([(k,locals()[k]) for k in keys])
    return rtn

def _blob_iter(blobslices, blobsrcs, blobs, targetwcs, tims, cat, bands,
               plots, ps, simul_opt, use_ceres, tycho, skipblobs=[]):

    ok,tx,ty = targetwcs.radec2pixelxy(tycho.ra, tycho.dec)
    tx = np.round(tx-1).astype(int)
    ty = np.round(ty-1).astype(int)
    # FIXME -- Cut or clip to targetwcs region?
    H,W = targetwcs.shape
    tx = np.clip(tx, 0, W-1)
    ty = np.clip(ty, 0, H-1)
    tychoblobs = set(blobs[ty, tx])
    # Remove -1 = no blob from set; not strictly necessary, just cosmetic
    try:
        tychoblobs.remove(-1)
    except:
        pass
    print('Blobs containing Tycho-2 stars:', tychoblobs)

    # sort blobs by size so that larger ones start running first
    from collections import Counter
    blobvals = Counter(blobs[blobs>=0])
    blob_order = np.array([i for i,npix in blobvals.most_common()])

    for nblob,iblob in enumerate(blob_order):
        if iblob in skipblobs:
            print('Skipping blob', iblob)
            continue

        bslc  = blobslices[iblob]
        Isrcs = blobsrcs  [iblob]
        assert(len(Isrcs) > 0)

        tblob = Time()
        # blob bbox in target coords
        sy,sx = bslc
        by0,by1 = sy.start, sy.stop
        bx0,bx1 = sx.start, sx.stop
        blobh,blobw = by1 - by0, bx1 - bx0

        # Here we assume the "blobs" array has been remapped so that
        # -1 means "no blob", while 0 and up label the blobs, thus
        # iblob equals the value in the "blobs" map.
        blobmask = (blobs[bslc] == iblob)

        # find one pixel within the blob, for debugging purposes
        onex = oney = None
        for y in range(by0, by1):
            ii = np.flatnonzero(blobmask[y-by0,:])
            if len(ii) == 0:
                continue
            onex = bx0 + ii[0]
            oney = y
            break

        hastycho = iblob in tychoblobs

        print('Blob', nblob+1, 'of', len(blobslices), ': blob', iblob,
              len(Isrcs), 'sources, size', blobw, 'x', blobh,
              #'center', (bx0+bx1)/2, (by0+by1)/2,
              'brick X %i,%i, Y %i,%i' % (bx0,bx1,by0,by1),
              'npix', np.sum(blobmask),
              'one pixel:', onex,oney, 'has Tycho-2 star:', hastycho)

        rr,dd = targetwcs.pixelxy2radec([bx0,bx0,bx1,bx1],[by0,by1,by1,by0])
        subtimargs = []
        for itim,tim in enumerate(tims):
            h,w = tim.shape
            ok,x,y = tim.subwcs.radec2pixelxy(rr,dd)
            sx0,sx1 = x.min(), x.max()
            sy0,sy1 = y.min(), y.max()
            #print('blob extent in pixel space of', tim.name, ': x',
            # (sx0,sx1), 'y', (sy0,sy1), 'tim shape', (h,w))
            if sx1 < 0 or sy1 < 0 or sx0 > w or sy0 > h:
                continue
            sx0 = np.clip(int(np.floor(sx0)), 0, w-1)
            sx1 = np.clip(int(np.ceil (sx1)), 0, w-1) + 1
            sy0 = np.clip(int(np.floor(sy0)), 0, h-1)
            sy1 = np.clip(int(np.ceil (sy1)), 0, h-1) + 1
            subslc = slice(sy0,sy1),slice(sx0,sx1)
            subimg = tim.getImage ()[subslc]
            subie  = tim.getInvError()[subslc]
            subwcs = tim.getWcs().shifted(sx0, sy0)
            # Note that we *don't* shift the PSF here -- we do that
            # in the one_blob code.
            subsky = tim.getSky().shifted(sx0, sy0)
            tim.imobj.psfnorm = tim.psfnorm
            tim.imobj.galnorm = tim.galnorm
            # FIXME -- maybe the cache is worth sending?
            if hasattr(tim.psf, 'clear_cache'):
                tim.psf.clear_cache()
            subtimargs.append((subimg, subie, subwcs, tim.subwcs,
                               tim.getPhotoCal(),
                               subsky, tim.psf, tim.name, sx0, sx1, sy0, sy1,
                               tim.band, tim.sig1, tim.modelMinval,
                               tim.imobj))

        yield (nblob, iblob, Isrcs, targetwcs, bx0, by0, blobw, blobh,
               blobmask, subtimargs, [cat[i] for i in Isrcs], bands, plots, ps,
               simul_opt, use_ceres, hastycho)

def _bounce_one_blob(X):

    # iblob = X[0]
    # fn = 'blob-%i.pickle' % iblob
    # from astrometry.util.file import pickle_to_file
    # pickle_to_file(X, fn)
    # print('Wrote', fn)
    from oneblob import one_blob
    
    try:
        return one_blob(X)
    except:
        import traceback
        print('Exception in one_blob: (iblob = %i)' % (X[0]))
        traceback.print_exc()
        #print 'CARRYING ON...'
        #return None
        raise

def _get_mod(X):
    (tim, srcs) = X
    t0 = Time()
    tractor = Tractor([tim], srcs)

    if hasattr(tim, 'modelMinval'):
        print('tim modelMinval', tim.modelMinval)
        minval = tim.modelMinval
    else:
        # this doesn't really help when using pixelized PSFs / FFTs
        tim.modelMinval = minval = tim.sig * 0.1

    for src in srcs:
        from tractor.galaxy import ProfileGalaxy
        if not isinstance(src, ProfileGalaxy):
            continue
        px,py = tim.wcs.positionToPixel(src.getPosition())
        h = src._getUnitFluxPatchSize(tim, px, py, minval)
        if h > 512:
            print('halfsize', h, 'for', src)
            src.halfsize = 512

    mod = tractor.getModelImage(0)
    print('Getting model for', tim, ':', Time()-t0)

    #######
    # from tractor.galaxy import fft_timing
    # from astrometry.util.file import pickle_to_file
    # for row in fft_timing:
    #     print(row)
    # pickle_to_file(fft_timing,
    #                ('fft-timing-%s.pickle' % 
    # str(tim).replace('Image ','').replace(' ','')))
    #######

    return mod


def stage_blobiter(T=None,
                   brickname=None,
                   brickid=None,
                   version_header=None,
                   blobsrcs=None, blobslices=None, blobs=None,
                   cat=None,
                   targetwcs=None,
                   W=None,H=None,
                   bands=None, ps=None, tims=None,
                   survey=None,
                   plots=False, plots2=False,
                   nblobs=None, blob0=None, blobxy=None,
                   simul_opt=False, use_ceres=True, mp=None,
                   checkpoint_filename=None,
                   checkpoint_period=600,
                   write_pickle_filename=None,
                   write_metrics=True,
                   get_all_models=False,
                   allbands = 'ugrizY',
                   tycho=None,
                   **kwargs):
    '''
    Try pre-computing the arguments to the oneblob function; is it a bottleneck in
    many-threads?
    '''
    tlast = Time()
    # How far down to render model profiles
    minsigma = 0.1
    for tim in tims:
        tim.modelMinval = minsigma * tim.sig1
    T.orig_ra  = T.ra.copy()
    T.orig_dec = T.dec.copy()

    keepblobs = None
    if blobxy is not None:
        # blobxy is a list like [(x0,y0), (x1,y1), ...]
        keepblobs = []
        for x,y in blobxy:
            x,y = int(x), int(y)
            if x < 0 or x >= W or y < 0 or y >= H:
                print('Warning: clipping blob x,y to brick bounds', x,y)
                x = np.clip(x, 0, W-1)
                y = np.clip(y, 0, H-1)
            blob = blobs[y,x]
            if blob >= 0:
                keepblobs.append(blob)
            else:
                print('WARNING: blobxy', x,y, 'is not in a blob!')
        keepblobs = np.unique(keepblobs)

    if blob0 is not None or (nblobs is not None and nblobs < len(blobslices)):
        if blob0 is None:
            blob0 = 0
        if nblobs is None:
            nblobs = len(blobslices) - blob0
        keepblobs = np.arange(blob0, blob0+nblobs)

    if keepblobs is not None:
        # 'blobs' is an image with values -1 for no blob, or the index of the
        # blob.  Create a map from old 'blobs+1' to new 'blobs+1'.  +1  so that
        # -1 is a valid index.
        NB = len(blobslices)
        blobmap = np.empty(NB+1, int)
        blobmap[:] = -1
        blobmap[keepblobs + 1] = np.arange(len(keepblobs))
        # apply the map!
        blobs = blobmap[blobs + 1]

        # 'blobslices' and 'blobsrcs' are lists
        blobslices = [blobslices[i] for i in keepblobs]
        blobsrcs   = [blobsrcs  [i] for i in keepblobs]

        # one more place where blob numbers are recorded...
        T.blob = blobs[T.ity, T.itx]

    # drop any cached data before we start pickling/multiprocessing
    survey.drop_cache()

    blobiter = _blob_iter(blobslices, blobsrcs, blobs, targetwcs, tims,
                          cat, bands, plots, ps, simul_opt, use_ceres,
                          tycho)

    blobargs = list(blobiter)
    print('Computing blob args took', Time()-tlast)
    return dict(blobargs=blobargs)
    

def stage_coadds(survey=None, bands=None, version_header=None, targetwcs=None,
                 tims=None, ps=None, brickname=None, ccds=None,
                 T=None, cat=None, pixscale=None, plots=False,
                 coadd_bw=False, brick=None, W=None, H=None, lanczos=True,
                 mp=None, on_bricks=None,
                 **kwargs):
    '''
    After the `stage_fitblobs` fitting stage (and
    `stage_fitblobs_finish` reformatting stage), we have all the
    source model fits, and we can create coadds of the images, model,
    and residuals.  We also perform aperture photometry in this stage.
    '''
    from legacypipe.common import apertures_arcsec
    tlast = Time()

    # Missing from some previously written pickles:
    if pixscale is None:
        pixscale = 0.262
        assert(ccds is not None)
        assert(brick is not None)
        
    primhdr = fitsio.FITSHDR()
    for r in version_header.records():
        primhdr.add_record(r)
    primhdr.add_record(dict(name='PRODTYPE', value='ccdinfo',
                            comment='NOAO data product type'))
    with survey.write_output('ccds-table', brick=brickname) as out:
        ccds.writeto(out.fn, primheader=primhdr)
        print('Wrote', out.fn)

    tnow = Time()
    print('[serial coadds]:', tnow-tlast)
    tlast = tnow
    mods = mp.map(_get_mod, [(tim, cat) for tim in tims])
    tnow = Time()
    print('[parallel coadds] Getting model images:', tnow-tlast)
    tlast = tnow

    W = targetwcs.get_width()
    H = targetwcs.get_height()

    # Look up number of images overlapping each source's position.
    assert(len(T) == len(cat))
    rr = np.array([s.getPosition().ra  for s in cat])
    dd = np.array([s.getPosition().dec for s in cat])
    ok,ix,iy = targetwcs.radec2pixelxy(rr, dd)
    T.oob = reduce(np.logical_or, [ix < 0.5, iy < 0.5, ix > W+0.5, iy > H+0.5])
    ix = np.clip(np.round(ix - 1), 0, W-1).astype(int)
    iy = np.clip(np.round(iy - 1), 0, H-1).astype(int)

    # convert apertures to pixels
    apertures = apertures_arcsec / pixscale

    # Aperture photometry locations
    ra  = np.array([src.getPosition().ra  for src in cat])
    dec = np.array([src.getPosition().dec for src in cat])
    ok,xx,yy = targetwcs.radec2pixelxy(ra, dec)
    apxy = np.vstack((xx - 1., yy - 1.)).T

    nap = len(apertures)
    if len(xx) == 0:
        apertures = None
        apxy = None
    del xx,yy,ok,ra,dec

    C = make_coadds(tims, bands, targetwcs, mods=mods, xy=(ix,iy),
                    ngood=True, detmaps=True, psfsize=True, lanczos=lanczos,
                    apertures=apertures, apxy=apxy,
                    callback=write_coadd_images,
                    callback_args=(survey, brickname, version_header, tims, targetwcs),
                    plots=False, ps=ps, mp=mp)
    
    #KJB, sims only and real image only coadds
    sims_mods= np.array([tim.sims_image for tim in tims])
    T_sims_coadds = make_coadds(tims, bands, targetwcs, mods=sims_mods, xy=(ix,iy),
                    ngood=True, detmaps=True, psfsize=True, lanczos=lanczos,
                    apertures=apertures, apxy=apxy,
                    callback=write_coadd_images,
                    callback_args=(survey, brickname, version_header, tims, targetwcs),
                    plots=False, ps=ps, mp=mp)
    image_only_mods= np.array([tim.data-tim.sims_image for tim in tims])
    T_image_coadds = make_coadds(tims, bands, targetwcs, mods=image_only_mods, xy=(ix,iy),
                    ngood=True, detmaps=True, psfsize=True, lanczos=lanczos,
                    apertures=apertures, apxy=apxy,
                    callback=write_coadd_images,
                    callback_args=(survey, brickname, version_header, tims, targetwcs),
                    plots=False, ps=ps, mp=mp)
    #KJB########

    for c in ['nobs', 'anymask', 'allmask', 'psfsize', 'depth', 'galdepth']:
        T.set(c, C.T.get(c))

    if apertures is None:
        # empty table when 0 sources.
        C.AP = fits_table()
        for band in bands:
            C.AP.set('apflux_img_%s' % band, np.zeros((0,nap)))
            C.AP.set('apflux_img_ivar_%s' % band, np.zeros((0,nap)))
            C.AP.set('apflux_resid_%s' % band, np.zeros((0,nap)))

    # Compute the brick's unique pixels.
    U = None
    if hasattr(brick, 'ra1'):
        print('Computing unique brick pixels...')
        xx,yy = np.meshgrid(np.arange(W), np.arange(H))
        rr,dd = targetwcs.pixelxy2radec(xx+1, yy+1)
        U = np.flatnonzero((rr >= brick.ra1 ) * (rr < brick.ra2 ) *
                           (dd >= brick.dec1) * (dd < brick.dec2))
        print(len(U), 'of', W*H, 'pixels are unique to this brick')

    # depth histogram bins
    depthbins = np.arange(20, 25.001, 0.1)
    depthbins[0] = 0.
    depthbins[-1] = 100.
    D = fits_table()
    D.depthlo = depthbins[:-1].astype(np.float32)
    D.depthhi = depthbins[1: ].astype(np.float32)

    for band,detiv,galdetiv in zip(bands, C.detivs, C.galdetivs):
        for det,name in [(detiv, 'ptsrc'), (galdetiv, 'gal')]:
            # compute stats for 5-sigma detection
            depth = 5. / np.sqrt(det)
            # that's flux in nanomaggies -- convert to mag
            depth = -2.5 * (np.log10(depth) - 9)
            # no coverage -> very bright detection limit
            depth[np.logical_not(np.isfinite(depth))] = 0.
            if U is not None:
                depth = depth.flat[U]
            if len(depth):
                print(band, name, 'band depth map: percentiles',
                      np.percentile(depth, np.arange(0,101, 10)))
            # histogram
            D.set('counts_%s_%s' % (name, band),
                  np.histogram(depth, bins=depthbins)[0].astype(np.int32))

    del U
    del depth
    del det
    del detiv
    del galdetiv

    with survey.write_output('depth-table', brick=brickname) as out:
        D.writeto(out.fn)
        print('Wrote', out.fn)
    del D

    for name,ims,rgbkw in [('image', C.coimgs,   rgbkwargs),
                           ('model', C.comods,   rgbkwargs),
                           ('resid', C.coresids, rgbkwargs_resid),
                           ('simsimage', T_sims_coadds.comods, rgbkwargs),
                           ('imageonly', T_image_coadds.comods, rgbkwargs),
                           ]:
        rgb = get_rgb(ims, bands, **rgbkw)
        kwa = {}
        if coadd_bw and len(bands) == 1:
            i = 'zrg'.index(bands[0])
            rgb = rgb[:,:,i]
            kwa = dict(cmap='gray')

        if on_bricks and name == 'image':
            # Do not overwrite the image.jpg file if it exists (eg, written during
            # image_coadds stage), because in the later stage_srcs, we subtract the
            # overlapping sources from other bricks, modifying the images.
            fn = survey.find_file(name + '-jpeg', brick=brickname, output=True)
            if os.path.exists(fn):
                print('Not overwriting existing image %s because on_bricks is set' % fn)
                continue

        with survey.write_output(name + '-jpeg', brick=brickname) as out:
            imsave_jpeg(out.fn, rgb, origin='lower', **kwa)
            print('------------------ coadd jpegs, name= ',name,'out.fn= ',out.fn, '-----------------')
            print('Wrote', out.fn)
        del rgb
    print('exiting after coadd jpegs')
    sys.exit()

    if plots:
        plt.clf()
        ra  = np.array([src.getPosition().ra  for src in cat])
        dec = np.array([src.getPosition().dec for src in cat])
        ok,x0,y0 = targetwcs.radec2pixelxy(T.orig_ra, T.orig_dec)
        ok,x1,y1 = targetwcs.radec2pixelxy(ra, dec)
        dimshow(get_rgb(C.coimgs, bands, **rgbkwargs))
        ax = plt.axis()
        #plt.plot(np.vstack((x0,x1))-1, np.vstack((y0,y1))-1, 'r-')
        for xx0,yy0,xx1,yy1 in zip(x0,y0,x1,y1):
            plt.plot([xx0-1,xx1-1], [yy0-1,yy1-1], 'r-')
        plt.plot(x1-1, y1-1, 'r.')
        plt.axis(ax)
        ps.savefig()

        plt.clf()
        dimshow(get_rgb(C.coimgs, bands, **rgbkwargs))
        ax = plt.axis()
        ps.savefig()

        for i,(src,x,y,rr,dd) in enumerate(zip(cat, x1, y1, ra, dec)):
            ee = []
            ec = []
            cc = None
            green = (0.2,1,0.2)
            if isinstance(src, PointSource):
                plt.plot(x, y, 'o', mfc=green, mec='k', alpha=0.6)
            elif isinstance(src, ExpGalaxy):
                ee = [src.shape]
                cc = '0.8'
                ec = [cc]
            elif isinstance(src, DevGalaxy):
                ee = [src.shape]
                cc = green
                ec = [cc]
            elif isinstance(src, FixedCompositeGalaxy):
                ee = [src.shapeExp, src.shapeDev]
                cc = 'm'
                ec = ['m', 'c']
            else:
                print('Unknown type:', src)
                continue

            for e,c in zip(ee, ec):
                G = e.getRaDecBasis()
                angle = np.linspace(0, 2.*np.pi, 60)
                xy = np.vstack((np.append([0,0,1], np.sin(angle)),
                                np.append([0,1,0], np.cos(angle)))).T
                rd = np.dot(G, xy.T).T
                r = rr + rd[:,0] * np.cos(np.deg2rad(dd))
                d = dd + rd[:,1]
                ok,xx,yy = targetwcs.radec2pixelxy(r, d)
                x1,x2,x3 = xx[:3]
                y1,y2,y3 = yy[:3]
                plt.plot([x3, x1, x2], [y3, y1, y2], '-', color=c)
                plt.plot(x1, y1, '.', color=cc, ms=3, alpha=0.6)
                xx = xx[3:]
                yy = yy[3:]
                plt.plot(xx, yy, '-', color=c)

        plt.axis(ax)
        ps.savefig()


    tnow = Time()
    print('[serial coadds] Aperture photometry, wrap-up', tnow-tlast)

    return dict(T=T, AP=C.AP, apertures_pix=apertures,
                apertures_arcsec=apertures_arcsec)


def stage_wise_forced(
    cat=None,
    T=None,
    targetwcs=None,
    W=None, H=None,
    brickname=None,
    unwise_dir=None,
    unwise_w12_dir=None,
    unwise_w34_dir=None,
    brick=None,
    use_ceres=True,
    mp=None,
    rsync=False,
    **kwargs):
    '''
    After the model fits are finished, we can perform forced
    photometry of the unWISE coadds.
    '''
    from wise.forcedphot import unwise_tiles_touching_wcs

    if unwise_dir is None:
        unwise_dir = 'unwise-coadds'
    if unwise_w12_dir is None:
        unwise_w12_dir = unwise_dir
    if unwise_w34_dir is None:
        unwise_w34_dir = unwise_dir

    # Here we assume the targetwcs is axis-aligned and that the
    # edge midpoints yield the RA,Dec limits (true for TAN).
    r,d = targetwcs.pixelxy2radec(np.array([1,   W,   W/2, W/2]),
                                  np.array([H/2, H/2, 1,   H  ]))
    # the way the roiradec box is used, the min/max order doesn't matter
    roiradec = [r[0], r[1], d[2], d[3]]

    tiles = unwise_tiles_touching_wcs(targetwcs)
    print('Cut to', len(tiles), 'unWISE tiles')

    wcat = []
    for src in cat:
        src = src.copy()
        src.setBrightness(NanoMaggies(w=1.))
        wcat.append(src)

    if rsync:
        reqd = []
        basedirs12 = unwise_w12_dir.split(':')
        basedirs34 = unwise_w34_dir.split(':')
        for tile in tiles.coadd_id:
            for (band,basedirs) in [(1,basedirs12), (2,basedirs12), (3,basedirs34),(4,basedirs34)]:
                for tag in ['img-m', 'invvar-m', 'n-m', 'n-u']:
                    fnpart = os.path.join(tile[:3], tile,
                                          'unwise-%s-w%i-%s.fits' % (tile, band, tag))
                    found = False
                    for basedir in basedirs:
                        fn = os.path.join(basedir, fnpart)
                        if os.path.exists(fn) or os.path.exists(fn + '.gz'):
                            found = True
                            break
                    if not found:
                        reqd.append(fnpart)
        # HACK ... hard-coded paths
        reqd12 = [fn for fn in reqd if 'w1' in fn or 'w2' in fn]
        if len(reqd12):
            cmd = ('rsync -LRrv edison:/scratch1/scratchdirs/ameisner/unwise-coadds/fulldepth_zp/./"{%s}*" %s'
                   % (','.join(reqd12), '/global/cscratch1/sd/desiproc/unwise-coadds-fulldepth-zp'))
            print(cmd)
            os.system(cmd)
            #
        reqd34 = [fn for fn in reqd if 'w3' in fn or 'w4' in fn]
        if len(reqd34):
            cmd = ('rsync -LRrv edison:/scratch1/scratchdirs/desiproc/unwise-coadds/./"{%s}*" %s'
                   % (','.join(reqd34), '/global/cscratch1/sd/desiproc/unwise-coadds'))
            print(cmd)
            os.system(cmd)

            
    args = []
    for band in [1,2]:
        args.append((wcat, tiles, band, roiradec, unwise_w12_dir, use_ceres))
    for band in [3,4]:
        args.append((wcat, tiles, band, roiradec, unwise_w34_dir, use_ceres))

    # Time-resolved WISE coadds too
    tdir = os.environ['UNWISE_COADDS_TIMERESOLVED_DIR']
    W = fits_table(os.path.join(tdir, 'time_resolved_neo1-atlas.fits'))
    print('Read', len(W), 'time-resolved WISE coadd tiles')
    W.cut(np.array([t in tiles.coadd_id for t in W.coadd_id]))
    print('Cut to', len(W), 'time-resolved vs', len(tiles), 'full-depth')
    assert(len(W) == len(tiles))

    # this ought to be enough for anyone =)
    Nepochs = 5

    eargs = []
    for band in [1,2]:
        # W1 is bit 0 (value 0x1), W2 is bit 1 (value 0x2)
        bitmask = (1 << (band-1))
        #ntiles,nepochs = W.epoch_bitmask.shape
        for e in range(Nepochs):
            # Which tiles have images for this epoch?
            I = np.flatnonzero(W.epoch_bitmask[:,e] & bitmask)
            if len(I) == 0:
                continue
            print('Epoch %i: %i tiles:' % (e, len(I)), W.coadd_id[I])
            edir = os.path.join(tdir, 'e%03i' % e)
            eargs.append((e, (wcat, tiles[I], band, roiradec, edir, use_ceres)))
        
    phots = mp.map(_unwise_phot, args + [a for e,a in eargs])
    WISE = phots[0]
    if WISE is not None:
        for p in phots[1:len(args)]:
            WISE.add_columns_from(p)
        WISE.rename('tile', 'unwise_tile')

    WISE_T = phots[len(args)]
    if WISE_T is not None:
        WT = fits_table()
        phots = phots[len(args):]
        for (e,a),phot in zip(eargs, phots):
            print('Epoch', e, 'photometry:')
            if phot is None:
                print('Failed.')
                continue
            phot.about()
            phot.delete_column('tile')
            for c in phot.columns():
                if not c in WT.columns():
                    x = phot.get(c)
                    WT.set(c, np.zeros((len(x), Nepochs), x.dtype))
                X = WT.get(c)
                X[:,e] = phot.get(c)
        WISE_T = WT

    return dict(WISE=WISE, WISE_T=WISE_T)

def _unwise_phot(X):
    from wise.forcedphot import unwise_forcedphot

    (wcat, tiles, band, roiradec, unwise_dir, use_ceres) = X

    try:
        W = unwise_forcedphot(wcat, tiles, roiradecbox=roiradec, bands=[band],
                              unwise_dir=unwise_dir, use_ceres=use_ceres)
    except:
        import traceback
        print('unwise_forcedphot failed:')
        traceback.print_exc()

        if use_ceres:
            print('Trying without Ceres...')
            W = unwise_forcedphot(wcat, tiles, roiradecbox=roiradec,
                                  bands=[band], unwise_dir=unwise_dir,
                                  use_ceres=False)
        W = None
    return W


'''
Write catalog output
'''
def stage_writecat(
    survey=None,
    version_header=None,
    T=None,
    WISE=None,
    WISE_T=None,
    AP=None,
    apertures_arcsec=None,
    cat=None, pixscale=None, targetwcs=None,
    W=None,H=None,
    bands=None, ps=None,
    plots=False,
    brickname=None,
    brickid=None,
    brick=None,
    invvars=None,
    allbands=None,
    **kwargs):
    '''
    Final stage in the pipeline: format results for the output
    catalog.
    '''
    from desi_common import prepare_fits_catalog
    from tractor.sfd import SFDMap
    
    fs = None
    TT = T.copy()
    for k in ['itx','ity','index']:
        if k in TT.get_columns():
            TT.delete_column(k)
    TT.tx = TT.tx.astype(np.float32)
    TT.ty = TT.ty.astype(np.float32)

    # Set fields such as TT.decam_rchi2, etc -- fields with 6-band values
    B = np.array([allbands.index(band) for band in bands])
    atypes = dict(nobs=np.uint8, anymask=TT.anymask.dtype,
                  allmask=TT.allmask.dtype)
    for k in ['rchi2', 'fracflux', 'fracmasked', 'fracin', 'nobs',
              'anymask', 'allmask', 'psfsize', 'depth', 'galdepth']:
        t = atypes.get(k, np.float32)
        A = np.zeros((len(TT), len(allbands)), t)
        A[:,B] = TT.get(k)
        TT.set('decam_'+k, A)
        TT.delete_column(k)

    TT.rename('oob', 'out_of_bounds')

    if AP is not None:
        # How many apertures?
        ap = AP.get('apflux_img_%s' % bands[0])
        n,A = ap.shape
        TT.decam_apflux = np.zeros((len(TT), len(allbands), A), np.float32)
        TT.decam_apflux_ivar  = np.zeros((len(TT), len(allbands), A),
                                         np.float32)
        TT.decam_apflux_resid = np.zeros((len(TT), len(allbands), A),
                                         np.float32)
        for iband,band in enumerate(bands):
            i = allbands.index(band)
            TT.decam_apflux      [:,i,:] = AP.get('apflux_img_%s'      % band)
            TT.decam_apflux_ivar [:,i,:] = AP.get('apflux_img_ivar_%s' % band)
            TT.decam_apflux_resid[:,i,:] = AP.get('apflux_resid_%s'    % band)

    cat.thawAllRecursive()
    hdr = None
    T2,hdr = prepare_fits_catalog(cat, invvars, TT, hdr, bands, fs,
                                  allbands=allbands)

    # mod
    T2.ra += (T2.ra <   0) * 360.
    T2.ra -= (T2.ra > 360) * 360.

    primhdr = fitsio.FITSHDR()
    for r in version_header.records():
        primhdr.add_record(r)

    primhdr.add_record(dict(name='ALLBANDS', value=allbands,
                            comment='Band order in array values'))

    primhdr.add_record(dict(name='PRODTYPE', value='catalog',
                            comment='NOAO data product type'))

    if AP is not None:
        for i,ap in enumerate(apertures_arcsec):
            primhdr.add_record(dict(name='APRAD%i' % i, value=ap,
                                    comment='Aperture radius, in arcsec'))

    bits = CP_DQ_BITS.values()
    bits.sort()
    bitmap = dict((v,k) for k,v in CP_DQ_BITS.items())
    for i in range(16):
        bit = 1<<i
        if bit in bitmap:
            primhdr.add_record(dict(name='MASKB%i' % i, value=bitmap[bit],
                                    comment='Mask bit 2**%i=%i meaning' %
                                    (i, bit)))

    ok,bx,by = targetwcs.radec2pixelxy(T2.orig_ra, T2.orig_dec)
    T2.bx0 = (bx - 1.).astype(np.float32)
    T2.by0 = (by - 1.).astype(np.float32)
    ok,bx,by = targetwcs.radec2pixelxy(T2.ra, T2.dec)
    T2.bx = (bx - 1.).astype(np.float32)
    T2.by = (by - 1.).astype(np.float32)

    T2.brick_primary = ((T2.ra  >= brick.ra1 ) * (T2.ra  < brick.ra2) *
                        (T2.dec >= brick.dec1) * (T2.dec < brick.dec2))
    T2.ra_ivar  = T2.ra_ivar .astype(np.float32)
    T2.dec_ivar = T2.dec_ivar.astype(np.float32)

    # Unpack shape columns
    T2.shapeExp_r  = T2.shapeExp[:,0]
    T2.shapeExp_e1 = T2.shapeExp[:,1]
    T2.shapeExp_e2 = T2.shapeExp[:,2]
    T2.shapeDev_r  = T2.shapeDev[:,0]
    T2.shapeDev_e1 = T2.shapeDev[:,1]
    T2.shapeDev_e2 = T2.shapeDev[:,2]
    T2.shapeExp_r_ivar  = T2.shapeExp_ivar[:,0]
    T2.shapeExp_e1_ivar = T2.shapeExp_ivar[:,1]
    T2.shapeExp_e2_ivar = T2.shapeExp_ivar[:,2]
    T2.shapeDev_r_ivar  = T2.shapeDev_ivar[:,0]
    T2.shapeDev_e1_ivar = T2.shapeDev_ivar[:,1]
    T2.shapeDev_e2_ivar = T2.shapeDev_ivar[:,2]

    T2.decam_flux[T2.decam_flux_ivar == 0] = 0.

    if WISE is not None:
        # Convert WISE fluxes from Vega to AB.
        # http://wise2.ipac.caltech.edu/docs/release/allsky/expsup/sec4_4h.html#conv2ab
        vega_to_ab = dict(w1=2.699,
                          w2=3.339,
                          w3=5.174,
                          w4=6.620)

        for band in [1,2,3,4]:
            primhdr.add_record(dict(
                name='WISEAB%i' % band, value=vega_to_ab['w%i' % band],
                comment='WISE Vega to AB conv for band %i' % band))

        for band in [1,2,3,4]:
            dm = vega_to_ab['w%i' % band]
            fluxfactor = 10.** (dm / -2.5)
            c = 'w%i_nanomaggies' % band
            WISE.set(c, WISE.get(c) * fluxfactor)
            if WISE_T is not None and band <= 2:
                WISE_T.set(c, WISE_T.get(c) * fluxfactor)
            c = 'w%i_nanomaggies_ivar' % band
            WISE.set(c, WISE.get(c) / fluxfactor**2)
            if WISE_T is not None and band <= 2:
                WISE_T.set(c, WISE_T.get(c) / fluxfactor**2)

        T2.wise_flux = np.vstack([
            WISE.w1_nanomaggies, WISE.w2_nanomaggies,
            WISE.w3_nanomaggies, WISE.w4_nanomaggies]).T
        T2.wise_flux_ivar = np.vstack([
            WISE.w1_nanomaggies_ivar, WISE.w2_nanomaggies_ivar,
            WISE.w3_nanomaggies_ivar, WISE.w4_nanomaggies_ivar]).T
        T2.wise_nobs = np.vstack([
            WISE.w1_nexp, WISE.w2_nexp, WISE.w3_nexp, WISE.w4_nexp]).T
        T2.wise_fracflux = np.vstack([
            WISE.w1_profracflux,WISE.w2_profracflux,
            WISE.w3_profracflux,WISE.w4_profracflux]).T
        T2.wise_rchi2 = np.vstack([
            WISE.w1_prochi2, WISE.w2_prochi2,
            WISE.w3_prochi2, WISE.w4_prochi2]).T
        
        if WISE_T is not None:
            T2.wise_lc_flux = np.hstack(
                (WISE_T.w1_nanomaggies[:,np.newaxis,:],
                 WISE_T.w2_nanomaggies[:,np.newaxis,:]))
            T2.wise_lc_flux_ivar = np.hstack(
                (WISE_T.w1_nanomaggies_ivar[:,np.newaxis,:],
                 WISE_T.w2_nanomaggies_ivar[:,np.newaxis,:]))
            T2.wise_lc_nobs = np.hstack(
                (WISE_T.w1_nexp[:,np.newaxis,:],
                 WISE_T.w2_nexp[:,np.newaxis,:]))
            T2.wise_lc_fracflux = np.hstack(
                (WISE_T.w1_profracflux[:,np.newaxis,:],
                 WISE_T.w2_profracflux[:,np.newaxis,:]))
            T2.wise_lc_rchi2 = np.hstack(
                (WISE_T.w1_prochi2[:,np.newaxis,:],
                 WISE_T.w2_prochi2[:,np.newaxis,:]))
            T2.wise_lc_mjd = np.hstack(
                (WISE_T.w1_mjd[:,np.newaxis,:],
                 WISE_T.w2_mjd[:,np.newaxis,:]))
            
            print('WISE light-curve shapes:', WISE_T.w1_nanomaggies.shape)
            
            
    print('Reading SFD maps...')
    sfd = SFDMap()
    filts = ['%s %s' % ('DES', f) for f in allbands]
    wisebands = ['WISE W1', 'WISE W2', 'WISE W3', 'WISE W4']
    ebv,ext = sfd.extinction(filts + wisebands, T2.ra, T2.dec, get_ebv=True)
    ext = ext.astype(np.float32)
    decam_extinction = ext[:,:len(allbands)]
    wise_extinction = ext[:,len(allbands):]
    T2.ebv = ebv.astype(np.float32)
    T2.decam_mw_transmission = 10.**(-decam_extinction / 2.5)
    if WISE is not None:
        T2.wise_mw_transmission  = 10.**(-wise_extinction  / 2.5)

    cols = [
        'brickid', 'brickname', 'objid', 'brick_primary', 'blob', 'ninblob',
        'tycho2inblob', 'type', 'ra', 'ra_ivar', 'dec', 'dec_ivar',
        'bx', 'by', 'bx0', 'by0', 'left_blob', 'out_of_bounds',
        'dchisq', 'ebv', 
        'cpu_source', 'cpu_blob',
        'blob_width', 'blob_height', 'blob_npix', 'blob_nimages',
        'blob_totalpix',
        'decam_flux', 'decam_flux_ivar',
        ]

    if AP is not None:
        cols.extend(['decam_apflux', 'decam_apflux_resid','decam_apflux_ivar'])

    cols.extend(['decam_mw_transmission', 'decam_nobs',
        'decam_rchi2', 'decam_fracflux', 'decam_fracmasked', 'decam_fracin',
        'decam_anymask', 'decam_allmask', 'decam_psfsize' ])

    if WISE is not None:
        cols.extend([
            'wise_flux', 'wise_flux_ivar',
            'wise_mw_transmission', 'wise_nobs', 'wise_fracflux', 'wise_rchi2'])

    if WISE_T is not None:
        cols.extend([
            'wise_lc_flux', 'wise_lc_flux_ivar',
            'wise_lc_nobs', 'wise_lc_fracflux', 'wise_lc_rchi2', 'wise_lc_mjd'])
        
    cols.extend([
        'fracdev', 'fracDev_ivar', 'shapeexp_r', 'shapeexp_r_ivar',
        'shapeexp_e1', 'shapeexp_e1_ivar',
        'shapeexp_e2', 'shapeexp_e2_ivar',
        'shapedev_r',  'shapedev_r_ivar',
        'shapedev_e1', 'shapedev_e1_ivar',
        'shapedev_e2', 'shapedev_e2_ivar',])

    # TUNIT cards.
    deg='deg'
    degiv='1/deg^2'
    flux = 'nanomaggy'
    fluxiv = '1/nanomaggy^2'
    units = dict(
        ra=deg, dec=deg, ra_ivar=degiv, dec_ivar=degiv, ebv='mag',
        decam_flux=flux, decam_flux_ivar=fluxiv,
        decam_apflux=flux, decam_apflux_ivar=fluxiv, decam_apflux_resid=flux,
        wise_flux=flux, wise_flux_ivar=fluxiv,
        wise_lc_flux=flux, wise_lc_flux_ivar=fluxiv,
        shapeexp_r='arcsec', shapeexp_r_ivar='1/arcsec^2',
        shapedev_r='arcsec', shapedev_r_ivar='1/arcsec^2')

    for i,col in enumerate(cols):
        if col in units:
            hdr.add_record(dict(name='TUNIT%i' % (i+1), value=units[col]))

    # match case to T2.
    cc = T2.get_columns()
    cclower = [c.lower() for c in cc]
    for i,c in enumerate(cols):
        if (not c in cc) and c in cclower:
            j = cclower.index(c)
            cols[i] = cc[j]

    with survey.write_output('tractor', brick=brickname) as out:
        T2.writeto(out.fn, primheader=primhdr, header=hdr, columns=cols)
        print('Wrote', out.fn)

    # produce per-brick sha1sums file
    hashfn = survey.find_file('sha1sum-brick', brick=brickname, output=True)
    cmd = 'sha1sum -b ' + ' '.join(survey.output_files) + ' > ' + hashfn
    print('Checksums:', cmd)
    os.system(cmd)

    return dict(T2=T2)

def _bounce_tim_get_resamp(X):
    (tim, targetwcs) = X
    return tim_get_resamp(tim, targetwcs)

def tims_compute_resamp(mp, tims, targetwcs, force=False):
    if mp is None:
        from utils import MyMultiproc
        mp = MyMultiproc()
    if force:
        for tim in tims:
            if hasattr(tim, 'resamp'):
                del tim.resamp
    R = mp.map(_bounce_tim_get_resamp, [(tim,targetwcs) for tim in tims])
    for tim,r in zip(tims, R):
        tim.resamp = r

def run_brick(brick, survey, radec=None, pixscale=0.262,
              width=3600, height=3600,
              zoom=None,
              bands=None,
              blacklist=True,
              nblobs=None, blob=None, blobxy=None,
              pipe=True, nsigma=6,
              simulOpt=False,
              wise=True,
              lanczos=True,
              early_coadds=True,
              blob_image=False,
              do_calibs=True,
              write_metrics=True,
              on_bricks=False,
              allow_missing_brickq=-1,
              gaussPsf=False,
              pixPsf=False,
              splinesky=False,
              ceres=True,
              unwise_dir=None,
              threads=None,
              plots=False, plots2=False, coadd_bw=False,
              plotbase=None, plotnumber=0,
              rsync=False,
              picklePattern='pickles/runbrick-%(brick)s-%%(stage)s.pickle',
              stages=['writecat'],
              force=[], forceAll=False, writePickles=True,
              checkpoint_filename=None,
              checkpoint_period=None,
              fitblobs_prereq_filename=None):
    '''
    Run the full Legacy Survey data reduction pipeline.

    The pipeline is built out of "stages" that run in sequence.  By
    default, this function will cache the result of each stage in a
    (large) pickle file.  If you re-run, it will read from the
    prerequisite pickle file rather than re-running the prerequisite
    stage.  This can yield faster debugging times, but you almost
    certainly want to turn it off (with `writePickles=False,
    forceAll=True`) in production.

    Parameters
    ----------
    brick : string
        Brick name such as '2090m065'.  Can be None if *radec* is given.
    survey : a "LegacySurveyData" object (see common.LegacySurveyData), which is in
        charge of the list of bricks and CCDs to be handled, and where output files
        should be written.
    radec : tuple of floats (ra,dec)
        RA,Dec center of the custom region to run.
    pixscale : float
        Brick pixel scale, in arcsec/pixel.  Default = 0.262
    width, height : integers
        Brick size in pixels.  Default of 3600 pixels (with the default pixel
        scale of 0.262) leads to a slight overlap between bricks.
    zoom : list of four integers
        Pixel coordinates [xlo,xhi, ylo,yhi] of the brick subimage to run.
    bands : string
        Filter (band) names to include; default is "grz".

    Notes
    -----
    You must specify the region of sky to work on, via one of:

    - *brick*: string, brick name such as '2090m065'
    - *radec*: tuple of floats; RA,Dec center of the custom region to run

    If *radec* is given, *brick* should be *None*.  If *brick* is given,
    that brick`s RA,Dec center will be looked up in the
    survey-bricks.fits file.

    You can also change the size of the region to reduce:

    - *pixscale*: float, brick pixel scale, in arcsec/pixel.
    - *width* and *height*: integers; brick size in pixels.  3600 pixels
      (with the default pixel scale of 0.262) leads to a slight overlap
      between bricks.
    - *zoom*: list of four integers, [xlo,xhi, ylo,yhi] of the brick
      subimage to run.

    If you want to measure only a subset of the astronomical objects,
    you can use:

    - *nblobs*: None or int; for debugging purposes, only fit the
       first N blobs.
    - *blob*: int; for debugging purposes, start with this blob index.
    - *blobxy*: list of (x,y) integer tuples; only run the blobs
      containing these pixels.

    Other options:

    - *pipe*: boolean; "pipeline mode"; avoid computing non-essential
      things.

    - *nsigma*: float; detection threshold in sigmas.

    - *simulOpt*: boolean; during fitting, if a blob contains multiple
      sources, run a step of fitting the sources simultaneously?

    - *wise*: boolean; run WISE forced photometry?

    - *early_coadds*: boolean; generate the early coadds?

    - *do_calibs*: boolean; run the calibration preprocessing steps?

    - *write_metrics*: boolean; write out a variety of useful metrics

    - *on_bricks*: boolean; tractor-on-bricks?

    - *gaussPsf*: boolean; use a simpler single-component Gaussian PSF model?

    - *pixPsf*: boolean; use the pixelized PsfEx PSF model and FFT convolution?

    - *splinesky*: boolean; use the splined sky model (default is constant)?

    - *ceres*: boolean; use Ceres Solver when possible?

    - *unwise_dir*: string; default unwise-coadds; where to look for
      unWISE coadd files.  This may be a colon-separated list of
      directories to search in order.

    - *threads*: integer; how many CPU cores to use

    Plotting options:

    - *coadd_bw*: boolean: if only one band is available, make B&W coadds?
    - *plots*: boolean; make a bunch of plots?
    - *plots2*: boolean; make a bunch more plots?
    - *plotbase*: string, default brick-BRICK, the plot filename prefix.
    - *plotnumber*: integer, default 0, starting number for plot filenames.

    Options regarding the "stages":

    - *picklePattern*: string; filename for 'pickle' files
    - *stages*: list of strings; stages (functions stage_*) to run.

    - *force*: list of strings; prerequisite stages that will be run
      even if pickle files exist.
    - *forceAll*: boolean; run all stages, ignoring all pickle files.
    - *writePickles*: boolean; write pickle files after each stage?

    Raises
    ------
    RunbrickError
        If an invalid brick name is given.
    NothingToDoError
        If no CCDs, or no photometric CCDs, overlap the given brick or region.

    '''

    from astrometry.util.stages import CallGlobalTime, runstage
    from astrometry.util.multiproc import multiproc

    from legacypipe.utils import MyMultiproc

    initargs = {}
    kwargs = {}

    forceStages = [s for s in stages]
    forceStages.extend(force)

    if forceAll:
        kwargs.update(forceall=True)

    if radec is not None:
        print('RA,Dec:', radec)
        assert(len(radec) == 2)
        ra,dec = radec
        try:
            ra = float(ra)
        except:
            from astrometry.util.starutil_numpy import hmsstring2ra
            ra = hmsstring2ra(ra)
        try:
            dec = float(dec)
        except:
            from astrometry.util.starutil_numpy import dmsstring2dec
            dec = dmsstring2dec(dec)
        print('Parsed RA,Dec', ra,dec)
        initargs.update(ra=ra, dec=dec)
        if brick is None:
            brick = ('custom-%06i%s%05i' %
                         (int(1000*ra), 'm' if dec < 0 else 'p',
                          int(1000*np.abs(dec))))
    initargs.update(brickname=brick,
                    survey=survey)

    stagefunc = CallGlobalTime('stage_%s', globals())

    plot_base_default = 'brick-%(brick)s'
    if plotbase is None:
        plotbase = plot_base_default
    ps = PlotSequence(plotbase % dict(brick=brick))
    initargs.update(ps=ps)

    if plotnumber:
        ps.skipto(plotnumber)

    kwargs.update(ps=ps, nsigma=nsigma, gaussPsf=gaussPsf, pixPsf=pixPsf,
                  use_blacklist=blacklist,
                  splinesky=splinesky,
                  simul_opt=simulOpt, pipe=pipe,
                  use_ceres=ceres,
                  do_calibs=do_calibs,
                  write_metrics=write_metrics,
                  lanczos=lanczos,
                  on_bricks=on_bricks,
                  allow_missing_brickq=allow_missing_brickq,
                  unwise_dir=unwise_dir,
                  plots=plots, plots2=plots2, coadd_bw=coadd_bw,
                  rsync=rsync,
                  force=forceStages, write=writePickles)

    if checkpoint_filename is not None:
        kwargs.update(checkpoint_filename=checkpoint_filename)
        if checkpoint_period is not None:
            kwargs.update(checkpoint_period=checkpoint_period)
    if fitblobs_prereq_filename is not None:
        kwargs.update(write_pickle_filename=fitblobs_prereq_filename)

    if threads and threads > 1:
        from astrometry.util.timingpool import TimingPool, TimingPoolMeas
        pool = TimingPool(threads, initializer=runbrick_global_init,
                          initargs=[])
        Time.add_measurement(TimingPoolMeas(pool, pickleTraffic=False))
        mp = MyMultiproc(None, pool=pool)
    else:
        mp = MyMultiproc(init=runbrick_global_init, initargs=[])
        pool = None
    kwargs.update(mp=mp)

    if nblobs is not None:
        kwargs.update(nblobs=nblobs)
    if blob is not None:
        kwargs.update(blob0=blob)
    if blobxy is not None:
        kwargs.update(blobxy=blobxy)

    picklePattern = picklePattern % dict(brick=brick)

    prereqs = {
        'tims':None,
        'mask_junk': 'tims',
        'srcs': 'mask_junk',

        # fitblobs: see below

        'coadds': 'fitblobs',

        'blobiter': 'srcs',
        
        # wise_forced: see below

        'fitplots': 'fitblobs',
        'psfplots': 'tims',
        'initplots': 'srcs',

        }

    if early_coadds:
        if blob_image:
            prereqs.update({
                'image_coadds':'srcs',
                'fitblobs':'image_coadds',
                })
        else:
            prereqs.update({
                'image_coadds':'mask_junk',
                'srcs':'image_coadds',
                'fitblobs':'srcs',
                })
    else:
        prereqs.update({
            'fitblobs':'srcs',
            })

    if wise:
        prereqs.update({
            'wise_forced': 'coadds',
            'writecat': 'wise_forced',
            })
    else:
        prereqs.update({
            'writecat': 'coadds',
            })

    initargs.update(W=width, H=height, pixscale=pixscale,
                    target_extent=zoom)
    if bands is not None:
        initargs.update(bands=bands)

    t0 = Time()

    def mystagefunc(stage, **kwargs):
        # Update the (pickled) survey output directory...
        picsurvey = kwargs.get('survey',None)
        if picsurvey is not None:
            picsurvey.output_dir = survey.output_dir

        mp.start_subphase('stage ' + stage)
        #if pool is not None:
        #    print('At start of stage', stage, ':')
        #    print(pool.get_pickle_traffic_string())
        R = stagefunc(stage, **kwargs)
        sys.stdout.flush()
        sys.stderr.flush()
        print('Resources for stage', stage, ':')
        mp.report(threads)
        #if pool is not None:
        #    print('At end of stage', stage, ':')
        #    print(pool.get_pickle_traffic_string())
        mp.finish_subphase()
        return R
    
    for stage in stages:
        #runstage(stage, picklePattern, stagefunc, prereqs=prereqs,
        runstage(stage, picklePattern, mystagefunc, prereqs=prereqs,
                 initial_args=initargs, **kwargs)
        
    print('All done:', Time()-t0)
    mp.report(threads)


def get_parser():
    import argparse
    de = ('Main "pipeline" script for the Legacy Survey ' +
          '(DECaLS, MzLS, Bok) data reductions.')

    ep = '''
e.g., to run a small field containing a cluster:

python -u legacypipe/runbrick.py --plots --brick 2440p070 --zoom 1900 2400 450 950 -P pickles/runbrick-cluster-%%s.pickle

'''
    parser = argparse.ArgumentParser(description=de,epilog=ep)
    parser.add_argument(
        '-f', '--force-stage', dest='force', action='append', default=[],
        help="Force re-running the given stage(s) -- don't read from pickle.")
    parser.add_argument('-F', '--force-all', dest='forceall',
                        action='store_true', help='Force all stages to run')
    parser.add_argument('-s', '--stage', dest='stage', default=[],
                        action='append', help="Run up to the given stage(s)")
    parser.add_argument('-n', '--no-write', dest='write', default=True,
                        action='store_false')
    parser.add_argument('-w', '--write-stage', action='append', default=None,
                        help='Write a pickle for a given stage: eg "tims", "image_coadds", "srcs"')
    parser.add_argument('-v', '--verbose', dest='verbose', action='count',
                        default=0, help='Make more verbose')

    parser.add_argument('--checkpoint', default=None,
                        help='Write to checkpoint file?')
    parser.add_argument(
        '--checkpoint-period', type=int, default=None,
        help='Period for writing checkpoint files, in seconds; default 600')

    parser.add_argument('--fitblobs-prereq', default=None,
                        help='Write pickle file containing prereqs for the fitblobs stage')

    parser.add_argument('-b', '--brick',
        help='Brick name to run; required unless --radec is given')

    parser.add_argument(
        '--radec', nargs=2,
        help='RA,Dec center for a custom location (not a brick)')
    parser.add_argument('--pixscale', type=float, default=0.262,
                        help='Pixel scale of the output coadds (arcsec/pixel)')

    parser.add_argument('-d', '--outdir', help='Set output base directory, default "."')
    parser.add_argument('--survey-dir', type=str, default=None,
                        help='Override the $LEGACY_SURVEY_DIR environment variable')

    parser.add_argument('--threads', type=int, help='Run multi-threaded')
    parser.add_argument('-p', '--plots', dest='plots', action='store_true',
                        help='Per-blob plots?')
    parser.add_argument('--plots2', action='store_true',
                        help='More plots?')

    parser.add_argument(
        '-P', '--pickle', dest='picklepat',
        help='Pickle filename pattern, default %(default)s',
        default='pickles/runbrick-%(brick)s-%%(stage)s.pickle')

    parser.add_argument('--plot-base',
                        help='Base filename for plots, default brick-BRICK')
    parser.add_argument('--plot-number', type=int, default=0,
                        help='Set PlotSequence starting number')

    parser.add_argument('-W', '--width', type=int, default=3600,
                        help='Target image width, default %(default)i')
    parser.add_argument('-H', '--height', type=int, default=3600,
                        help='Target image height, default %(default)i')

    parser.add_argument(
        '--zoom', type=int, nargs=4,
        help='Set target image extent (default "0 3600 0 3600")')

    #parser.add_argument('--no-ceres', dest='ceres', default=True,
    #                    action='store_false', help='Do not use Ceres Solver')
    parser.add_argument('--ceres', default=False, action='store_true',
                        help='Use Ceres Solver?')
    
    parser.add_argument('--nblobs', type=int,help='Debugging: only fit N blobs')
    parser.add_argument('--blob', type=int, help='Debugging: start with blob #')
    parser.add_argument(
        '--blobxy', type=int, nargs=2, default=None, action='append',
        help=('Debugging: run the single blob containing pixel <bx> <by>; '+
              'this option can be repeated to run multiple blobs.'))

    parser.add_argument('--pipe', default=False, action='store_true',
                        help='"pipeline" mode')

    parser.add_argument(
        '--check-done', default=False, action='store_true',
        help='Just check for existence of output files for this brick?')
    parser.add_argument('--skip', default=False, action='store_true',
                        help='Quit if the output catalog already exists.')
    parser.add_argument('--skip-coadd', default=False, action='store_true',
                        help='Quit if the output coadd jpeg already exists.')

    parser.add_argument(
        '--skip-calibs', dest='do_calibs', default=True, action='store_false',
        help='Do not run the calibration steps')

    parser.add_argument('--skip-metrics', dest='write_metrics', default=True,
                        action='store_false',
                        help='Do not generate the metrics directory and files')

    parser.add_argument('--nsigma', type=float,
                        help='Set N sigma source detection thresh')

    parser.add_argument(
        '--simul-opt', action='store_true', default=False,
        help='Do simultaneous optimization after model selection')

    parser.add_argument('--no-wise', action='store_true', default=False,
                        help='Skip unWISE forced photometry')

    parser.add_argument(
        '--unwise-dir', default=None,
        help='Base directory for unWISE coadds; may be a colon-separated list')

    parser.add_argument('--no-early-coadds', action='store_true', default=False,
                        help='Skip making the early coadds')
    parser.add_argument('--blob-image', action='store_true', default=False,
                        help='Create "imageblob" image?')

    parser.add_argument(
        '--no-lanczos', dest='lanczos', action='store_false', default=True,
        help='Do nearest-neighbour rather than Lanczos-3 coadds')
    
    parser.add_argument('--gpsf', action='store_true', default=False,
                        help='Use a fixed single-Gaussian PSF')

    parser.add_argument(
        '--coadd-bw', action='store_true', default=False,
        help='Create grayscale coadds if only one band is available?')

    parser.add_argument('--bands', default=None,
                        help='Limit the bands that are included; default "grz"')

    parser.add_argument(
        '--no-blacklist', dest='blacklist', default=True, action='store_false',
        help='Do not blacklist some proposals?')

    parser.add_argument(
        '--rsync', default=False, action='store_true',
        help=('Rather than running calibrations, rsync from NERSC.  Also '+
              'rsync missing image file inputs'))

    parser.add_argument(
        '--on-bricks', default=False, action='store_true',
        help='Enable Tractor-on-bricks edge handling?')

    parser.add_argument(
        '--allow-missing-brickq', type=int, choices=[0,1,2], default=-1,
        help='Do not fail if a prerequisite brick of given brickq is missing.')
    
    return parser

def get_runbrick_kwargs(opt):
    if opt.brick is not None and opt.radec is not None:
        print('Only ONE of --brick and --radec may be specified.')
        return None, -1

    survey = LegacySurveyData(survey_dir=opt.survey_dir, output_dir=opt.outdir)
    
    if opt.check_done or opt.skip or opt.skip_coadd:
        brickname = opt.brick
        if opt.skip_coadd:
            fn = survey.find_file('image-jpeg', output=True, brick=brickname)
        else:
            fn = survey.find_file('tractor', output=True, brick=brickname)
        print('Checking for', fn)
        exists = os.path.exists(fn)
        if opt.skip_coadd and exists:
            return survey,0
        if exists:
            try:
                T = fits_table(fn)
                print('Read', len(T), 'sources from', fn)
            except:
                print('Failed to read file', fn)
                import traceback
                traceback.print_exc()
                exists = False

        if opt.skip:
            if exists:
                return survey,0
        elif opt.check_done:
            if not exists:
                print('Does not exist:', fn)
                return survey,-1
            print('Found:', fn)
            return survey,0

    if len(opt.stage) == 0:
        opt.stage.append('writecat')

    kwa = {}
    if opt.nsigma:
        kwa.update(nsigma=opt.nsigma)
    if opt.no_wise:
        kwa.update(wise=False)
    if opt.no_early_coadds:
        kwa.update(early_coadds=False)
    if opt.blob_image:
        kwa.update(blob_image=True)

    if opt.unwise_dir is None:
        opt.unwise_dir = os.environ.get('UNWISE_COADDS_DIR', None)

    # list of strings if -w / --write-stage is given; False if
    # --no-write given; True by default.
    if opt.write_stage is not None:
        writeStages = opt.write_stage
    else:
        writeStages = opt.write

    opt.pixpsf = not opt.gpsf
        
    kwa.update(
        radec=opt.radec, pixscale=opt.pixscale,
        width=opt.width, height=opt.height, zoom=opt.zoom,
        blacklist=opt.blacklist,
        threads=opt.threads, ceres=opt.ceres,
        do_calibs=opt.do_calibs,
        write_metrics=opt.write_metrics,
        on_bricks=opt.on_bricks,
        allow_missing_brickq=opt.allow_missing_brickq,
        gaussPsf=opt.gpsf, pixPsf=opt.pixpsf, splinesky=True,
        simulOpt=opt.simul_opt,
        nblobs=opt.nblobs, blob=opt.blob, blobxy=opt.blobxy,
        pipe=opt.pipe,
        unwise_dir=opt.unwise_dir,
        plots=opt.plots, plots2=opt.plots2,
        coadd_bw=opt.coadd_bw,
        bands=opt.bands,
        lanczos=opt.lanczos,
        plotbase=opt.plot_base, plotnumber=opt.plot_number,
        force=opt.force, forceAll=opt.forceall,
        stages=opt.stage, writePickles=writeStages,
        picklePattern=opt.picklepat,
        rsync=opt.rsync,
        checkpoint_filename=opt.checkpoint,
        checkpoint_period=opt.checkpoint_period,
        fitblobs_prereq_filename=opt.fitblobs_prereq,
        )
    return survey, kwa

def main(args=None):
    import logging
    from astrometry.util.ttime import MemMeas, CpuMeas
    import datetime

    print()
    print('runbrick.py starting at', datetime.datetime.now().isoformat())
    if args is None:
        print('Command-line args:', sys.argv)
    else:
        print('Args:', args)
    print()

    parser = get_parser()

    parser.add_argument('--ps', help='Run "ps" and write results to given filename?')

    opt = parser.parse_args(args=args)

    if opt.brick is None and opt.radec is None:
        parser.print_help()
        return -1
    survey, kwargs = get_runbrick_kwargs(opt)
    if kwargs in [-1, 0]:
        return kwargs

    if opt.verbose == 0:
        lvl = logging.INFO
    else:
        lvl = logging.DEBUG
    logging.basicConfig(level=lvl, format='%(message)s', stream=sys.stdout)

    if opt.on_bricks:
        # Quickly check for existence of required neighboring catalogs
        # before starting.
        brick = survey.get_brick_by_name(opt.brick)
        bricks = on_bricks_dependencies(brick, survey)
        print('Checking for catalogs for bricks:',
              ', '.join([b.brickname for b in bricks]))
        allexist = True
        for b in bricks:
            fn = survey.find_file('tractor', brick=b.brickname)
            print('File', fn)
            if not os.path.exists(fn):
                print('File', fn, 'does not exist (required for --on-bricks)')
                if b.brickq <= opt.allow_missing_brickq:
                    print(('  (allowing this missing brick (brickq = %i) ' +
                           'because of --allow-missing-brickq %i)') % 
                           (b.brickq, opt.allow_missing_brickq))
                else:
                    allexist = False
                continue
            try:
                T = fits_table(fn)
            except:
                print('Failed to open file', fn, '(reqd for --on-bricks)')
                allexist = False

        if not allexist:
            return -1
                
    Time.add_measurement(MemMeas)
    if opt.plots:
        plt.figure(figsize=(12,9))
        plt.subplots_adjust(left=0.07, right=0.99, bottom=0.07, top=0.95,
                            hspace=0.2, wspace=0.05)

    if opt.ps is not None:
        import threading
        from legacypipe.utils import run_ps_thread
        ps_thread = threading.Thread(
            target=run_ps_thread,
            args=(os.getpid(), os.getppid(), opt.ps),
            name='run_ps')
        ps_thread.daemon = True
        print('Starting thread to run "ps"')
        ps_thread.start()
        
    try:
        run_brick(opt.brick, survey, **kwargs)
    except NothingToDoError as e:
        print()
        print(e.message)
        print()
        return 0
    except RunbrickError as e:
        print()
        print(e.message)
        print()
        return -1
    return 0

def trace(frame, event, arg):
    print("%s, %s:%d" % (event, frame.f_code.co_filename, frame.f_lineno))
    return trace

if __name__ == '__main__':
    #sys.settrace(trace)
    sys.exit(main())


# Test bricks & areas

# A single, fairly bright star
# python -u legacypipe/runbrick.py -b 1498p017 -P 'pickles/runbrick-z-%(brick)s-%%(stage)s.pickle' --zoom 1900 2000 2700 2800

# python -u legacypipe/runbrick.py -b 0001p000 -P 'pickles/runbrick-z-%(brick)s-%%(stage)s.pickle' --zoom 80 380 2970 3270

# 80, 380, 2970, 3270

    # not (380, 480, 0, 100)
# decmin 0.0851497
# decmax 0.106983
# ramin 0.228344
# ramax 0.250178<|MERGE_RESOLUTION|>--- conflicted
+++ resolved
@@ -99,11 +99,7 @@
     - *splinesky*: boolean.  Use SplineSky model, rather than ConstantSky?
 
     '''
-<<<<<<< HEAD
     print('stage_time exiting')
-=======
-    print('in stage tims, exiting early')
->>>>>>> ad67e0d8
     sys.exit()
     from legacypipe.common import (get_git_version, get_version_header, wcs_for_brick,
                                    read_one_tim)
