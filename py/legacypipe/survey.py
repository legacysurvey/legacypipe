from __future__ import print_function

import os
import tempfile

import numpy as np

import fitsio

from astrometry.util.fits import fits_table, merge_tables
from astrometry.util.file import trymakedirs

from tractor.ellipses import EllipseESoft, EllipseE
from tractor.galaxy import ExpGalaxy
from tractor import PointSource, ParamList, ConstantFitsWcs

from legacypipe.utils import EllipseWithPriors

import logging
logger = logging.getLogger('legacypipe.survey')
def info(*args):
    from legacypipe.utils import log_info
    log_info(logger, args)
def debug(*args):
    from legacypipe.utils import log_debug
    log_debug(logger, args)

# search order: $TMPDIR, $TEMP, $TMP, then /tmp, /var/tmp, /usr/tmp
tempdir = tempfile.gettempdir()

# The apertures we use in aperture photometry, in ARCSEC radius
apertures_arcsec = np.array([0.5, 0.75, 1., 1.5, 2., 3.5, 5., 7.])

# Bits in the "maskbits" data product
MASKBITS = dict(
    NPRIMARY   = 0x1,   # not PRIMARY
    BRIGHT     = 0x2,
    SATUR_G    = 0x4,
    SATUR_R    = 0x8,
    SATUR_Z    = 0x10,
    ALLMASK_G  = 0x20,
    ALLMASK_R  = 0x40,
    ALLMASK_Z  = 0x80,
    WISEM1     = 0x100, # WISE masked
    WISEM2     = 0x200,
    BAILOUT    = 0x400, # bailed out of processing
    MEDIUM     = 0x800, # medium-bright star
    GALAXY     = 0x1000, # LSLGA large galaxy
    CLUSTER    = 0x2000, # Cluster catalog source
)

# Bits in the "brightblob" bitmask
IN_BLOB = dict(
    BRIGHT = 0x1,
    MEDIUM = 0x2,
    CLUSTER = 0x4,
    GALAXY = 0x8,
)

# Ugly hack: for sphinx documentation, the astrometry and tractor (and
# other) packages are replaced by mock objects.  But you can't
# subclass a mock object correctly, so we have to un-mock
# EllipseWithPriors here.
if 'Mock' in str(type(EllipseWithPriors)):
    class duck(object):
        pass
    EllipseWithPriors = duck

def year_to_mjd(year):
    # year_to_mjd(2015.5) -> 57205.875
    from tractor.tractortime import TAITime
    return (year - 2000.) * TAITime.daysperyear + TAITime.mjd2k

def mjd_to_year(mjd):
    # mjd_to_year(57205.875) -> 2015.5
    from tractor.tractortime import TAITime
    return (mjd - TAITime.mjd2k) / TAITime.daysperyear + 2000.

def tai_to_mjd(tai):
    return tai / (24. * 3600.)

def radec_at_mjd(ra, dec, ref_year, pmra, pmdec, parallax, mjd):
    '''
    Units:
    - matches Gaia DR1/DR2
    - pmra,pmdec are in mas/yr.  pmra is in angular speed (ie, has a cos(dec) factor)
    - parallax is in mas.


    NOTE: does not broadcast completely correctly -- all params
    vectors or all motion params vector + scalar mjd work fine.  Other
    combos: not certain.

    Returns RA,Dec

    '''

    from tractor.tractortime import TAITime
    from astrometry.util.starutil_numpy import radectoxyz, arcsecperrad, axistilt, xyztoradec

    dt = mjd_to_year(mjd) - ref_year
    cosdec = np.cos(np.deg2rad(dec))

    dec = dec +  dt * pmdec / (3600. * 1000.)
    ra  = ra  + (dt * pmra  / (3600. * 1000.)) / cosdec

    parallax = np.atleast_1d(parallax)
    I = np.flatnonzero(parallax)
    if len(I):
        scalar = np.isscalar(ra) and np.isscalar(dec)

        ra = np.atleast_1d(ra)
        dec = np.atleast_1d(dec)

        suntheta = 2.*np.pi * np.fmod((mjd - TAITime.equinox) / TAITime.daysperyear, 1.0)
        # Finite differences on the unit sphere -- xyztoradec handles
        # points that are not exactly on the surface of the sphere.
        axis = np.deg2rad(axistilt)
        scale = parallax[I] / 1000. / arcsecperrad
        xyz = radectoxyz(ra[I], dec[I])
        xyz[:,0] += scale * np.cos(suntheta)
        xyz[:,1] += scale * np.sin(suntheta) * np.cos(axis)
        xyz[:,2] += scale * np.sin(suntheta) * np.sin(axis)
        r,d = xyztoradec(xyz)
        ra [I] = r
        dec[I] = d

        # radectoxyz / xyztoradec do weird broadcasting
        if scalar:
            ra  = ra[0]
            dec = dec[0]

    return ra,dec

# Gaia measures positions better than we will, we assume, so the
# GaiaPosition class pretends that it does not have any parameters
# that can be optimized; therefore they stay fixed.

class GaiaPosition(ParamList):
    def __init__(self, ra, dec, ref_epoch, pmra, pmdec, parallax):
        '''
        Units:
        - matches Gaia DR1
        - pmra,pmdec are in mas/yr.  pmra is in angular speed (ie, has a cos(dec) factor)
        - parallax is in mas.
        - ref_epoch: year (eg 2015.5)
        '''
        self.ra = ra
        self.dec = dec
        self.ref_epoch = float(ref_epoch)
        self.pmra = pmra
        self.pmdec = pmdec
        self.parallax = parallax
        super(GaiaPosition, self).__init__()
        self.cached_positions = {}

    def copy(self):
        return GaiaPosition(self.ra, self.dec, self.ref_epoch, self.pmra, self.pmdec,
                            self.parallax)

    def getPositionAtTime(self, mjd):
        from tractor import RaDecPos

        try:
            return self.cached_positions[mjd]
        except KeyError:
            # not cached
            pass
        if self.pmra == 0. and self.pmdec == 0. and self.parallax == 0.:
            pos = RaDecPos(self.ra, self.dec)
            self.cached_positions[mjd] = pos
            return pos

        ra,dec = radec_at_mjd(self.ra, self.dec, self.ref_epoch,
                              self.pmra, self.pmdec, self.parallax, mjd)
        pos = RaDecPos(ra, dec)
        self.cached_positions[mjd] = pos
        return pos

    @staticmethod
    def getName():
        return 'GaiaPosition'

    def __str__(self):
        return ('%s: RA, Dec = (%.5f, %.5f), pm (%.1f, %.1f), parallax %.3f' %
                (self.getName(), self.ra, self.dec, self.pmra, self.pmdec, self.parallax))


class GaiaSource(PointSource):
    @staticmethod
    def getName():
        return 'GaiaSource'

    def getSourceType(self):
        return 'GaiaSource'

    @classmethod
    def from_catalog(cls, g, bands):
        from tractor import NanoMaggies
        # Gaia has NaN entries when no proper motion or parallax is measured.
        # Convert to zeros.
        def nantozero(x):
            if not np.isfinite(x):
                return 0.
            return x
        pos = GaiaPosition(g.ra, g.dec, g.ref_epoch,
                           nantozero(g.pmra),
                           nantozero(g.pmdec),
                           nantozero(g.parallax))
        # Assume color 0 from Gaia G mag as initial flux
        m = g.phot_g_mean_mag
        fluxes = dict([(band, NanoMaggies.magToNanomaggies(m))
                       for band in bands])
        bright = NanoMaggies(order=bands, **fluxes)
        src = cls(pos, bright)
        src.forced_point_source = g.pointsource
        return src

#
# We need a subclass of the standand WCS class to handle moving sources.
#

class LegacySurveyWcs(ConstantFitsWcs):
    def __init__(self, wcs, tai):
        super(LegacySurveyWcs, self).__init__(wcs)
        self.tai = tai

    def copy(self):
        return LegacySurveyWcs(self.wcs, self.tai)

    def positionToPixel(self, pos, src=None):
        if isinstance(pos, GaiaPosition):
            pos = pos.getPositionAtTime(tai_to_mjd(self.tai.getValue()))
        return super(LegacySurveyWcs, self).positionToPixel(pos, src=src)


class LegacyEllipseWithPriors(EllipseWithPriors):
    # Prior on (softened) ellipticity: Gaussian with this standard deviation
    ellipticityStd = 0.25

class LogRadius(EllipseESoft):
    ''' Class used during fitting of the RexGalaxy type -- an ellipse
    type where only the radius is variable, and is represented in log
    space.'''
    def __init__(self, *args, **kwargs):
        super(LogRadius, self).__init__(*args, **kwargs)
        self.lowers = [None]
        # MAGIC -- 10" default max r_e!
        # SEE ALSO utils.py : class(EllipseWithPriors)!
        self.uppers = [np.log(10.)]

    def isLegal(self):
        return self.logre <= self.uppers[0]

    def setMaxLogRadius(self, rmax):
        self.uppers[0] = rmax

    def getMaxLogRadius(self):
        return self.uppers[0]

    @staticmethod
    def getName():
        return 'LogRadius'

    @staticmethod
    def getNamedParams():
        # log r: log of effective radius in arcsec
        return dict(logre=0)

    def __repr__(self):
        return 'log r_e=%g' % (self.logre)

    @property
    def theta(self):
        return 0.

    @property
    def e(self):
        return 0.

class RexGalaxy(ExpGalaxy):
    '''This defines the 'REX' galaxy profile -- an exponential profile
    that is round (zero ellipticity) with variable radius.
    It is used to measure marginally-resolved galaxies.

    The real action (what makes it a Rex) happens when it is constructed,
    via, eg,

        rex = RexGalaxy(position, brightness, LogRadius(0.))

    (which happens in oneblob.py)
    '''
    def __init__(self, *args):
        super(RexGalaxy, self).__init__(*args)

    def getName(self):
        return 'RexGalaxy'

class SimpleGalaxy(ExpGalaxy):
    '''This defines the 'SIMP' galaxy profile -- an exponential profile
    with a fixed shape of a 0.45 arcsec effective radius and spherical
    shape.  It is used to detect marginally-resolved galaxies.
    '''
    shape = EllipseE(0.45, 0., 0.)

    def __init__(self, *args):
        super(SimpleGalaxy, self).__init__(*args)
        self.shape = SimpleGalaxy.shape

    def __str__(self):
        return (self.name + ' at ' + str(self.pos)
                + ' with ' + str(self.brightness))
    def __repr__(self):
        return (self.name + '(pos=' + repr(self.pos) +
                ', brightness=' + repr(self.brightness) + ')')

    @staticmethod
    def getNamedParams():
        return dict(pos=0, brightness=1)

    def getName(self):
        return 'SimpleGalaxy'

    ### HACK -- for Galaxy.getParamDerivatives()
    def isParamFrozen(self, pname):
        if pname == 'shape':
            return True
        return super(SimpleGalaxy, self).isParamFrozen(pname)

class BrickDuck(object):
    '''A little duck-typing class when running on a custom RA,Dec center
    rather than a brick center.
    '''
    def __init__(self, ra, dec, brickname):
        self.ra  = ra
        self.dec = dec
        self.brickname = brickname
        self.brickid = -1


def get_git_version(dirnm=None):
    '''
    Runs 'git describe' in the current directory (or given dir) and
    returns the result as a string.

    Parameters
    ----------
    dirnm : string
        If non-None, "cd" to the given directory before running 'git describe'

    Returns
    -------
    Git version string
    '''
    from astrometry.util.run_command import run_command
    cmd = ''
    if dirnm is None:
        # Get the git version of the legacypipe product
        import legacypipe
        dirnm = os.path.dirname(legacypipe.__file__)

    cmd = "cd '%s' && git describe" % dirnm
    rtn,version,err = run_command(cmd)
    if rtn:
        raise RuntimeError('Failed to get version string (%s): ' % cmd +
                           version + err)
    version = version.strip()
    return version

def get_version_header(program_name, survey_dir, release, git_version=None):

    '''
    Creates a fitsio header describing a DECaLS data product.
    '''
    import datetime

    if program_name is None:
        import sys
        program_name = sys.argv[0]

    if git_version is None:
        git_version = get_git_version()

    hdr = fitsio.FITSHDR()
    #lsdir_prefix1 = '/global/project/projectdirs'
    #lsdir_prefix2 = '/global/projecta/projectdirs'
    for s in [
        'Data product of the DECam Legacy Survey (DECaLS)',
        'Full documentation at http://legacysurvey.org',
        ]:
        hdr.add_record(dict(name='COMMENT', value=s, comment=s))
    hdr.add_record(dict(name='LEGPIPEV', value=git_version,
                        comment='legacypipe git version'))
    #hdr.add_record(dict(name='LSDIRPFX', value=lsdir_prefix1,
    #                    comment='LegacySurveys Directory Prefix'))
    hdr.add_record(dict(name='LSDIR', value=survey_dir,
                        comment='$LEGACY_SURVEY_DIR directory'))
    hdr.add_record(dict(name='LSDR', value='DR8',
                        comment='Data release number'))
    hdr.add_record(dict(name='RUNDATE', value=datetime.datetime.now().isoformat(),
                        comment='%s run time' % program_name))
    hdr.add_record(dict(name='SURVEY', value='DECaLS+BASS+MzLS',
                        comment='The LegacySurveys'))
    # Requested by NOAO
    hdr.add_record(dict(name='SURVEYID', value='DECaLS BASS MzLS',
                        comment='Survey names'))
    #hdr.add_record(dict(name='SURVEYID', value='DECam Legacy Survey (DECaLS)',
    #hdr.add_record(dict(name='SURVEYID', value='BASS MzLS',
    hdr.add_record(dict(name='DRVERSIO', value=release,
                        comment='LegacySurveys Data Release number'))
    hdr.add_record(dict(name='OBSTYPE', value='object',
                        comment='Observation type'))
    hdr.add_record(dict(name='PROCTYPE', value='tile',
                        comment='Processing type'))

    import socket
    hdr.add_record(dict(name='NODENAME', value=socket.gethostname(),
                        comment='Machine where script was run'))
    #hdr.add_record(dict(name='HOSTFQDN', value=socket.getfqdn(),comment='Machine where script was run'))
    hdr.add_record(dict(name='HOSTNAME', value=os.environ.get('NERSC_HOST', 'none'),
                        comment='NERSC machine where script was run'))
    hdr.add_record(dict(name='JOB_ID', value=os.environ.get('SLURM_JOB_ID', 'none'),
                        comment='SLURM job id'))
    hdr.add_record(dict(name='ARRAY_ID', value=os.environ.get('ARRAY_TASK_ID', 'none'),
                        comment='SLURM job array id'))

    return hdr

def get_dependency_versions(unwise_dir, unwise_tr_dir, unwise_modelsky_dir):
    depvers = []
    headers = []
    # Get DESICONDA version, and read file $DESICONDA/pkg_list.txt for
    # other package versions.
    default_ver = 'UNAVAILABLE'
    desiconda = os.environ.get('DESICONDA', default_ver)
    # DESICONDA like .../edison/desiconda/20180512-1.2.5-img/conda
    verstr = os.path.basename(os.path.dirname(desiconda))
    depvers.append(('desiconda', verstr))

    if desiconda != default_ver:
        fn = os.path.join(desiconda, 'pkg_list.txt')
        vers = {}
        if not os.path.exists(fn):
            print('Warning: expected file $DESICONDA/pkg_list.txt to exist but it does not!')
        else:
            # Read version numbers
            for line in open(fn):
                words = line.strip().split('=')
                if len(words) >= 2:
                    vers[words[0]] = words[1]

        for pkg in ['astropy', 'matplotlib', 'mkl', 'numpy', 'python', 'scipy']:
            verstr = vers.get(pkg, default_ver)
            if verstr == default_ver:
                print('Warning: failed to get version string for "%s"' % pkg)
            else:
                depvers.append((pkg, verstr))

    # Store paths to astrometry and tractor packages.
    import astrometry
    depvers.append(('astrometry', os.path.dirname(astrometry.__file__)))
    import tractor
    depvers.append(('tractor', os.path.dirname(tractor.__file__)))
    depvers.append(('fitsio', os.path.dirname(fitsio.__file__)))

    # Get additional paths from environment variables
    for dep in ['TYCHO2_KD', 'GAIA_CAT', 'LARGEGALAXIES', 'WISE_PSF']:
        value = os.environ.get('%s_DIR' % dep, default_ver)
        if value == default_ver:
            print('Warning: failed to get version string for "%s"' % dep)
        else:
            depvers.append((dep, value))

    if unwise_dir is not None:
        dirs = unwise_dir.split(':')
        depvers.append(('unwise', unwise_dir))
        for i,d in enumerate(dirs):
            headers.append(('UNWISD%i' % (i+1), d, ''))
            #headers.append(('UNWISD%i' % (i+1), d, 'unWISE dir(s)'))

    if unwise_tr_dir is not None:
        depvers.append(('unwise_tr', unwise_tr_dir))
        # this is assumed to be only a single directory
        headers.append(('UNWISTD', unwise_tr_dir, ''))
        #headers.append(('UNWISTD', unwise_tr_dir, 'unWISE time-resolved dir'))

    if unwise_modelsky_dir is not None:
        depvers.append(('unwise_modelsky', unwise_modelsky_dir))
        # this is assumed to be only a single directory
        headers.append(('UNWISSKY', unwise_modelsky_dir, ''))

    added_long = False
    for i,(name,value) in enumerate(depvers):
        headers.append(('DEPNAM%02i' % i, name, ''))
        if len(value) > 68:
            headers.append(('DEPVER%02i' % i, value[:67] + '&', ''))
            while len(value):
                value = value[67:]
                if len(value) == 0:
                    break
                headers.append(('CONTINUE',
                                "  '%s%s'" % (value[:67], '&' if len(value) > 67 else ''),
                                None))
        else:
            headers.append(('DEPVER%02i' % i, value, ''))
            added_long = True

    if added_long:
        headers = [('LONGSTRN', 'OGIP 1.0','CONTINUE cards are used')] + headers

    return headers

class MyFITSHDR(fitsio.FITSHDR):
    '''
    This is copied straight from fitsio, simply removing "BUNIT" from
    the list of headers to remove.  This is required to format the
    tractor catalogs the way we want them.
    '''
    def clean(self, **kwargs):
        """
        Remove reserved keywords from the header.

        These are keywords that the fits writer must write in order
        to maintain consistency between header and data.
        """

        rmnames = ['SIMPLE','EXTEND','XTENSION','BITPIX','PCOUNT','GCOUNT',
                   'THEAP',
                   'EXTNAME',
                   #'BUNIT',
                   'BSCALE','BZERO','BLANK',
                   'ZQUANTIZ','ZDITHER0','ZIMAGE','ZCMPTYPE',
                   'ZSIMPLE','ZTENSION','ZPCOUNT','ZGCOUNT',
                   'ZBITPIX','ZEXTEND',
                   #'FZTILELN','FZALGOR',
                   'CHECKSUM','DATASUM']
        self.delete(rmnames)

        r = self._record_map.get('NAXIS',None)
        if r is not None:
            naxis = int(r['value'])
            self.delete('NAXIS')

            rmnames = ['NAXIS%d' % i for i in xrange(1,naxis+1)]
            self.delete(rmnames)

        r = self._record_map.get('ZNAXIS',None)
        self.delete('ZNAXIS')
        if r is not None:

            znaxis = int(r['value'])

            rmnames = ['ZNAXIS%d' % i for i in xrange(1,znaxis+1)]
            self.delete(rmnames)
            rmnames = ['ZTILE%d' % i for i in xrange(1,znaxis+1)]
            self.delete(rmnames)
            rmnames = ['ZNAME%d' % i for i in xrange(1,znaxis+1)]
            self.delete(rmnames)
            rmnames = ['ZVAL%d' % i for i in xrange(1,znaxis+1)]
            self.delete(rmnames)

        r = self._record_map.get('TFIELDS',None)
        if r is not None:
            tfields = int(r['value'])
            self.delete('TFIELDS')

            if tfields > 0:

                nbase = ['TFORM','TTYPE','TDIM','TUNIT','TSCAL','TZERO',
                         'TNULL','TDISP','TDMIN','TDMAX','TDESC','TROTA',
                         'TRPIX','TRVAL','TDELT','TCUNI',
                         #'FZALG'
                        ]
                for i in xrange(1,tfields+1):
                    names=['%s%d' % (n,i) for n in nbase]
                    self.delete(names)

def bin_image(data, invvar, S):
    # rebin image data
    H,W = data.shape
    sH,sW = (H+S-1)//S, (W+S-1)//S
    newdata = np.zeros((sH,sW), dtype=data.dtype)
    newiv = np.zeros((sH,sW), dtype=invvar.dtype)
    for i in range(S):
        for j in range(S):
            iv = invvar[i::S, j::S]
            subh,subw = iv.shape
            newdata[:subh,:subw] += data[i::S, j::S] * iv
            newiv  [:subh,:subw] += iv
    newdata /= (newiv + (newiv == 0)*1.)
    newdata[newiv == 0] = 0.
    return newdata,newiv

def tim_get_resamp(tim, targetwcs):
    from astrometry.util.resample import resample_with_wcs,OverlapError

    if hasattr(tim, 'resamp'):
        return tim.resamp
    try:
        Yo,Xo,Yi,Xi,_ = resample_with_wcs(targetwcs, tim.subwcs, [], 2)
    except OverlapError:
        print('No overlap')
        return None
    if len(Yo) == 0:
        return None
    resamp = [x.astype(np.int16) for x in (Yo,Xo,Yi,Xi)]
    return resamp

def get_rgb(imgs, bands, mnmx=None, arcsinh=None, scales=None,
            clip=True):
    '''
    Given a list of images in the given bands, returns a scaled RGB
    image.

    *imgs*  a list of numpy arrays, all the same size, in nanomaggies
    *bands* a list of strings, eg, ['g','r','z']
    *mnmx*  = (min,max), values that will become black/white *after* scaling.
    Default is (-3,10)
    *arcsinh* use nonlinear scaling as in SDSS
    *scales*

    Returns a (H,W,3) numpy array with values between 0 and 1.
    '''
    bands = ''.join(bands)

    grzscales = dict(g = (2, 0.0066),
                      r = (1, 0.01),
                      z = (0, 0.025),
                      )

    # print('get_rgb: bands', bands)

    if scales is None:
        if bands == 'grz':
            scales = grzscales
        elif bands == 'urz':
            scales = dict(u = (2, 0.0066),
                          r = (1, 0.01),
                          z = (0, 0.025),
                          )
        elif bands == 'gri':
            # scales = dict(g = (2, 0.004),
            #               r = (1, 0.0066),
            #               i = (0, 0.01),
            #               )
            scales = dict(g = (2, 0.002),
                          r = (1, 0.004),
                          i = (0, 0.005),
                          )
        elif bands == 'ugriz':
            scales = dict(g = (2, 0.0066),
                          r = (1, 0.01),
                          i = (0, 0.05),
                          )
        else:
            scales = grzscales

    # print('Using scales:', scales)
    h,w = imgs[0].shape
    rgb = np.zeros((h,w,3), np.float32)
    for im,band in zip(imgs, bands):
        if not band in scales:
            print('Warning: band', band, 'not used in creating RGB image')
            continue
        plane,scale = scales.get(band, (0,1.))
        # print('RGB: band', band, 'in plane', plane, 'scaled by', scale)
        rgb[:,:,plane] = (im / scale).astype(np.float32)

    if mnmx is None:
        mn,mx = -3, 10
    else:
        mn,mx = mnmx

    if arcsinh is not None:
        def nlmap(x):
            return np.arcsinh(x * arcsinh) / np.sqrt(arcsinh)
        rgb = nlmap(rgb)
        mn = nlmap(mn)
        mx = nlmap(mx)

    rgb = (rgb - mn) / (mx - mn)
    if clip:
        return np.clip(rgb, 0., 1.)
    return rgb

def switch_to_soft_ellipses(cat):
    '''
    Converts our softened-ellipticity EllipseESoft parameters into
    normal EllipseE ellipses.

    *cat*: an iterable of tractor Sources, which will be modified
     in-place.

    '''
    from tractor.galaxy import DevGalaxy, FixedCompositeGalaxy
    for src in cat:
        if isinstance(src, (DevGalaxy, ExpGalaxy)):
            src.shape = EllipseESoft.fromEllipseE(src.shape)
        elif isinstance(src, FixedCompositeGalaxy):
            src.shapeDev = EllipseESoft.fromEllipseE(src.shapeDev)
            src.shapeExp = EllipseESoft.fromEllipseE(src.shapeExp)

def brick_catalog_for_radec_box(ralo, rahi, declo, dechi,
                                survey, catpattern, bricks=None):
    '''
    Merges multiple Tractor brick catalogs to cover an RA,Dec
    bounding-box.

    No cleverness with RA wrap-around; assumes ralo < rahi.

    survey: LegacySurveyData object

    bricks: table of bricks, eg from LegacySurveyData.get_bricks()

    catpattern: filename pattern of catalog files to read,
        eg "pipebrick-cats/tractor-phot-%06i.its"
    '''
    assert(ralo < rahi)
    assert(declo < dechi)

    if bricks is None:
        bricks = survey.get_bricks_readonly()
    I = survey.bricks_touching_radec_box(bricks, ralo, rahi, declo, dechi)
    print(len(I), 'bricks touch RA,Dec box')
    TT = []
    for i in I:
        brick = bricks[i]
        fn = catpattern % brick.brickid
        print('Catalog', fn)
        if not os.path.exists(fn):
            print('Warning: catalog does not exist:', fn)
            continue
        T = fits_table(fn, header=True)
        if T is None or len(T) == 0:
            print('Warning: empty catalog', fn)
            continue
        T.cut((T.ra  >= ralo ) * (T.ra  <= rahi) *
              (T.dec >= declo) * (T.dec <= dechi))
        TT.append(T)
    if len(TT) == 0:
        return None
    T = merge_tables(TT)
    # arbitrarily keep the first header
    T._header = TT[0]._header
    return T

def ccd_map_image(valmap, empty=0.):
    '''valmap: { 'N7' : 1., 'N8' : 17.8 }

    Returns: a numpy image (shape (12,14)) with values mapped to their
    CCD locations.

    '''
    img = np.empty((12,14))
    img[:,:] = empty
    for k,v in valmap.items():
        x0,x1,y0,y1 = ccd_map_extent(k)
        #img[y0+6:y1+6, x0+7:x1+7] = v
        img[y0:y1, x0:x1] = v
    return img

def ccd_map_center(ccdname):
    x0,x1,y0,y1 = ccd_map_extent(ccdname)
    return (x0+x1)/2., (y0+y1)/2.

def ccd_map_extent(ccdname, inset=0.):
    assert(ccdname.startswith('N') or ccdname.startswith('S'))
    num = int(ccdname[1:])
    assert(num >= 1 and num <= 31)
    if num <= 7:
        x0 = 7 - 2*num
        y0 = 0
    elif num <= 13:
        x0 = 6 - (num - 7)*2
        y0 = 1
    elif num <= 19:
        x0 = 6 - (num - 13)*2
        y0 = 2
    elif num <= 24:
        x0 = 5 - (num - 19)*2
        y0 = 3
    elif num <= 28:
        x0 = 4 - (num - 24)*2
        y0 = 4
    else:
        x0 = 3 - (num - 28)*2
        y0 = 5
    if ccdname.startswith('N'):
        (x0,x1,y0,y1) = (x0, x0+2, -y0-1, -y0)
    else:
        (x0,x1,y0,y1) = (x0, x0+2, y0, y0+1)

    # Shift from being (0,0)-centered to being aligned with the
    # ccd_map_image() image.
    x0 += 7
    x1 += 7
    y0 += 6
    y1 += 6

    if inset == 0.:
        return (x0,x1,y0,y1)
    return (x0+inset, x1-inset, y0+inset, y1-inset)

def wcs_for_brick(b, W=3600, H=3600, pixscale=0.262):
    '''
    Returns an astrometry.net style Tan WCS object for a given brick object.

    b: row from survey-bricks.fits file
    W,H: size in pixels
    pixscale: pixel scale in arcsec/pixel.

    Returns: Tan wcs object
    '''
    from astrometry.util.util import Tan
    pixscale = pixscale / 3600.
    return Tan(b.ra, b.dec, W/2.+0.5, H/2.+0.5,
               -pixscale, 0., 0., pixscale,
               float(W), float(H))

def bricks_touching_wcs(targetwcs, survey=None, B=None, margin=20):
    '''
    Finds LegacySurvey bricks touching a given WCS header object.

    Parameters
    ----------
    targetwcs : astrometry.util.Tan object or similar
        The region of sky to search
    survey : legacypipe.survey.LegacySurveyData object
        From which the brick table will be retrieved
    B : FITS table
        The table of brick objects to search
    margin : int
        Margin in pixels around the outside of the WCS

    Returns
    -------
    A table (subset of B, if given) containing the bricks touching the
    given WCS region + margin.
    '''
    from astrometry.libkd.spherematch import match_radec
    from astrometry.util.miscutils import clip_wcs

    if B is None:
        assert(survey is not None)
        B = survey.get_bricks_readonly()

    ra,dec = targetwcs.radec_center()
    radius = targetwcs.radius()

    # MAGIC 0.4 degree search radius =
    # DECam hypot(1024,2048)*0.27/3600 + Brick hypot(0.25, 0.25) ~= 0.35 + margin
    I,_,_ = match_radec(B.ra, B.dec, ra, dec,
                        radius + np.hypot(0.25,0.25)/2. + 0.05)
    print(len(I), 'bricks nearby')
    keep = []
    for i in I:
        b = B[i]
        brickwcs = wcs_for_brick(b)
        clip = clip_wcs(targetwcs, brickwcs)
        if len(clip) == 0:
            print('No overlap with brick', b.brickname)
            continue
        keep.append(i)
    return B[np.array(keep)]

def ccds_touching_wcs(targetwcs, ccds, ccdrad=None, polygons=True):
    '''
    targetwcs: wcs object describing region of interest
    ccds: fits_table object of CCDs

    ccdrad: radius of CCDs, in degrees.
    If None (the default), compute from the CCDs table.
    (0.17 for DECam)

    Returns: index array I of CCDs within range.
    '''
    from astrometry.util.util import Tan
    from astrometry.util.miscutils import polygons_intersect
    from astrometry.util.starutil_numpy import degrees_between

    trad = targetwcs.radius()
    if ccdrad is None:
        ccdrad = max(np.sqrt(np.abs(ccds.cd1_1 * ccds.cd2_2 -
                                    ccds.cd1_2 * ccds.cd2_1)) *
                     np.hypot(ccds.width, ccds.height) / 2.)

    rad = trad + ccdrad
    r,d = targetwcs.radec_center()
    I, = np.where(np.abs(ccds.dec - d) < rad)
    I = I[np.where(degrees_between(r, d, ccds.ra[I], ccds.dec[I]) < rad)[0]]
    if not polygons:
        return I
    # now check actual polygon intersection
    tw,th = targetwcs.imagew, targetwcs.imageh
    targetpoly = [(0.5,0.5),(tw+0.5,0.5),(tw+0.5,th+0.5),(0.5,th+0.5)]
    cd = targetwcs.get_cd()
    tdet = cd[0]*cd[3] - cd[1]*cd[2]
    if tdet > 0:
        targetpoly = list(reversed(targetpoly))
    targetpoly = np.array(targetpoly)

    keep = []
    for i in I:
        W,H = ccds.width[i],ccds.height[i]
        wcs = Tan(*[float(x) for x in
                    [ccds.crval1[i], ccds.crval2[i], ccds.crpix1[i], ccds.crpix2[i],
                     ccds.cd1_1[i], ccds.cd1_2[i], ccds.cd2_1[i], ccds.cd2_2[i], W, H]])
        cd = wcs.get_cd()
        wdet = cd[0]*cd[3] - cd[1]*cd[2]
        poly = []
        for x,y in [(0.5,0.5),(W+0.5,0.5),(W+0.5,H+0.5),(0.5,H+0.5)]:
            rr,dd = wcs.pixelxy2radec(x,y)
            ok,xx,yy = targetwcs.radec2pixelxy(rr,dd)
            poly.append((xx,yy))
        if wdet > 0:
            poly = list(reversed(poly))
        poly = np.array(poly)
        if polygons_intersect(targetpoly, poly):
            keep.append(i)
    I = np.array(keep)
    return I

def create_temp(**kwargs):
    f,fn = tempfile.mkstemp(dir=tempdir, **kwargs)
    os.close(f)
    os.unlink(fn)
    return fn

def imsave_jpeg(jpegfn, img, **kwargs):
    '''Saves a image in JPEG format.  Some matplotlib installations
    don't support jpeg, so we optionally write to PNG and then convert
    to JPEG using the venerable netpbm tools.

    *jpegfn*: JPEG filename
    *img*: image, in the typical matplotlib formats (see plt.imsave)
    '''
    import pylab as plt
    if True:
        kwargs.update(format='jpg')
        plt.imsave(jpegfn, img, **kwargs)
    else:
        tmpfn = create_temp(suffix='.png')
        plt.imsave(tmpfn, img, **kwargs)
        cmd = ('pngtopnm %s | pnmtojpeg -quality 90 > %s' % (tmpfn, jpegfn))
        rtn = os.system(cmd)
        print(cmd, '->', rtn)
        os.unlink(tmpfn)

class LegacySurveyData(object):
    '''
    A class describing the contents of a LEGACY_SURVEY_DIR directory --
    tables of CCDs and of bricks, and calibration data.  Methods for
    dealing with the CCDs and bricks tables.

    This class is also responsible for creating LegacySurveyImage
    objects (eg, DecamImage objects), which then allow data to be read
    from disk.
    '''

<<<<<<< HEAD
    def __init__(self, survey_dir=None, cache_dir=None, output_dir=None):
=======
    def __init__(self, allbands='grz', survey_dir=None, cache_dir=None,
                 output_dir=None, version=None, ccds=None, verbose=False):
>>>>>>> a468f5da
        '''Create a LegacySurveyData object using data from the given
        *survey_dir* directory, or from the $LEGACY_SURVEY_DIR environment
        variable.

        Parameters
        ----------
        survey_dir : string
            Defaults to $LEGACY_SURVEY_DIR environment variable.  Where to look for
            files including calibration files, tables of CCDs and bricks, image data,
            etc.

        cache_dir : string
            Directory to search for input files before looking in survey_dir.  Useful
            for, eg, Burst Buffer.

        output_dir : string
            Base directory for output files; default ".".
        '''
        from legacypipe.decam  import DecamImage
        from legacypipe.mosaic import MosaicImage
        from legacypipe.bok    import BokImage
        from legacypipe.ptf    import PtfImage
        from legacypipe.cfht   import MegaPrimeImage
        from collections import OrderedDict

        if survey_dir is None:
            survey_dir = os.environ.get('LEGACY_SURVEY_DIR')
            if survey_dir is None:
                print('Warning: you should set the $LEGACY_SURVEY_DIR environment variable.')
                print('Using the current directory as LEGACY_SURVEY_DIR.')
                survey_dir = os.getcwd()

        self.survey_dir = survey_dir
        self.cache_dir = cache_dir

        if output_dir is None:
            self.output_dir = '.'
        else:
            self.output_dir = output_dir

        self.output_file_hashes = OrderedDict()
        self.ccds = None
        self.bricks = None
        self.ccds_index = None

        # Create and cache a kd-tree for bricks_touching_radec_box ?
        self.cache_tree = False
        self.bricktree = None
        ### HACK! Hard-coded brick edge size, in degrees!
        self.bricksize = 0.25

        # Cached CCD kd-tree --
        # - initially None, then a list of (fn, kd)
        self.ccd_kdtrees = None

        self.image_typemap = {
            'decam'  : DecamImage,
            'decam+noise'  : DecamImage,
            'mosaic' : MosaicImage,
            'mosaic3': MosaicImage,
            '90prime': BokImage,
            'ptf'    : PtfImage,
            'megaprime': MegaPrimeImage,
            }

        self.allbands = allbands

        # Filename prefix for coadd files
        self.file_prefix = 'legacysurvey'

    def __str__(self):
        return ('%s: dir %s, out %s' %
                (type(self).__name__, self.survey_dir, self.output_dir))

    def get_default_release(self):
        return None

    def ccds_for_fitting(self, brick, ccds):
        # By default, use all.
        return None

    def image_class_for_camera(self, camera):
        # Assert that we have correctly removed trailing spaces
        assert(camera == camera.strip())
        return self.image_typemap[camera]

    def sed_matched_filters(self, bands):
        from legacypipe.detection import sed_matched_filters
        return sed_matched_filters(bands)

    def index_of_band(self, b):
        return self.allbands.index(b)

    def read_intermediate_catalog(self, brick, **kwargs):
        '''
        Reads the intermediate tractor catalog for the given brickname.

        *kwargs*: passed to self.find_file()

        Returns (T, hdr, primhdr)
        '''
        fn = self.find_file('tractor-intermediate', brick=brick, **kwargs)
        T = fits_table(fn)
        hdr = T.get_header()
        primhdr = fitsio.read_header(fn)

        in_flux_prefix = ''
        # Ensure flux arrays are 2d (N x 1)
        keys = ['flux', 'flux_ivar', 'rchi2', 'fracflux', 'fracmasked',
                'fracin', 'nobs', 'anymask', 'allmask', 'psfsize', 'depth',
                'galdepth']
        for k in keys:
            incol = '%s%s' % (in_flux_prefix, k)
            X = T.get(incol)
            # Hmm, if we need to reshape one of these arrays, we will
            # need to do all of them.
            if len(X.shape) == 1:
                X = X[:, np.newaxis]
                T.set(incol, X)
        return T, hdr, primhdr

    def find_file(self, filetype, brick=None, brickpre=None, band='%(band)s',
                  camera=None, expnum=None, ccdname=None,
                  output=False, **kwargs):
        '''
        Returns the filename of a Legacy Survey file.

        *filetype* : string, type of file to find, including:
             "tractor" -- Tractor catalogs
             "depth"   -- PSF depth maps
             "galdepth" -- Canonical galaxy depth maps
             "nexp" -- number-of-exposure maps

        *brick* : string, brick name such as "0001p000"

        *output*: True if we are about to write this file; will use self.outdir as
        the base directory rather than self.survey_dir.

        Returns: path to the specified file (whether or not it exists).
        '''
        from glob import glob

        if brick is None:
            brick = '%(brick)s'
            brickpre = '%(brick).3s'
        else:
            brickpre = brick[:3]

        if output:
            basedir = self.output_dir
        else:
            basedir = self.survey_dir

        if brick is not None:
            codir = os.path.join(basedir, 'coadd', brickpre, brick)

        # Swap in files in the self.cache_dir, if they exist.
        def swap(fn):
            if output:
                return fn
            return self.check_cache(fn)
        def swaplist(fns):
            if output or self.cache_dir is None:
                return fns
            return [self.check_cache(fn) for fn in fns]

        sname = self.file_prefix

        if filetype == 'bricks':
            fn = 'survey-bricks.fits.gz'
            if self.version in ['dr1','dr2']:
                fn = 'decals-bricks.fits'
            return swap(os.path.join(basedir, fn))

        elif filetype == 'ccds':
            if self.version in ['dr1','dr2']:
                return swaplist([os.path.join(basedir, 'decals-ccds.fits.gz')])
            else:
                return swaplist(
                    glob(os.path.join(basedir, 'survey-ccds*.fits.gz')))

        elif filetype == 'ccd-kds':
            return swaplist(
                glob(os.path.join(basedir, 'survey-ccds*.kd.fits')))

        elif filetype == 'tycho2':
            dirnm = os.environ.get('TYCHO2_KD_DIR')
            if dirnm is not None:
                fn = os.path.join(dirnm, 'tycho2.kd.fits')
                if os.path.exists(fn):
                    return fn
            return swap(os.path.join(basedir, 'tycho2.kd.fits'))

        elif filetype == 'large-galaxies':
            dirnm = os.environ.get('LARGEGALAXIES_DIR')
            fn = 'LSLGA-v2.0.kd.fits'
            if dirnm is not None:
                fn = os.path.join(dirnm, fn)
                if os.path.exists(fn):
                    return fn
            return swap(os.path.join(basedir, fn))

        elif filetype == 'annotated-ccds':
            if self.version == 'dr2':
                return swaplist(
                    glob(os.path.join(basedir, 'decals-ccds-annotated.fits')))
            return swaplist(
                glob(os.path.join(basedir, 'ccds-annotated-*.fits.gz')))

        elif filetype == 'tractor':
            return swap(os.path.join(basedir, 'tractor', brickpre,
                                     'tractor-%s.fits' % brick))

        elif filetype == 'tractor-intermediate':
            return swap(os.path.join(basedir, 'tractor-i', brickpre,
                                     'tractor-%s.fits' % brick))

        elif filetype == 'galaxy-sims':
            return swap(os.path.join(basedir, 'tractor', brickpre,
                                     'galaxy-sims-%s.fits' % brick))

        elif filetype in ['ccds-table', 'depth-table']:
            ty = filetype.split('-')[0]
            return swap(
                os.path.join(codir, '%s-%s-%s.fits' % (sname, brick, ty)))

        elif filetype in ['image-jpeg', 'model-jpeg', 'resid-jpeg',
                          'imageblob-jpeg', 'simscoadd-jpeg','imagecoadd-jpeg',
                          'wise-jpeg', 'wisemodel-jpeg']:
            ty = filetype.split('-')[0]
            return swap(
                os.path.join(codir, '%s-%s-%s.jpg' % (sname, brick, ty)))

        elif filetype in ['invvar', 'chi2', 'image', 'model', 'depth', 'galdepth', 'nexp', 'psfsize']:
            return swap(os.path.join(codir, '%s-%s-%s-%s.fits.fz' %
                                     (sname, brick, filetype,band)))

        elif filetype in ['blobmap']:
            return swap(os.path.join(basedir, 'metrics', brickpre,
                                     'blobs-%s.fits.gz' % (brick)))

        elif filetype in ['maskbits']:
            return swap(os.path.join(codir,
                                     '%s-%s-%s.fits.fz' % (sname, brick, filetype)))

        elif filetype in ['all-models']:
            return swap(os.path.join(basedir, 'metrics', brickpre,
                                     'all-models-%s.fits' % (brick)))

        elif filetype == 'ref-sources':
            return swap(os.path.join(basedir, 'metrics', brickpre,
                                     'reference-%s.fits' % (brick)))

        elif filetype == 'checksums':
            return swap(os.path.join(basedir, 'tractor', brickpre,
                                     'brick-%s.sha256sum' % brick))
        elif filetype == 'outliers_mask':
            return swap(os.path.join(basedir, 'metrics', brickpre,
                                     'outlier-mask-%s.fits.fz' % (brick)))

        print('Unknown filetype "%s"' % filetype)
        assert(False)

    def check_cache(self, fn):
        if self.cache_dir is None:
            return fn
        cfn = fn.replace(self.survey_dir, self.cache_dir)
        #print('cache fn', cfn)
        if os.path.exists(cfn):
            debug('Cached file hit:', fn, '->', cfn)
            return cfn
        debug('Cached file miss:', fn, '-/->', cfn)

        ### HACK for post-DR5 NonDECaLS reorg / DMD
        if 'CPHETDEX' in fn:
            '''
            Cached file miss:
            /global/cscratch1/sd/dstn/dr5-new-sky/images/decam/NonDECaLS/CPHETDEX/c4d_130902_082433_oow_g_v1.fits.fz -/->
            /global/cscratch1/sd/dstn/dr5-new-sky/cache/images/decam/NonDECaLS/CPHETDEX/c4d_130902_082433_oow_g_v1.fits.fz
            '''
            from glob import glob
            pat = fn.replace('CPHETDEX', '*')
            fns = glob(pat)
            if len(fns) == 1:
                debug('Globbed', pat, '->', fns[0])
                return fns[0]

        return fn

    def get_compression_string(self, filetype, shape=None, **kwargs):
        pat = dict(# g: sigma ~ 0.002.  qz -1e-3: 6 MB, -1e-4: 10 MB
            image = '[compress R %(tilew)i,%(tileh)i; qz -1e-4]',
            # g: qz -1e-3: 2 MB, -1e-4: 2.75 MB
            model = '[compress R %(tilew)i,%(tileh)i; qz -1e-4]',
            chi2  = '[compress R %(tilew)i,%(tileh)i; qz -0.1]',
            # qz +8: 9 MB, qz +16: 10.5 MB
            invvar = '[compress R %(tilew)i,%(tileh)i; qz 16]',
            nexp   = '[compress H %(tilew)i,%(tileh)i]',
            maskbits = '[compress H %(tilew)i,%(tileh)i]',
            depth  = '[compress G %(tilew)i,%(tileh)i; qz 0]',
            galdepth = '[compress G %(tilew)i,%(tileh)i; qz 0]',
            psfsize = '[compress G %(tilew)i,%(tileh)i; qz 0]',
            outliers_mask = '[compress G]',
        ).get(filetype)
        #outliers_mask = '[compress H %i,%i]',
        if pat is None:
            return pat
        # Tile compression size
        tilew,tileh = 100,100
        if shape is not None:
            H,W = shape
            # CFITSIO's fpack compression can't handle partial tile
            # sizes < 4 pix.  Select a tile size that works, or don't
            # compress if we can't find one.
            if W < 4 or H < 4:
                return None
            while tilew <= W:
                remain = W % tilew
                if remain == 0 or remain >= 4:
                    break
                tilew += 1
            while tileh <= H:
                remain = H % tileh
                if remain == 0 or remain >= 4:
                    break
                tileh += 1
        return pat % dict(tilew=tilew,tileh=tileh)

    def write_output(self, filetype, hashsum=True, **kwargs):
        '''
        Returns a context manager for writing an output file; use like:

        with survey.write_output('ccds', brick=brickname) as out:
            ccds.writeto(out.fn, primheader=primhdr)

        For FITS output, out.fits is a fitsio.FITS object.  The file
        contents will actually be written in memory, and then a
        sha256sum computed before the file contents are written out to
        the real disk file.  The 'out.fn' member variable is NOT set.

        with survey.write_output('ccds', brick=brickname) as out:
            ccds.writeto(None, fits_object=out.fits, primheader=primhdr)

        Does the following on entry:
        - calls self.find_file() to determine which filename to write to
        - ensures the output directory exists
        - appends a ".tmp" to the filename

        Does the following on exit:
        - moves the ".tmp" to the final filename (to make it atomic)
        - computes the sha256sum
        '''
        class OutputFileContext(object):
            def __init__(self, fn, survey, hashsum=True, relative_fn=None,
                         compression=None):
                '''
                *compression*: a CFITSIO compression specification, eg:
                    "[compress R 100,100; qz -0.05]"
                '''
                self.real_fn = fn
                self.relative_fn = relative_fn
                self.survey = survey
                self.is_fits = (fn.endswith('.fits') or
                                fn.endswith('.fits.gz') or
                                fn.endswith('.fits.fz'))
                self.tmpfn = os.path.join(os.path.dirname(fn),
                                          'tmp-'+os.path.basename(fn))
                if self.is_fits:
                    self.fits = fitsio.FITS('mem://' + (compression or ''),
                                            'rw')
                else:
                    self.fn = self.tmpfn
                self.hashsum = hashsum

            def __enter__(self):
                dirnm = os.path.dirname(self.tmpfn)
                trymakedirs(dirnm)
                return self

            def __exit__(self, exc_type, exc_value, traceback):
                # If an exception was thrown, bail out
                if exc_type is not None:
                    return

                if self.hashsum:
                    import hashlib
                    hashfunc = hashlib.sha256
                    sha = hashfunc()
                if self.is_fits:
                    # Read back the data written into memory by the
                    # fitsio library
                    rawdata = self.fits.read_raw()
                    # close the fitsio file
                    self.fits.close()

                    # If gzip, we now have to actually do the
                    # compression to gzip format...
                    if self.tmpfn.endswith('.gz'):
                        from io import BytesIO
                        import gzip
                        #ulength = len(rawdata)
                        # We gzip to a memory file (BytesIO) so we can compute
                        # the hashcode before writing to disk for real
                        gzipped = BytesIO()
                        gzf = gzip.GzipFile(self.real_fn, 'wb', 9, gzipped)
                        gzf.write(rawdata)
                        gzf.close()
                        rawdata = gzipped.getvalue()
                        gzipped.close()
                        del gzipped
                        #clength = len(rawdata)
                        #print('Gzipped', ulength, 'to', clength)

                    if self.hashsum:
                        sha.update(rawdata)

                    f = open(self.tmpfn, 'wb')
                    f.write(rawdata)
                    f.close()
                    debug('Wrote', self.tmpfn)
                    del rawdata
                else:
                    f = open(self.tmpfn, 'rb')
                    if self.hashsum:
                        sha.update(f.read())
                    f.close()
                if self.hashsum:
                    hashcode = sha.hexdigest()
                    del sha

                os.rename(self.tmpfn, self.real_fn)
                debug('Renamed to', self.real_fn)
                info('Wrote', self.real_fn)

                if self.hashsum:
                    # List the relative filename (from output dir) in
                    # shasum file.
                    fn = self.relative_fn or self.real_fn
                    self.survey.add_hashcode(fn, hashcode)
            # end of OutputFileContext class


        # Get the output filename for this filetype
        fn = self.find_file(filetype, output=True, **kwargs)

        compress = self.get_compression_string(filetype, **kwargs)

        # Find the relative path (relative to output_dir), which is the string
        # we will put in the shasum file.
        relfn = fn
        if relfn.startswith(self.output_dir):
            relfn = relfn[len(self.output_dir):]
            if relfn.startswith('/'):
                relfn = relfn[1:]

        out = OutputFileContext(fn, self, hashsum=hashsum, relative_fn=relfn,
                                compression=compress)
        return out

    def add_hashcode(self, fn, hashcode):
        '''
        Callback to be called in the *write_output* routine.
        '''
        self.output_file_hashes[fn] = hashcode

    def __getstate__(self):
        '''
        For pickling: clear the cached ZP and other tables.
        '''
        d = self.__dict__.copy()
        d['ccds'] = None
        d['bricks'] = None
        d['bricktree'] = None
        d['ccd_kdtrees'] = None
        return d

    def drop_cache(self):
        '''
        Clears all cached data contained in this object.  Useful for
        pickling / multiprocessing.
        '''
        self.ccds = None
        self.bricks = None
        if self.bricktree is not None:
            from astrometry.libkd.spherematch import tree_free
            tree_free(self.bricktree)
        self.bricktree = None

    def get_calib_dir(self):
        '''
        Returns the directory containing calibration data.
        '''
        return os.path.join(self.survey_dir, 'calib')

    def get_image_dir(self):
        '''
        Returns the directory containing image data.
        '''
        return os.path.join(self.survey_dir, 'images')

    def get_survey_dir(self):
        '''
        Returns the base LEGACY_SURVEY_DIR directory.
        '''
        return self.survey_dir

    def get_se_dir(self):
        '''
        Returns the directory containing SourceExtractor config files,
        used during calibration.
        '''
        from pkg_resources import resource_filename
        return resource_filename('legacypipe', 'config')

    def get_bricks(self):
        '''
        Returns a table of bricks.  The caller owns the table.

        For read-only purposes, see *get_bricks_readonly()*, which
        uses a cached version.
        '''
        return fits_table(self.find_file('bricks'))

    def get_bricks_readonly(self):
        '''
        Returns a read-only (shared) copy of the table of bricks.
        '''
        if self.bricks is None:
            self.bricks = self.get_bricks()
            # Assert that bricks are the sizes we think they are.
            # ... except for the two poles, which are half-sized
            assert(np.all(np.abs((self.bricks.dec2 - self.bricks.dec1)[1:-1] -
                                 self.bricksize) < 1e-3))
        return self.bricks

    def get_brick(self, brickid):
        '''
        Returns a brick (as one row in a table) by *brickid* (integer).
        '''
        B = self.get_bricks_readonly()
        I, = np.nonzero(B.brickid == brickid)
        if len(I) == 0:
            return None
        return B[I[0]]

    def get_brick_by_name(self, brickname):
        '''
        Returns a brick (as one row in a table) by name (string).
        '''
        B = self.get_bricks_readonly()
        I, = np.nonzero(np.array([n == brickname for n in B.brickname]))
        if len(I) == 0:
            return None
        return B[I[0]]

    def get_bricks_near(self, ra, dec, radius):
        '''
        Returns a set of bricks near the given RA,Dec and radius (all in degrees).
        '''
        bricks = self.get_bricks_readonly()
        if self.cache_tree:
            from astrometry.libkd.spherematch import tree_build_radec, tree_search_radec
            # Use kdtree
            if self.bricktree is None:
                self.bricktree = tree_build_radec(bricks.ra, bricks.dec)
            I = tree_search_radec(self.bricktree, ra, dec, radius)
        else:
            from astrometry.util.starutil_numpy import degrees_between
            d = degrees_between(bricks.ra, bricks.dec, ra, dec)
            I, = np.nonzero(d < radius)
        if len(I) == 0:
            return None
        return bricks[I]

    def bricks_touching_radec_box(self, bricks,
                                  ralo, rahi, declo, dechi):
        '''
        Returns an index vector of the bricks that touch the given RA,Dec box.
        '''
        if bricks is None:
            bricks = self.get_bricks_readonly()
        if self.cache_tree and bricks == self.bricks:
            from astrometry.libkd.spherematch import tree_build_radec, tree_search_radec
            from astrometry.util.starutil_numpy import degrees_between
            # Use kdtree
            if self.bricktree is None:
                self.bricktree = tree_build_radec(bricks.ra, bricks.dec)
            # brick size
            radius = np.sqrt(2.)/2. * self.bricksize
            # + RA,Dec box size
            radius = radius + degrees_between(ralo, declo, rahi, dechi) / 2.
            dec = (dechi + declo) / 2.
            c = (np.cos(np.deg2rad(rahi)) + np.cos(np.deg2rad(ralo))) / 2.
            s = (np.sin(np.deg2rad(rahi)) + np.sin(np.deg2rad(ralo))) / 2.
            ra  = np.rad2deg(np.arctan2(s, c))
            J = tree_search_radec(self.bricktree, ra, dec, radius)
            I = J[np.nonzero((bricks.ra1[J]  <= rahi ) * (bricks.ra2[J]  >= ralo) *
                             (bricks.dec1[J] <= dechi) * (bricks.dec2[J] >= declo))[0]]
            return I

        if rahi < ralo:
            # Wrap-around
            debug('In Dec slice:', len(np.flatnonzero((bricks.dec1 <= dechi) *
                                                      (bricks.dec2 >= declo))))
            debug('Above RAlo=', ralo, ':', len(np.flatnonzero(bricks.ra2 >= ralo)))
            debug('Below RAhi=', rahi, ':', len(np.flatnonzero(bricks.ra1 <= rahi)))
            debug('In RA slice:', len(np.nonzero(np.logical_or(bricks.ra2 >= ralo,
                                                               bricks.ra1 <= rahi))))

            I, = np.nonzero(np.logical_or(bricks.ra2 >= ralo, bricks.ra1 <= rahi) *
                            (bricks.dec1 <= dechi) * (bricks.dec2 >= declo))
            debug('In RA&Dec slice', len(I))
        else:
            I, = np.nonzero((bricks.ra1  <= rahi ) * (bricks.ra2  >= ralo) *
                            (bricks.dec1 <= dechi) * (bricks.dec2 >= declo))
        return I

    def get_ccds_readonly(self):
        '''
        Returns a shared copy of the table of CCDs.
        '''
        if self.ccds is None:
            self.ccds = self.get_ccds()
        return self.ccds

    def filter_ccds_files(self, fns):
        '''
        When reading the list of CCDs, we find all files named
        survey-ccds-*.fits.gz, then filter that list using this function.
        '''
        return fns

    def filter_ccd_kd_files(self, fns):
        return fns

    def get_ccds(self, **kwargs):
        '''
        Returns the table of CCDs.
        '''
        fns = self.find_file('ccd-kds')
        fns = self.filter_ccd_kd_files(fns)
        # If 'ccd-kds' files exist, read the CCDs tables from them!
        # Otherwise, fall back to survey-ccds-*.fits.gz files.
        if len(fns) == 0:
            fns = self.find_file('ccds')
            fns.sort()
            fns = self.filter_ccds_files(fns)

        TT = []
        for fn in fns:
            debug('Reading CCDs from', fn)
            # cols = (
            #     'exptime filter propid crpix1 crpix2 crval1 crval2 ' +
            #     'cd1_1 cd1_2 cd2_1 cd2_2 ccdname ccdzpt ccdraoff ccddecoff ' +
            #     'ccdnmatch camera image_hdu image_filename width height ' +
            #     'ra dec zpt expnum fwhm mjd_obs').split()
            #T = fits_table(fn, columns=cols)
            T = fits_table(fn, **kwargs)
            debug('Got', len(T), 'CCDs')
            TT.append(T)
        if len(TT) > 1:
            T = merge_tables(TT, columns='fillzero')
        else:
            T = TT[0]
        debug('Total of', len(T), 'CCDs')
        del TT

        cols = T.columns()
        # Make DR1 CCDs table somewhat compatible with DR2
        if 'extname' in cols and not 'ccdname' in cols:
            T.ccdname = T.extname
        if not 'camera' in cols:
            T.camera = np.array(['decam'] * len(T))
        if 'cpimage' in cols and not 'image_filename' in cols:
            T.image_filename = T.cpimage
        if 'cpimage_hdu' in cols and not 'image_hdu' in cols:
            T.image_hdu = T.cpimage_hdu

        T = self.cleanup_ccds_table(T)
        return T

    def get_annotated_ccds(self):
        '''
        Returns the annotated table of CCDs.
        '''
        fns = self.find_file('annotated-ccds')
        TT = []
        for fn in fns:
            debug('Reading annotated CCDs from', fn)
            T = fits_table(fn)
            debug('Got', len(T), 'CCDs')
            TT.append(T)
        T = merge_tables(TT, columns='fillzero')
        debug('Total of', len(T), 'CCDs')
        del TT
        T = self.cleanup_ccds_table(T)
        return T

    def cleanup_ccds_table(self, ccds):
        # Remove trailing spaces from 'ccdname' column
        if 'ccdname' in ccds.columns():
            # "N4 " -> "N4"
            ccds.ccdname = np.array([s.strip() for s in ccds.ccdname])
        # Remove trailing spaces from 'camera' column.
        if 'camera' in ccds.columns():
            ccds.camera = np.array([c.strip() for c in ccds.camera])
        # And 'filter' column
        if 'filter' in ccds.columns():
            ccds.filter = np.array([f.strip() for f in ccds.filter])
        return ccds

    def ccds_touching_wcs(self, wcs, **kwargs):
        '''
        Returns a table of the CCDs touching the given *wcs* region.
        '''
        kdfns = self.get_ccd_kdtrees()

        if len(kdfns):
            from astrometry.libkd.spherematch import tree_search_radec
            # MAGIC number: we'll search a 1-degree radius for CCDs
            # roughly in range, then refine using the
            # ccds_touching_wcs() function.
            radius = 1.
            ra,dec = wcs.radec_center()
            TT = []
            for fn,kd in kdfns:
                I = tree_search_radec(kd, ra, dec, radius)
                debug(len(I), 'CCDs within', radius, 'deg of RA,Dec',
                           '(%.3f, %.3f)' % (ra,dec))
                if len(I) == 0:
                    continue
                # Read only the CCD-table rows within range.
                TT.append(fits_table(fn, rows=I))
            if len(TT) == 0:
                return None
            ccds = merge_tables(TT, columns='fillzero')
            ccds = self.cleanup_ccds_table(ccds)
        else:
            ccds = self.get_ccds_readonly()
        I = ccds_touching_wcs(wcs, ccds, **kwargs)
        if len(I) == 0:
            return None
        return ccds[I]

    def get_ccd_kdtrees(self):
        # check cache...
        if self.ccd_kdtrees is not None:
            return self.ccd_kdtrees

        fns = self.find_file('ccd-kds')
        fns = self.filter_ccd_kd_files(fns)

        from astrometry.libkd.spherematch import tree_open
        self.ccd_kdtrees = []
        for fn in fns:
            debug('Opening kd-tree', fn)
            kd = tree_open(fn, 'ccds')
            self.ccd_kdtrees.append((fn, kd))
        return self.ccd_kdtrees

    def get_image_object(self, t, **kwargs):
        '''
        Returns a DecamImage or similar object for one row of the CCDs table.
        '''
        # get Image subclass
        imageType = self.image_class_for_camera(t.camera)
        # call Image subclass constructor
        return imageType(self, t, **kwargs)

    def get_approx_wcs(self, ccd):
        from astrometry.util.util import Tan
        W,H = ccd.width,ccd.height
        wcs = Tan(*[float(x) for x in
                    [ccd.crval1, ccd.crval2, ccd.crpix1, ccd.crpix2,
                     ccd.cd1_1,  ccd.cd1_2,  ccd.cd2_1, ccd.cd2_2, W, H]])
        return wcs

    def tims_touching_wcs(self, targetwcs, mp, bands=None,
                          **kwargs):
        '''Creates tractor.Image objects for CCDs touching the given
        *targetwcs* region.

        mp: multiprocessing object

        kwargs are passed to LegacySurveyImage.get_tractor_image() and
        may include:

        * gaussPsf
        * pixPsf
        '''
        # Read images
        C = self.ccds_touching_wcs(targetwcs)
        # Sort by band
        if bands is not None:
            C.cut(np.array([b in bands for b in C.filter]))
        ims = []
        for t in C:
            debug('Image file', t.image_filename, 'hdu', t.image_hdu)
            im = self.get_image_object(t)
            ims.append(im)
        # Read images, clip to ROI
        W,H = targetwcs.get_width(), targetwcs.get_height()
        targetrd = np.array([targetwcs.pixelxy2radec(x,y) for x,y in
                             [(1,1),(W,1),(W,H),(1,H),(1,1)]])
        args = [(im, targetrd, kwargs) for im in ims]
        tims = mp.map(read_one_tim, args)
        return tims

    def find_ccds(self, expnum=None, ccdname=None, camera=None):
        '''
        Returns a table of CCDs matching the given *expnum* (exposure
        number, integer), *ccdname* (string), and *camera* (string),
        if given.
        '''

        if expnum is not None:
            C = self.try_expnum_kdtree(expnum)
            if C is not None:
                if ccdname is not None:
                    C = C[C.ccdname == ccdname]
                if camera is not None:
                    C = C[C.camera == camera]
                return C

        if expnum is not None and ccdname is not None:
            # use ccds_index
            if self.ccds_index is None:
                if self.ccds is not None:
                    C = self.ccds
                else:
                    C = self.get_ccds(columns=['expnum','ccdname'])
                self.ccds_index = dict([((e,n),i) for i,(e,n) in
                                        enumerate(zip(C.expnum, C.ccdname))])
            row = self.ccds_index[(expnum, ccdname)]
            if self.ccds is not None:
                return self.ccds[row]
            #import numpy as np
            #C = self.get_ccds(rows=np.array([row]))
            #return C[0]
        T = self.get_ccds_readonly()
        if expnum is not None:
            T = T[T.expnum == expnum]
        if ccdname is not None:
            T = T[T.ccdname == ccdname]
        if camera is not None:
            T = T[T.camera == camera]
        return T

    def try_expnum_kdtree(self, expnum):
        '''
        # By creating a kd-tree from the 'expnum' column, search for expnums
        # can be sped up:
        from astrometry.libkd.spherematch import *
        from astrometry.util.fits import fits_table
        T=fits_table('/global/cscratch1/sd/dstn/dr7-depthcut/survey-ccds-dr7.kd.fits',
            columns=['expnum'])
        ekd = tree_build(np.atleast_2d(T.expnum.copy()).T.astype(float),
                         nleaf=60, bbox=False, split=True)
        ekd.set_name('expnum')
        ekd.write('ekd.fits')

        > fitsgetext -i $CSCRATCH/dr7-depthcut/survey-ccds-dr7.kd.fits -o dr7-%02i -a -M
        > fitsgetext -i ekd.fits -o ekd-%02i -a -M
        > cat dr7-0* ekd-0[123456] > $CSCRATCH/dr7-depthcut+/survey-ccds-dr7.kd.fits
        '''
        fns = self.find_file('ccd-kds')
        fns = self.filter_ccd_kd_files(fns)
        if len(fns) == 0:
            return None
        from astrometry.libkd.spherematch import tree_open
        TT = []
        for fn in fns:
            debug('Searching', fn)
            try:
                kd = tree_open(fn, 'expnum')
            except:
                debug('Failed to open', fn, ':')
                import traceback
                traceback.print_exc()
                continue
            if kd is None:
                return None
            I = kd.search(np.array([expnum]), 0.5, 0, 0)
            debug(len(I), 'CCDs with expnum', expnum, 'in', fn)
            if len(I) == 0:
                continue
            # Read only the CCD-table rows within range.
            TT.append(fits_table(fn, rows=I))
        if len(TT) == 0:
            ##??
            return fits_table()
        ccds = merge_tables(TT, columns='fillzero')
        ccds = self.cleanup_ccds_table(ccds)
        return ccds


def run_calibs(X):
    im = X[0]
    kwargs = X[1]
    noraise = kwargs.pop('noraise', False)
    debug('run_calibs for image', im, ':', kwargs)
    try:
        return im.run_calibs(**kwargs)
    except:
        print('Exception in run_calibs:', im, kwargs)
        import traceback
        traceback.print_exc()
        if not noraise:
            raise

def read_one_tim(X):
    (im, targetrd, kwargs) = X
    #print('Reading', im)
    tim = im.get_tractor_image(radecpoly=targetrd, **kwargs)
    return tim

from tractor.psfex import PsfExModel

class SchlegelPsfModel(PsfExModel):
    def __init__(self, fn=None, ext=1):
        '''
        `ext` is ignored.
        '''
        if fn is not None:
            T = fits_table(fn)
            T.about()

            ims = fitsio.read(fn, ext=2)
            print('Eigen-images', ims.shape)
            nsch,h,w = ims.shape

            hdr = fitsio.read_header(fn)
            x0 = 0.
            y0 = 0.
            xscale = 1. / hdr['XSCALE']
            yscale = 1. / hdr['YSCALE']
            degree = (T.xexp + T.yexp).max()
            self.sampling = 1.

            # Reorder the 'ims' to match the way PsfEx sorts its polynomial terms

            # number of terms in polynomial
            ne = (degree + 1) * (degree + 2) // 2
            print('Number of eigen-PSFs required for degree=', degree, 'is', ne)

            self.psfbases = np.zeros((ne, h,w))

            for d in range(degree + 1):
                # x polynomial degree = j
                # y polynomial degree = k
                for j in range(d+1):
                    k = d - j
                    ii = j + (degree+1) * k - (k * (k-1))// 2

                    jj = np.flatnonzero((T.xexp == j) * (T.yexp == k))
                    if len(jj) == 0:
                        print('Schlegel image for power', j,k, 'not found')
                        continue
                    im = ims[jj,:,:]
                    print('Schlegel image for power', j,k, 'has range', im.min(), im.max(), 'sum', im.sum())
                    self.psfbases[ii,:,:] = ims[jj,:,:]

            self.xscale, self.yscale = xscale, yscale
            self.x0,self.y0 = x0,y0
            self.degree = degree
            print('SchlegelPsfEx degree:', self.degree)
            bh,bw = self.psfbases[0].shape
            self.radius = (bh+1)/2.<|MERGE_RESOLUTION|>--- conflicted
+++ resolved
@@ -957,12 +957,8 @@
     from disk.
     '''
 
-<<<<<<< HEAD
-    def __init__(self, survey_dir=None, cache_dir=None, output_dir=None):
-=======
-    def __init__(self, allbands='grz', survey_dir=None, cache_dir=None,
-                 output_dir=None, version=None, ccds=None, verbose=False):
->>>>>>> a468f5da
+    def __init__(self, survey_dir=None, cache_dir=None, output_dir=None,
+                 allbands='grz'):
         '''Create a LegacySurveyData object using data from the given
         *survey_dir* directory, or from the $LEGACY_SURVEY_DIR environment
         variable.
@@ -1132,17 +1128,11 @@
         sname = self.file_prefix
 
         if filetype == 'bricks':
-            fn = 'survey-bricks.fits.gz'
-            if self.version in ['dr1','dr2']:
-                fn = 'decals-bricks.fits'
-            return swap(os.path.join(basedir, fn))
+            return swap(os.path.join(basedir, 'survey-bricks.fits.gz'))
 
         elif filetype == 'ccds':
-            if self.version in ['dr1','dr2']:
-                return swaplist([os.path.join(basedir, 'decals-ccds.fits.gz')])
-            else:
-                return swaplist(
-                    glob(os.path.join(basedir, 'survey-ccds*.fits.gz')))
+            return swaplist(
+                glob(os.path.join(basedir, 'survey-ccds*.fits.gz')))
 
         elif filetype == 'ccd-kds':
             return swaplist(
@@ -1166,9 +1156,6 @@
             return swap(os.path.join(basedir, fn))
 
         elif filetype == 'annotated-ccds':
-            if self.version == 'dr2':
-                return swaplist(
-                    glob(os.path.join(basedir, 'decals-ccds-annotated.fits')))
             return swaplist(
                 glob(os.path.join(basedir, 'ccds-annotated-*.fits.gz')))
 
