--- conflicted
+++ resolved
@@ -1166,11 +1166,7 @@
 
         elif filetype == 'large-galaxies':
             dirnm = os.environ.get('LARGEGALAXIES_DIR')
-<<<<<<< HEAD
-            fn = 'LSLGA-v2.0.kd.fits'
-=======
             fn = 'v2.0/LSLGA-v2.0.kd.fits'
->>>>>>> 654de5aa
             if dirnm is not None:
                 fn = os.path.join(dirnm, fn)
                 if os.path.exists(fn):
