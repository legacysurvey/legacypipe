--- conflicted
+++ resolved
@@ -506,23 +506,13 @@
 
 rgb_stretch_factor = 1.0
 
-<<<<<<< HEAD
 def sdss_rgb(imgs, bands, scales=None, m=0.03, Q=20, mnmx=None, clip=True):
-    rgbscales=dict(g=(2, 6.0),
-                   r=(1, 3.4),
-                   i=(0, 3.0),
-                   z=(0, 2.2),
-                   N501=(2, 6.0),
-                   N673=(1, 3.4))
-=======
-def sdss_rgb(imgs, bands, scales=None, m=0.03, Q=20, mnmx=None):
     rgbscales=dict(g =    (2, 6.0 * rgb_stretch_factor),
                    r =    (1, 3.4 * rgb_stretch_factor),
                    i =    (0, 3.0 * rgb_stretch_factor),
                    z =    (0, 2.2 * rgb_stretch_factor),
                    N501 = (2, 6.0 * rgb_stretch_factor),
                    N673 = (1, 3.4 * rgb_stretch_factor))
->>>>>>> 9ce28b5196427ebd3834caf20dd9cf54e947874f
     # rgbscales = {'u': 1.5, #1.0,
     #              'g': 2.5,
     #              'r': 1.5,
@@ -544,40 +534,6 @@
         I = fI / I
     H,W = I.shape
     rgb = np.zeros((H,W,3), np.float32)
-<<<<<<< HEAD
-    for img,band in zip(imgs, bands):
-        plane,scale = rgbscales[band]
-        if mnmx is None:
-            imgplane = (img * scale + m) * I
-        else:
-            mn,mx = mnmx
-            imgplane = ((img * scale + m) - mn) / (mx - mn)
-        if clip:
-            imgplane = np.clip(imgplane, 0, 1)
-        rgb[:,:,plane] = imgplane
-    return rgb
-
-def narrowband_rgb(imgs, bands, allbands, scales=None, m=0.03, Q=20, mnmx=None):
-    n501scale = 6.0
-    n673scale = 3.4
-
-    rgbscales=dict(N501=(2, n501scale),
-                   N673=(0, n673scale))
-
-    if allbands == ['N501', 'N673']:
-        rgb = sdss_rgb(imgs, bands, scales=rgbscales, clip=False)
-        rgb[:,:,1] = rgb[:,:,0]/2 + rgb[:,:,2]/2
-    elif allbands == ['N501']:
-        rgb = sdss_rgb(imgs, bands, scales=rgbscales, clip=False)
-        rgb[:,:,0] = rgb[:,:,2]
-        rgb[:,:,1] = rgb[:,:,2]
-    elif allbands == ['N673']:
-        rgb = sdss_rgb(imgs, bands, scales=rgbscales, clip=False)
-        rgb[:,:,1] = rgb[:,:,0]
-        rgb[:,:,2] = rgb[:,:,0]
-
-    rgb = np.clip(rgb, 0, 1)
-=======
 
     if bands == 'griz':
 
@@ -605,11 +561,35 @@
         for img,band in zip(imgs, bands):
             plane,scale = rgbscales[band]
             if mnmx is None:
-                rgb[:,:,plane] = np.clip((img * scale + m) * I, 0, 1)
+                imgplane = (img * scale + m) * I
             else:
                 mn,mx = mnmx
-                rgb[:,:,plane] = np.clip(((img * scale + m) - mn) / (mx - mn), 0, 1)
->>>>>>> 47327a36
+                imgplane = ((img * scale + m) - mn) / (mx - mn)
+            if clip:
+                imgplane = np.clip(imgplane, 0, 1)
+        rgb[:,:,plane] = imgplane
+    return rgb
+
+def narrowband_rgb(imgs, bands, allbands, scales=None, m=0.03, Q=20, mnmx=None):
+    n501scale = 6.0
+    n673scale = 3.4
+
+    rgbscales=dict(N501=(2, n501scale),
+                   N673=(0, n673scale))
+
+    if allbands == ['N501', 'N673']:
+        rgb = sdss_rgb(imgs, bands, scales=rgbscales, clip=False)
+        rgb[:,:,1] = rgb[:,:,0]/2 + rgb[:,:,2]/2
+    elif allbands == ['N501']:
+        rgb = sdss_rgb(imgs, bands, scales=rgbscales, clip=False)
+        rgb[:,:,0] = rgb[:,:,2]
+        rgb[:,:,1] = rgb[:,:,2]
+    elif allbands == ['N673']:
+        rgb = sdss_rgb(imgs, bands, scales=rgbscales, clip=False)
+        rgb[:,:,1] = rgb[:,:,0]
+        rgb[:,:,2] = rgb[:,:,0]
+
+    rgb = np.clip(rgb, 0, 1)
     return rgb
 
 def get_rgb(imgs, bands, allbands=['g','r','z'],
@@ -629,6 +609,7 @@
     '''
     allbands = list(allbands)
 
+    # Yuck, special-cased ODIN narrow-band rgb schemes.
     if (allbands == ['N501', 'N673']) or (allbands == ['N501']) or (allbands == ['N673']):
         return narrowband_rgb(imgs, bands, allbands)
 
