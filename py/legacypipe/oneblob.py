import numpy as np
import time

from astrometry.util.ttime import Time
from astrometry.util.resample import resample_with_wcs, OverlapError
from astrometry.util.fits import fits_table, merge_tables
from astrometry.util.plotutils import dimshow

from tractor import Tractor, PointSource, Image, Catalog, Patch, Galaxy
from tractor.galaxy import (DevGalaxy, ExpGalaxy,
                            disable_galaxy_cache, enable_galaxy_cache)
from tractor.patch import ModelMask
from tractor.sersic import SersicGalaxy

from legacypipe.survey import (RexGalaxy,
                               LegacyEllipseWithPriors, LegacySersicIndex, get_rgb)
from legacypipe.bits import IN_BLOB
from legacypipe.coadds import quick_coadds
from legacypipe.runbrick_plots import _plot_mods
from legacypipe.utils import get_cpu_arch
from legacypipe.utils import run_ps

import os

rgbkwargs_resid = dict(resids=True)

import logging
logger = logging.getLogger('legacypipe.oneblob')
def info(*args):
    from legacypipe.utils import log_info
    log_info(logger, args)
def debug(*args):
    from legacypipe.utils import log_debug
    log_debug(logger, args)
def is_debug():
    return logger.isEnabledFor(logging.DEBUG)

chat = debug

# Determines the order of elements in the DCHISQ array.
MODEL_NAMES = ['psf', 'rex', 'dev', 'exp', 'ser']

def one_blob(X):
    '''
    Fits sources contained within a "blob" of pixels.
    '''
    if X is None:
        return None
    (nblob, iblob, Isrcs, brickwcs, bx0, by0, blobw, blobh, blobmask, timargs,
     srcs, bands, plots, ps, reoptimize, iterative, iterative_nsigma, use_ceres, refmap,
     large_galaxies_force_pointsource, less_masking, frozen_galaxies, use_gpu, gpumode, bid) = X

    if (use_gpu and gpumode > 0):
        #Prime gpu
        import cupy as cp
        dummy = cp.zeros(1)
    t = time.time()

    debug('Fitting blob %s: blobid %i, nsources %i, size %i x %i, %i images, %i frozen galaxies' %
          (nblob, iblob, len(Isrcs), blobw, blobh, len(timargs), len(frozen_galaxies)))

    pid = os.getpid()
    info('Fitting blob %s: blobid %i, nsources %i, size %i x %i, %i images, %i frozen galaxies ; pid %i' %
          (nblob, iblob, len(Isrcs), blobw, blobh, len(timargs), len(frozen_galaxies), pid))

    if bid is not None and iblob != bid:
        print ("Skipping blob %s: blobid %i" % (nblob, iblob))
        return None

    if len(timargs) == 0:
        return None
    if len(Isrcs) == 0:
        return None

    assert(blobmask.shape == (blobh,blobw))
    assert(refmap.shape == (blobh,blobw))

    for g in frozen_galaxies:
        debug('Frozen galaxy:', g)

    LegacySersicIndex.stepsize = 0.001

    if plots:
        import pylab as plt
        plt.figure(2, figsize=(3,3))
        plt.subplots_adjust(left=0.01, right=0.99, bottom=0.01, top=0.99)
        plt.figure(1)
#
    t0 = time.process_time()
    # A local WCS for this blob
    blobwcs = brickwcs.get_subimage(bx0, by0, blobw, blobh)

    ob = OneBlob(nblob, blobwcs, blobmask, timargs, srcs, bands,
                 plots, ps, use_ceres, refmap,
                 large_galaxies_force_pointsource,
                 less_masking, frozen_galaxies,
                 iterative_nsigma,
                 iblob=iblob)
    opt = ob.trargs['optimizer']
    if use_gpu:
        # need a branch of the tractor code that supports this!
        print ("Using GPUFriendlyOptimizer")
        from tractor.factored_optimizer import GPUFriendlyOptimizer
        opt = GPUFriendlyOptimizer()
        opt.setGPUMode(gpumode)
        print('Optimizing with', type(opt))
        ob.trargs.update(optimizer=opt)
        ob.use_gpu = True
        ob.gpumode = gpumode

    B = ob.init_table(Isrcs)
    B = ob.run(B, reoptimize=reoptimize, iterative_detection=iterative)
    ob.finalize_table(B, bx0, by0)

    t1 = time.process_time()
    B.cpu_blob = np.empty(len(B), np.float32)
    B.cpu_blob[:] = t1 - t0
    B.iblob = iblob
    if bid is not None and iblob == bid:
        print ("Exiting.")
        import sys
        sys.exit(0)
    return B

class OneBlob(object):
    def __init__(self, name, blobwcs, blobmask, timargs, srcs, bands,
                 plots, ps, use_ceres, refmap,
                 large_galaxies_force_pointsource,
                 less_masking, frozen_galaxies,
                 iterative_nsigma,
                 iblob=None):
        self.name = name
        self.iblob = iblob #blob id
        self.blobwcs = blobwcs
        self.pixscale = self.blobwcs.pixel_scale()
        self.blobmask = blobmask
        self.srcs = srcs
        self.bands = bands
        self.plots = plots
        self.refmap = refmap
        #self.plots_per_source = False
        self.plots_per_source = plots
        self.plots_per_model = False
        # blob-1-data.png, etc
        self.plots_single = False
        self.ps = ps
        self.use_ceres = use_ceres
        self.deblend = False
        self.large_galaxies_force_pointsource = large_galaxies_force_pointsource
        self.less_masking = less_masking
        self.iterative_nsigma = iterative_nsigma
        self.tims = create_tims(self.blobwcs, self.blobmask, timargs)
        self.total_pix = sum([np.sum(t.getInvError() > 0) for t in self.tims])
        self.plots2 = False
        alphas = [0.1, 0.3, 1.0]
        self.optargs = dict(priors=True, shared_params=False, alphas=alphas,
                            print_progress=True)
        self.blobh,self.blobw = blobmask.shape
        self.trargs = dict()
        self.frozen_galaxy_mods = []
        self.use_gpu = False
        self.gpumode = 0

        if len(frozen_galaxies):
            debug('Subtracting frozen galaxy models...')
            tr = Tractor(self.tims, Catalog(*frozen_galaxies))
            tr.setBlobid(iblob) #Set blobid
            mm = []
            for tim in self.tims:
                mh,mw = tim.shape
                mm.append(dict([(g, ModelMask(0, 0, mw, mh)) for g in frozen_galaxies]))
            tr.setModelMasks(mm)
            if self.plots:
                mods = []
            for tim in self.tims:
                try:
                    mod = tr.getModelImage(tim)
                except:
                    print('Exception getting frozen-galaxies model.')
                    print('galaxies:', frozen_galaxies)
                    print('tim:', tim)
                    import traceback
                    traceback.print_exc()
                    continue
                self.frozen_galaxy_mods.append(mod)
                #tim.data -= mod
                tim.setImage(tim.data-mod) #Update GPU flag
                if self.plots:
                    mods.append(mod)
            if self.plots:
                import pylab as plt
                coimgs,_ = quick_coadds(self.tims, self.bands, self.blobwcs, images=mods,
                                        fill_holes=False)
                plt.clf()
                dimshow(get_rgb(coimgs, self.bands))
                plt.title('Subtracted frozen galaxies')
                self.ps.savefig()
                coimgs,_ = quick_coadds(self.tims, self.bands, self.blobwcs,
                                        fill_holes=False)
                plt.clf()
                dimshow(get_rgb(coimgs, self.bands))
                plt.title('After subtracting frozen galaxies')
                self.ps.savefig()

        # if use_ceres:
        #     from tractor.ceres_optimizer import CeresOptimizer
        #     ceres_optimizer = CeresOptimizer()
        #     self.optargs.update(scale_columns=False,
        #                         scaled=False,
        #                         dynamic_scale=False)
        #     self.trargs.update(optimizer=ceres_optimizer)
        # else:
        #     self.optargs.update(dchisq = 0.1)

        from tractor.dense_optimizer import ConstrainedDenseOptimizer
        self.trargs.update(optimizer=ConstrainedDenseOptimizer())
        self.optargs.update(dchisq = 0.1)

    def init_table(self, Isrcs):
        # Per-source measurements for this blob
        B = fits_table()
        B.sources = self.srcs
        B.Isrcs = Isrcs
        # Did sources start within the blob?
        _,x0,y0 = self.blobwcs.radec2pixelxy(
            np.array([src.getPosition().ra  for src in self.srcs]),
            np.array([src.getPosition().dec for src in self.srcs]))
        # blob-relative initial positions (zero-indexed)
        B.x0 = (x0 - 1.).astype(np.float32)
        B.y0 = (y0 - 1.).astype(np.float32)
        B.safe_x0 = np.clip(np.round(x0-1).astype(int), 0, self.blobw-1)
        B.safe_y0 = np.clip(np.round(y0-1).astype(int), 0, self.blobh-1)
        B.started_in_blob = self.blobmask[B.safe_y0, B.safe_x0]
        # This uses 'initial' pixel positions, because that's what determines
        # the fitting behaviors.
        return B

    def finalize_table(self, B, bx0, by0):
        _,x1,y1 = self.blobwcs.radec2pixelxy(
            np.array([src.getPosition().ra  for src in B.sources]),
            np.array([src.getPosition().dec for src in B.sources]))
        B.finished_in_blob = self.blobmask[
            np.clip(np.round(y1-1).astype(int), 0, self.blobh-1),
            np.clip(np.round(x1-1).astype(int), 0, self.blobw-1)]
        assert(len(B.finished_in_blob) == len(B))
        assert(len(B.finished_in_blob) == len(B.started_in_blob))

        # Setting values here (after .run() has completed) means that iterative sources
        # (which get merged with the original table B) get values also.
        B.blob_x0     = np.zeros(len(B), np.int16) + bx0
        B.blob_y0     = np.zeros(len(B), np.int16) + by0
        B.blob_width  = np.zeros(len(B), np.int16) + self.blobw
        B.blob_height = np.zeros(len(B), np.int16) + self.blobh
        B.blob_npix   = np.zeros(len(B), np.int32) + np.sum(self.blobmask)
        B.blob_nimages= np.zeros(len(B), np.int16) + len(self.tims)
        B.blob_totalpix = np.zeros(len(B), np.int32) + self.total_pix
        B.cpu_arch = np.zeros(len(B), dtype='U3')
        B.cpu_arch[:] = get_cpu_arch()
        # Convert to whole-brick (zero-indexed) pixel positions.
        # (do this here rather than above to ease handling iterative detections)
        B.x0 += bx0
        B.y0 += by0
        # these are now in brick coords... rename for consistency in runbrick.py
        B.rename('x0', 'bx0')
        B.rename('y0', 'by0')

    def run(self, B, reoptimize=False, iterative_detection=True,
            compute_metrics=True):
        # The overall steps here are:
        # - fit initial fluxes for small number of sources that may need it
        # - optimize individual sources
        # - compute segmentation map
        # - model selection (including iterative detection)
        # - metrics

        # print('OneBlob run starting: srcs', self.srcs)
        # for src in self.srcs:
        #     print('OneBlob  ', src.getParams())
        info('Blob', self.name, 'started.')
        t = time.time()

        trun = tlast = Time()
        # Not quite so many plots...
        self.plots1 = self.plots
        cat = Catalog(*self.srcs)

        N = len(B)
        B.cpu_source         = np.zeros(N, np.float32)
        B.force_keep_source  = np.zeros(N, bool)
        B.fit_background     = np.zeros(N, bool)
        B.forced_pointsource = np.zeros(N, bool)
        B.hit_limit          = np.zeros(N, bool)
        B.hit_ser_limit      = np.zeros(N, bool)
        B.hit_r_limit        = np.zeros(N, bool)
        B.blob_symm_width    = np.zeros(N, np.int16)
        B.blob_symm_height   = np.zeros(N, np.int16)
        B.blob_symm_npix     = np.zeros(N, np.int32)
        B.blob_symm_nimages  = np.zeros(N, np.int16)

        # Save initial fluxes for all sources (used if we force
        # keeping a reference star)
        for src in self.srcs:
            src.initial_brightness = src.brightness.copy()

        # Set the freezeparams field for each source.  (This is set for
        # large galaxies with the 'freeze' column set.)
        for src in self.srcs:
            src.freezeparams = getattr(src, 'freezeparams', False)

        if self.plots:
            import pylab as plt
            self._initial_plots()
            from legacypipe.detection import plot_boundary_map
            plt.clf()
            dimshow(self.rgb)
            ax = plt.axis()
            bitset = ((self.refmap & IN_BLOB['MEDIUM']) != 0)
            plot_boundary_map(bitset, rgb=(255,0,0), iterations=2)
            bitset = ((self.refmap & IN_BLOB['BRIGHT']) != 0)
            plot_boundary_map(bitset, rgb=(200,200,0), iterations=2)
            bitset = ((self.refmap & IN_BLOB['GALAXY']) != 0)
            plot_boundary_map(bitset, rgb=(0,255,0), iterations=2)
            plt.axis(ax)
            plt.title('Reference-source Masks')
            self.ps.savefig()

        tr = self.tractor(self.tims, cat)

        # Fit any sources marked with 'needs_initial_flux' -- saturated, and SGA
        fitflux = [src for src in cat if getattr(src, 'needs_initial_flux', False)]
        if len(fitflux):
            self._fit_fluxes(cat, self.tims, self.bands, fitcat=fitflux)
            if self.plots:
                self._plots(tr, 'Fitting initial fluxes')
        del fitflux

        if self.plots:
            self._plots(tr, 'Initial models')
            plt.clf()
            self._plot_coadd(self.tims, self.blobwcs, model=tr)
            plt.title('Initial models')
            self.ps.savefig()

        # Optimize individual sources, in order of flux.
        # First, choose the ordering...
        Ibright = _argsort_by_brightness(cat, self.bands, ref_first=True)

        # The sizes of the model patches fit here are determined by the
        # sources themselves, ie by the size of the mod patch returned by
        #  src.getModelPatch(tim)
        if len(cat) > 1:
            self._optimize_individual_sources_subtract(
                cat, Ibright, B.cpu_source)
        else:
            self._optimize_individual_sources(tr, cat, Ibright, B.cpu_source)

        if self.plots:
            self._plots(tr, 'After source fitting')
            plt.clf()
            self._plot_coadd(self.tims, self.blobwcs, model=tr)
            plt.title('After source fitting')
            self.ps.savefig()
            # Plot source locations
            ax = plt.axis()
            _,xf,yf = self.blobwcs.radec2pixelxy(
                np.array([src.getPosition().ra  for src in self.srcs]),
                np.array([src.getPosition().dec for src in self.srcs]))
            plt.plot(xf-1, yf-1, 'r.', label='Sources')
            Ir = np.flatnonzero([is_reference_source(src) for src in self.srcs])
            if len(Ir):
                plt.plot(xf[Ir]-1, yf[Ir]-1, 'o', mec='g', mfc='none', ms=8, mew=2,
                         label='Ref source')
            plt.legend()
            plt.axis(ax)
            plt.title('After source fitting')
            self.ps.savefig()
            if self.plots_single:
                plt.figure(2)
                mods = list(tr.getModelImages())
                coimgs,_ = quick_coadds(self.tims, self.bands, self.blobwcs, images=mods,
                                           fill_holes=False)
                dimshow(get_rgb(coimgs,self.bands), ticks=False)
                plt.savefig('blob-%s-initmodel.png' % (self.name))
                res = [(tim.getImage() - mod) for tim,mod in zip(self.tims, mods)]
                coresids,_ = quick_coadds(self.tims, self.bands, self.blobwcs, images=res)
                dimshow(get_rgb(coresids, self.bands, resids=True), ticks=False)
                plt.savefig('blob-%s-initresid.png' % (self.name))
                dimshow(get_rgb(coresids, self.bands), ticks=False)
                plt.savefig('blob-%s-initsub.png' % (self.name))
                plt.figure(1)

        debug('Blob', self.name, 'finished initial fitting:', Time()-tlast)
        tlast = Time()

        # Set any fitting behaviors based on geometric masks.

        # Fitting behaviors: force point-source
        force_pointsource_mask = (IN_BLOB['BRIGHT'] | IN_BLOB['CLUSTER'])
        # large_galaxies_force_pointsource is True by default.
        if self.large_galaxies_force_pointsource:
            force_pointsource_mask |= IN_BLOB['GALAXY']
        # Fit background?
        fit_background_mask = IN_BLOB['BRIGHT']
        if not self.less_masking:
            fit_background_mask |= IN_BLOB['MEDIUM']
        ### this variable *also* forces fitting the background.
        if self.large_galaxies_force_pointsource:
            fit_background_mask |= IN_BLOB['GALAXY']
        for srci,src in enumerate(cat):
            _,ix,iy = self.blobwcs.radec2pixelxy(src.getPosition().ra,
                                                 src.getPosition().dec)
            ix = int(np.clip(ix-1, 0, self.blobw-1))
            iy = int(np.clip(iy-1, 0, self.blobh-1))
            bits = self.refmap[iy, ix]
            force_pointsource = ((bits & force_pointsource_mask) > 0)
            fit_background = ((bits & fit_background_mask) > 0)
            is_galaxy = isinstance(src, Galaxy)
            if is_galaxy:
                fit_background = False
                force_pointsource = False
            B.forced_pointsource[srci] = force_pointsource
            B.fit_background[srci] = fit_background
            # Also set a parameter on 'src' for use in compute_segmentation_map()
            src.maskbits_forced_point_source = force_pointsource

        self.compute_segmentation_map()

        # Next, model selections: point source vs rex vs dev/exp vs ser.
        B = self.run_model_selection(cat, Ibright, B,
                                     iterative_detection=iterative_detection)

        debug('Blob', self.name, 'finished model selection:', Time()-tlast)
        tlast = Time()

        # Cut down to just the kept sources
        cat = B.sources
        I = np.array([i for i,s in enumerate(cat) if s is not None])
        B.cut(I)
        del I
        cat = Catalog(*B.sources)
        tr.catalog = cat

        if self.plots:
            self._plots(tr, 'After model selection')
            plt.clf()
            self._plot_coadd(self.tims, self.blobwcs, model=tr)
            plt.title('After model selection')
            self.ps.savefig()
            plt.clf()
            self._plot_coadd(self.tims, self.blobwcs, model=tr, addnoise=True)
            plt.title('After model selection (+noise)')
            self.ps.savefig()

        if self.plots_single:
            plt.figure(2)
            mods = list(tr.getModelImages())
            coimgs,_ = quick_coadds(self.tims, self.bands, self.blobwcs, images=mods,
                                    fill_holes=False)
            dimshow(get_rgb(coimgs,self.bands), ticks=False)
            plt.savefig('blob-%s-model.png' % (self.name))
            res = [(tim.getImage() - mod) for tim,mod in zip(self.tims, mods)]
            coresids,_ = quick_coadds(self.tims, self.bands, self.blobwcs, images=res)
            dimshow(get_rgb(coresids, self.bands, resids=True), ticks=False)
            plt.savefig('blob-%s-resid.png' % (self.name))
            plt.figure(1)

        # Do another quick round of flux-only fitting?
        # This does horribly -- fluffy galaxies go out of control because
        # they're only constrained by pixels within this blob.
        #_fit_fluxes(cat, tims, bands, use_ceres, alphas)

        # A final optimization round?
        if reoptimize:
            if self.plots:
                import pylab as plt
                modimgs = list(tr.getModelImages())
                co,_ = quick_coadds(self.tims, self.bands, self.blobwcs,
                                    images=modimgs)
                plt.clf()
                dimshow(get_rgb(co, self.bands))
                plt.title('Before final opt')
                self.ps.savefig()

            Ibright = _argsort_by_brightness(cat, self.bands, ref_first=True)
            if len(cat) > 1:
                self._optimize_individual_sources_subtract(
                    cat, Ibright, B.cpu_source)
            else:
                self._optimize_individual_sources(tr, cat, Ibright, B.cpu_source)

            if self.plots:
                import pylab as plt
                modimgs = list(tr.getModelImages())
                co,_ = quick_coadds(self.tims, self.bands, self.blobwcs,
                                    images=modimgs)
                plt.clf()
                dimshow(get_rgb(co, self.bands))
                plt.title('After final opt')
                self.ps.savefig()

        if compute_metrics:
            # Compute variances on all parameters for the kept model
            B.srcinvvars = [None for i in range(len(B))]
            cat.thawAllRecursive()
            cat.freezeAllParams()
            for isub in range(len(B.sources)):
                cat.thawParam(isub)
                src = cat[isub]
                if src is None:
                    cat.freezeParam(isub)
                    continue
                # Convert to "vanilla" ellipse parameterization
                nsrcparams = src.numberOfParams()
                if B.force_keep_source[isub]:
                    B.srcinvvars[isub] = np.zeros(nsrcparams, np.float32)
                    cat.freezeParam(isub)
                    continue
                _convert_ellipses(src)
                if src.numberOfParams() != nsrcparams:
                    print ("EXCEPTION:", src.numberOfParams(), nsrcparams)
                    print ("Exception - src params do not match! for ", src, isub)
                    info('Blob', self.name, 'finished, total:', Time()-trun)
                    return B
                assert(src.numberOfParams() == nsrcparams)
                # Compute inverse-variances
                allderivs = tr.getDerivs()
                ivars = _compute_invvars(allderivs)
                del allderivs
                assert(len(ivars) == nsrcparams)
                B.srcinvvars[isub] = ivars
                assert(len(B.srcinvvars[isub]) == cat[isub].numberOfParams())
                cat.freezeParam(isub)
                del ivars

            # Check for sources with zero inverse-variance -- I think these
            # can be generated during the "Simultaneous re-opt" stage above --
            # sources can get scattered outside the blob.
            I, = np.nonzero([np.sum(iv) > 0 or force
                             for iv,force in zip(B.srcinvvars, B.force_keep_source)])
            if len(I) < len(B):
                debug('Keeping', len(I), 'of', len(B),'sources with non-zero ivar')
                B.cut(I)
                cat = Catalog(*B.sources)
                tr.catalog = cat
            del I

            M = _compute_source_metrics(B.sources, self.tims, self.bands, tr)
            for k,v in M.items():
                B.set(k, v)
            del M

        info('Blob', self.name, 'finished, total:', Time()-trun)
        return B

    def compute_segmentation_map(self):
        from functools import reduce
        from legacypipe.detection import detection_maps
        from astrometry.util.multiproc import multiproc
        from scipy.ndimage import binary_dilation

        # Compute per-band detection maps
        mp = multiproc()
        detmaps,detivs,satmaps = detection_maps(self.tims, self.blobwcs, self.bands, mp, use_gpu=(self.use_gpu and self.gpumode > 0))
        #detmaps,detivs,satmaps = detection_maps(
        #    self.tims, self.blobwcs, self.bands, mp)

        # same as in runbrick.py
        saturated_pix = reduce(np.logical_or,
                               [binary_dilation(satmap > 0, iterations=4) for satmap in satmaps])
        del satmaps

        maxsn = 0
        for i,(detmap,detiv) in enumerate(zip(detmaps,detivs)):
            sn = detmap * np.sqrt(detiv)

            if self.plots and False:
                import pylab as plt
                plt.clf()
                plt.subplot(2,2,1)
                plt.imshow(detmap, interpolation='nearest', origin='lower')
                plt.title('detmap %s' % self.bands[i])
                plt.colorbar()
                plt.subplot(2,2,2)
                plt.imshow(detiv, interpolation='nearest', origin='lower')
                plt.title('detiv %s' % self.bands[i])
                plt.colorbar()
                plt.subplot(2,2,3)
                plt.imshow(sn, interpolation='nearest', origin='lower')
                plt.title('detsn %s' % self.bands[i])
                plt.colorbar()
                self.ps.savefig()

            # HACK - no SEDs...
            maxsn = np.maximum(maxsn, sn)

        if self.plots:
            import pylab as plt
            plt.clf()
            plt.imshow(saturated_pix, interpolation='nearest', origin='lower',
                       vmin=0, vmax=1, cmap='gray')
            plt.title('saturated pix')
            self.ps.savefig()

            plt.clf()
            plt.imshow(maxsn, interpolation='nearest', origin='lower')
            plt.title('max s/n for segmentation')
            self.ps.savefig()

        ok,ix,iy = self.blobwcs.radec2pixelxy(
            np.array([src.getPosition().ra  for src in self.srcs]),
            np.array([src.getPosition().dec for src in self.srcs]))
        ix = np.clip(np.round(ix)-1, 0, self.blobw-1).astype(np.int32)
        iy = np.clip(np.round(iy)-1, 0, self.blobh-1).astype(np.int32)

        # Do not compute segmentation map for sources in the CLUSTER mask
        # (or with very bad coords)
        Iseg, = np.nonzero(ok * ((self.refmap[iy, ix] & IN_BLOB['CLUSTER']) == 0))
        del ok
        # Zero out the S/N in CLUSTER mask
        maxsn[(self.refmap & IN_BLOB['CLUSTER']) > 0] = 0.
        # (also zero out the satmap in the CLUSTER mask)
        saturated_pix[(self.refmap & IN_BLOB['CLUSTER']) > 0] = False

        import heapq
        H,W = self.blobh, self.blobw
        segmap = np.empty((H,W), np.int32)
        segmap[:,:] = -1
        # Iseg are the indices in self.srcs of sources to segment
        sy = iy[Iseg]
        sx = ix[Iseg]
        segmap[sy, sx] = Iseg
        maxr2 = np.zeros(len(Iseg), np.int32)
        # Reference sources forced to be point sources get a max radius:
        ref_radius = 25
        for j,i in enumerate(Iseg):
            if getattr(self.srcs[i], 'forced_point_source', False):
                maxr2[j] = ref_radius**2
        # Sources inside maskbits masks that are forced to be point sources
        # also get a max radius.
        for j,i in enumerate(Iseg):
            if getattr(self.srcs[i], 'maskbits_forced_point_source', False):
                maxr2[j] = ref_radius**2

        mask = self.blobmask
        # Watershed by priority-fill.
        # values are (-sn, key, x, y, center_x, center_y, maxr2)
        q = [(-maxsn[y,x], segmap[y,x],x,y,x,y,r2)
             for x,y,r2 in zip(sx,sy,maxr2)]
        heapq.heapify(q)
        while len(q):
            _,key,x,y,cx,cy,r2 = heapq.heappop(q)
            segmap[y,x] = key
            # 4-connected neighbours
            for x,y in [(x, y-1), (x, y+1), (x-1, y), (x+1, y),]:
                # out of bounds?
                if x<0 or y<0 or x==W or y==H:
                    continue
                # not in blobmask?
                if not mask[y,x]:
                    continue
                # already queued or segmented?
                if segmap[y,x] != -1:
                    continue
                # outside the ref source radius?
                if r2 > 0 and (x-cx)**2 + (y-cy)**2 > r2:
                    continue
                # mark as queued
                segmap[y,x] = -2
                # enqueue!
                heapq.heappush(q, (-maxsn[y,x], key, x, y, cx, cy, r2))
        del q, maxr2
        del maxsn, saturated_pix

        # ensure that each source owns a tiny radius around its center
        # in the segmentation map.  If there is more than one source
        # in that radius, each pixel gets assigned to its nearest
        # source.
        radius = 5
        Ibright = _argsort_by_brightness([self.srcs[i] for i in Iseg], self.bands)
        _set_kingdoms(segmap, radius, Iseg[Ibright], ix, iy)

        self.segmap = segmap

        if self.plots:
            import pylab as plt
            plt.clf()
            dimshow(segmap)
            ax = plt.axis()
            from legacypipe.detection import plot_boundary_map
            plot_boundary_map(segmap >= 0)
            plt.plot(ix, iy, 'r.')
            plt.axis(ax)
            plt.title('Segmentation map')
            self.ps.savefig()

            plt.clf()
            dimshow(self.rgb)
            ax = plt.axis()
            for i in range(len(self.srcs)):
                plot_boundary_map(segmap == i)
            plt.plot(ix, iy, 'r.')
            plt.axis(ax)
            plt.title('Segments')
            self.ps.savefig()


    def run_model_selection(self, cat, Ibright, B, iterative_detection=True):
        # We compute & subtract initial models for the other sources while
        # fitting each source:
        # -Remember the original images
        # -Compute initial models for each source (in each tim)
        # -Subtract initial models from images
        # -During fitting, for each source:
        #   -add back in the source's initial model (to each tim)
        #   -fit, with Catalog([src])
        #   -subtract final model (from each tim)
        # -Replace original images

        models = SourceModels()
        # Remember original tim images
        models.save_images(self.tims)

        # Create initial models for each tim x each source
        # (model sizes are determined at this point)
        models.create(self.tims, cat, subtract=True)

        N = len(cat)
        B.dchisq = np.zeros((N, 5), np.float32)
        B.all_models    = np.array([{} for i in range(N)])
        B.all_model_ivs = np.array([{} for i in range(N)])
        B.all_model_cpu = np.array([{} for i in range(N)])
        B.all_model_hit_limit     = np.array([{} for i in range(N)])
        B.all_model_hit_r_limit   = np.array([{} for i in range(N)])
        B.all_model_opt_steps     = np.array([{} for i in range(N)])

        # Model selection for sources, in decreasing order of brightness
        for numi,srci in enumerate(Ibright):
            src = cat[srci]
            debug('Model selection for source %i of %i in blob %s; sourcei %i' %
                  (numi+1, len(Ibright), self.name, srci))
            cpu0 = time.process_time()

            if src.freezeparams:
                info('Frozen source', src, '-- keeping as-is!')
                B.sources[srci] = src
                continue

            # Add this source's initial model back in.
            models.add(srci, self.tims)

            if self.plots_single:
                import pylab as plt
                plt.figure(2)
                coimgs,_ = quick_coadds(self.tims, self.bands, self.blobwcs,
                                        fill_holes=False)
                rgb = get_rgb(coimgs,self.bands)
                plt.imsave('blob-%s-%s-bdata.png' % (self.name, srci), rgb,
                           origin='lower')
                plt.figure(1)

            # Model selection for this source.
            keepsrc = self.model_selection_one_source(src, srci, models, B)

            # Definitely keep ref stars (Gaia & Tycho)
            if keepsrc is None and getattr(src, 'reference_star', False):
                debug('Dropped reference star:', src)
                src.brightness = src.initial_brightness
                debug('  Reset brightness to', src.brightness)
                src.force_keep_source = True
                keepsrc = src

            B.sources[srci] = keepsrc
            B.force_keep_source[srci] = getattr(keepsrc, 'force_keep_source', False)
            cat[srci] = keepsrc

            models.update_and_subtract(srci, keepsrc, self.tims)

            if self.plots_single:
                plt.figure(2)
                coimgs,_ = quick_coadds(self.tims, self.bands, self.blobwcs,
                                           fill_holes=False)
                dimshow(get_rgb(coimgs,self.bands), ticks=False)
                plt.savefig('blob-%s-%i-sub.png' % (self.name, srci))
                plt.figure(1)

            cpu1 = time.process_time()
            B.cpu_source[srci] += (cpu1 - cpu0)

        # At this point, we have subtracted our best model fits for each source
        # to be kept; the tims contain residual images.

        if iterative_detection:

            if self.plots and False:
                # One plot per tim is a little much, even for me...
                import pylab as plt
                for tim in self.tims:
                    plt.clf()
                    plt.suptitle('Iterative detection: %s' % tim.name)
                    plt.subplot(2,2,1)
                    plt.imshow(tim.getImage(), interpolation='nearest', origin='lower',
                               vmin=-5.*tim.sig1, vmax=10.*tim.sig1)
                    plt.title('image')
                    plt.subplot(2,2,2)
                    plt.imshow(tim.getImage(), interpolation='nearest', origin='lower')
                    plt.title('image')
                    plt.colorbar()
                    plt.subplot(2,2,3)
                    plt.imshow(tim.getInvError(), interpolation='nearest', origin='lower')
                    plt.title('inverr')
                    plt.colorbar()
                    plt.subplot(2,2,4)
                    plt.imshow(tim.getImage() * (tim.getInvError() > 0), interpolation='nearest', origin='lower')
                    plt.title('image*(inverr>0)')
                    plt.colorbar()
                    self.ps.savefig()

            Bnew = self.iterative_detection(B, models)
            if Bnew is not None:
                from astrometry.util.fits import merge_tables
                # B.sources is a list of objects... merge() with
                # fillzero doesn't handle them well.
                srcs = B.sources
                newsrcs = Bnew.sources
                B.delete_column('sources')
                Bnew.delete_column('sources')
                B = merge_tables([B, Bnew], columns='fillzero')
                # columns not in Bnew:
                # {'safe_x0', 'safe_y0', 'started_in_blob'}
                B.sources = srcs + newsrcs
        models.restore_images(self.tims)
        del models
        return B

    def iterative_detection(self, Bold, models):
        # Compute per-band detection maps
        from scipy.ndimage import binary_dilation
        from legacypipe.detection import sed_matched_filters, detection_maps, run_sed_matched_filters
        from astrometry.util.multiproc import multiproc

        if self.plots:
            coimgs,_ = quick_coadds(self.tims, self.bands, self.blobwcs,
                                    fill_holes=False)
            import pylab as plt
            plt.clf()
            dimshow(get_rgb(coimgs,self.bands), ticks=False)
            plt.title('Iterative detection: residuals')
            self.ps.savefig()

        mp = multiproc()
        detmaps,detivs,satmaps = detection_maps(self.tims, self.blobwcs, self.bands, mp, use_gpu=(self.use_gpu and self.gpumode > 0))
        #detmaps,detivs,satmaps = detection_maps(
        #    self.tims, self.blobwcs, self.bands, mp)

        # from runbrick.py
        satmaps = [binary_dilation(satmap > 0, iterations=4) for satmap in satmaps]

        # Also compute detection maps on the (first-round) model images!
        # save tim.images (= residuals at this point)
        realimages = [tim.getImage() for tim in self.tims]
        for itim,(tim,mods) in enumerate(zip(self.tims, models.models)):
            modimg = np.zeros_like(tim.getImage())
            for mod in mods:
                if mod is None:
                    continue
                mod.addTo(modimg)
            if len(self.frozen_galaxy_mods):
                modimg += self.frozen_galaxy_mods[itim]
            #tim.data = modimg
            tim.setImage(modimg) #Update GPU flag
        if self.plots:
            coimgs,_ = quick_coadds(self.tims, self.bands, self.blobwcs,
                                       fill_holes=False)
            import pylab as plt
            plt.clf()
            dimshow(get_rgb(coimgs,self.bands), ticks=False)
            plt.title('Iterative detection: first-round models')
            self.ps.savefig()

        #mod_detmaps,mod_detivs,_ = detection_maps(
        #    self.tims, self.blobwcs, self.bands, mp)
        mod_detmaps,mod_detivs,_ = detection_maps(self.tims, self.blobwcs, self.bands, mp, use_gpu=(self.use_gpu and self.gpumode > 0))
        # revert
        for tim,img in zip(self.tims, realimages):
            #tim.data = img
            tim.setImage(img) #Update GPU flag

        if self.plots:
            import pylab as plt
            plt.clf()
            dimshow(get_rgb(detmaps,self.bands), ticks=False)
            plt.title('Iterative detection: detection maps')
            self.ps.savefig()
            plt.clf()
            dimshow(get_rgb(mod_detmaps,self.bands), ticks=False)
            plt.title('Iterative detection: model detection maps')
            self.ps.savefig()

        # if self.plots:
        #     import pylab as plt
        #     plt.clf()
        #     for det,div,b in zip(detmaps, detivs, self.bands):
        #         plt.hist((det * np.sqrt(div)).ravel(), range=(-5,10),
        #                  bins=50, histtype='step', color=dict(z='m').get(b, b))
        #     plt.title('Detection pixel S/N')
        #     self.ps.savefig()

        detlogger = logging.getLogger('legacypipe.detection')
        detloglvl = detlogger.getEffectiveLevel()
        detlogger.setLevel(detloglvl + 10)

        SEDs = sed_matched_filters(self.bands)

        # Avoid re-detecting sources at positions close to initial
        # source positions (including ones that will get cut!)
        avoid_x = Bold.safe_x0
        avoid_y = Bold.safe_y0
        avoid_r = np.zeros(len(avoid_x), np.float32) + 2.
        avoid_map = (self.refmap != 0)

        Tnew,_,_ = run_sed_matched_filters(
            SEDs, self.bands, detmaps, detivs, (avoid_x,avoid_y,avoid_r),
            self.blobwcs, nsigma=self.iterative_nsigma, saturated_pix=satmaps,
            veto_map=avoid_map, plots=False, ps=None, mp=mp)

        detlogger.setLevel(detloglvl)

        if Tnew is None:
            debug('No iterative sources detected!')
            return None

        debug('Found', len(Tnew), 'new sources')
        if len(Tnew) == 0:
            return None

        detsns = np.dstack([m*np.sqrt(iv) for m,iv in zip(detmaps, detivs)])
        modsns = np.dstack([m*np.sqrt(iv) for m,iv in zip(mod_detmaps, mod_detivs)])

        det_max = np.max(detsns[Tnew.iby, Tnew.ibx, :], axis=1)
        mod_max = np.max(modsns[Tnew.iby, Tnew.ibx, :], axis=1)
        det_sum = np.sum(detsns[Tnew.iby, Tnew.ibx, :], axis=1)
        mod_sum = np.sum(modsns[Tnew.iby, Tnew.ibx, :], axis=1)
        del detsns, modsns

        if self.plots:
            coimgs,_ = quick_coadds(self.tims, self.bands, self.blobwcs,
                                    fill_holes=False)
            import pylab as plt
            plt.clf()
            dimshow(get_rgb(coimgs,self.bands), ticks=False)
            ax = plt.axis()
            crossa = dict(ms=10, mew=1.5)
            rr = np.array([s.getPosition().ra for s in Bold.sources
                           if s is not None])
            dd = np.array([s.getPosition().dec for s in Bold.sources
                           if s is not None])
            _,xx,yy = self.blobwcs.radec2pixelxy(rr, dd)

            plt.plot(Bold.safe_x0, Bold.safe_y0, 'o', ms=5, mec='r',
                     mfc='none', label='Avoid (r=2)')
            plt.plot(xx-1, yy-1, 'r+', label='Old', **crossa)
            plt.plot(Tnew.ibx, Tnew.iby, '+', color=(0,1,0), label='New',
                     **crossa)
            plt.axis(ax)
            plt.legend()
            plt.title('Iterative detections')
            self.ps.savefig()

            plt.clf()
            plt.loglog(mod_max, det_max, 'k.')
            ax = plt.axis()
            plt.plot([1e-3, 1e6], [1e-3, 1e6], 'b--', lw=3, alpha=0.3)
            plt.axis(ax)
            plt.xlabel('Model detection S/N: max')
            plt.ylabel('Iterative detection S/N: max')
            self.ps.savefig()

            plt.clf()
            plt.loglog(mod_sum, det_sum, 'k.')
            ax = plt.axis()
            plt.plot([1e-3, 1e6], [1e-3, 1e6], 'b--', lw=3, alpha=0.3)
            plt.axis(ax)
            plt.xlabel('Model detection S/N: sum')
            plt.ylabel('Iterative detection S/N: sum')
            self.ps.savefig()

            plt.clf()
            dimshow(get_rgb(coimgs,self.bands), ticks=False)
            ax = plt.axis()
            crossa = dict(ms=10, mew=1.5)
            plt.plot(xx-1, yy-1, 'r+', label='Old', **crossa)
            plt.plot(Tnew.ibx, Tnew.iby, '+', color=(0,1,0), label='New',
                     **crossa)
            for x,y,r1,r2 in zip(Tnew.ibx, Tnew.iby, det_max/np.maximum(mod_max, 1.), det_sum/np.maximum(mod_sum, len(self.bands))):
                plt.text(x, y, '%.1f, %.1f' % (r1,r2),
                         color='k', fontsize=10,
                         bbox=dict(facecolor='w', alpha=0.5))
            plt.axis(ax)
            plt.legend()
            plt.title('Iterative detections')
            self.ps.savefig()

        B = 0.2
        Tnew.cut(det_max > B * np.maximum(mod_max, 1.))
        debug('Cut to', len(Tnew), 'iterative sources compared to model detection map')
        if len(Tnew) == 0:
            return None

        info('Blob %s:'%self.name, 'Measuring', len(Tnew), 'iterative sources')

        from tractor import NanoMaggies, RaDecPos
        newsrcs = [PointSource(RaDecPos(t.ra, t.dec),
                               NanoMaggies(**dict([(b,1) for b in self.bands])))
                               for t in Tnew]
        # Save
        oldsrcs = self.srcs
        self.srcs = newsrcs

        Bnew = fits_table()
        Bnew.sources = newsrcs
        Bnew.Isrcs = np.array([-1]*len(Bnew))
        Bnew.x0 = Tnew.ibx.astype(np.float32)
        Bnew.y0 = Tnew.iby.astype(np.float32)
        # Be quieter during iterative detection!
        bloblogger = logging.getLogger('legacypipe.oneblob')
        loglvl = bloblogger.getEffectiveLevel()
        bloblogger.setLevel(loglvl + 10)

        # Run the whole oneblob pipeline on the iterative sources!
        Bnew = self.run(Bnew, iterative_detection=False, compute_metrics=False)

        bloblogger.setLevel(loglvl)

        # revert
        self.srcs = oldsrcs

        if len(Bnew) == 0:
            return None

        return Bnew

    def model_selection_one_source(self, src, srci, models, B):

        # FIXME -- don't need these aliased variable names any more
        modelMasks = models.model_masks(srci, src)
        srctims = self.tims
        srcwcs = self.blobwcs
        srcwcs_x0y0 = (0, 0)
        srcblobmask = self.blobmask

        if self.plots_per_source:
            # This is a handy blob-coordinates plot of the data
            # going into the fit.
            import pylab as plt
            plt.clf()
            _,_,coimgs,_ = quick_coadds(srctims, self.bands,self.blobwcs,
                                        fill_holes=False, get_cow=True)
            dimshow(get_rgb(coimgs, self.bands))
            ax = plt.axis()
            pos = src.getPosition()
            _,x,y = self.blobwcs.radec2pixelxy(pos.ra, pos.dec)
            ix,iy = int(np.round(x-1)), int(np.round(y-1))
            plt.plot(x-1, y-1, 'r+')
            plt.axis(ax)
            plt.title('Model selection: data')
            self.ps.savefig()

        # Mask out other sources while fitting this one, by
        # finding symmetrized blobs of significant pixels
        mask_others = True
        if mask_others:
            from legacypipe.detection import detection_maps
            from astrometry.util.multiproc import multiproc
            from scipy.ndimage import binary_dilation, binary_fill_holes
            from scipy.ndimage.measurements import label
            # Compute per-band detection maps
            mp = multiproc()
            detmaps,detivs,_ = detection_maps(self.tims, self.blobwcs, self.bands, mp, use_gpu=(self.use_gpu and self.gpumode > 0))
            #detmaps,detivs,_ = detection_maps(
            #    srctims, srcwcs, self.bands, mp)
            # Compute the symmetric area that fits in this 'srcblobmask' region
            pos = src.getPosition()
            _,xx,yy = srcwcs.radec2pixelxy(pos.ra, pos.dec)
            bh,bw = srcblobmask.shape
            ix = int(np.clip(np.round(xx-1), 0, bw-1))
            iy = int(np.clip(np.round(yy-1), 0, bh-1))
            flipw = min(ix, bw-1-ix)
            fliph = min(iy, bh-1-iy)
            flipblobs = np.zeros(srcblobmask.shape, bool)
            # The slice where we can perform symmetrization
            slc = (slice(iy-fliph, iy+fliph+1),
                   slice(ix-flipw, ix+flipw+1))
            # Go through the per-band detection maps, marking significant pixels
            for i,(detmap,detiv) in enumerate(zip(detmaps,detivs)):
                sn = detmap * np.sqrt(detiv)
                # flipsn = np.zeros_like(sn)
                # # Symmetrize
                # flipsn[slc] = np.minimum(sn[slc],
                #                          np.flipud(np.fliplr(sn[slc])))
                # # just OR the detection maps per-band...
                # flipblobs |= (flipsn > 5.)

                # Symmetrize
                sn[slc] = np.minimum(sn[slc],
                                     np.flipud(np.fliplr(sn[slc])))
                # just OR the detection maps per-band...
                flipblobs |= (sn > 5.)

            flipblobs = binary_fill_holes(flipblobs)
            blobs,_ = label(flipblobs)
            goodblob = blobs[iy,ix]

            if self.plots_per_source and True:
                # This plot is about the symmetric-blob definitions
                # when fitting sources.
                import pylab as plt
                #from legacypipe.detection import plot_boundary_map
                # plt.clf()
                # for i,(band,detmap,detiv) in enumerate(zip(self.bands, detmaps, detivs)):
                #     if i >= 4:
                #         break
                #     detsn = detmap * np.sqrt(detiv)
                #     plt.subplot(2,2, i+1)
                #     mx = detsn.max()
                #     dimshow(detsn, vmin=-2, vmax=max(8, mx))
                #     ax = plt.axis()
                #     plot_boundary_map(detsn >= 5.)
                #     plt.plot(ix, iy, 'rx')
                #     plt.plot([ix-flipw, ix-flipw, ix+flipw, ix+flipw, ix-flipw],
                #              [iy-fliph, iy+fliph, iy+fliph, iy-fliph, iy-fliph], 'r-')
                #     plt.axis(ax)
                #     plt.title('det S/N: ' + band)
                # plt.subplot(2,2,4)
                # dimshow(flipblobs, vmin=0, vmax=1)
                # plt.colorbar()
                # ax = plt.axis()
                # plot_boundary_map(blobs == goodblob)
                # if binary_fill_holes(flipblobs)[iy,ix]:
                #     fb = (blobs == goodblob)
                #     di = binary_dilation(fb, iterations=4)
                #     if np.any(di):
                #         plot_boundary_map(di, rgb=(255,0,0))
                # plt.plot(ix, iy, 'rx')
                # plt.plot([ix-flipw, ix-flipw, ix+flipw, ix+flipw, ix-flipw],
                #          [iy-fliph, iy+fliph, iy+fliph, iy-fliph, iy-fliph], 'r-')
                # plt.axis(ax)
                # plt.title('good blob')
                # self.ps.savefig()

                plt.clf()
                plt.subplot(2,2,1)
                dimshow(blobs)
                plt.colorbar()
                plt.title('blob map; goodblob=%i' % goodblob)
                plt.subplot(2,2,2)
                dimshow(flipblobs, vmin=0, vmax=1)
                plt.colorbar()
                plt.title('symmetric blob mask: 1 = good; red=symm')
                ax = plt.axis()
                plt.plot(ix, iy, 'rx')
                plt.plot([ix-flipw-0.5, ix-flipw-0.5, ix+flipw+0.5, ix+flipw+0.5, ix-flipw-0.5],
                         [iy-fliph-0.5, iy+fliph+0.5, iy+fliph+0.5, iy-fliph-0.5, iy-fliph-0.5], 'r-')
                plt.axis(ax)

                plt.subplot(2,2,3)
                dh,dw = flipblobs.shape
                sx0,sy0 = srcwcs_x0y0
                mysegmap = self.segmap[sy0:sy0+dh, sx0:sx0+dw]
                # renumber for plotting
                _,S = np.unique(mysegmap, return_inverse=True)
                dimshow(S.reshape(mysegmap.shape), cmap='tab20',
                        interpolation='nearest', origin='lower')
                ax = plt.axis()
                plt.plot(ix, iy, 'kx', ms=15, mew=3)
                plt.axis(ax)
                plt.title('Segmentation map')

                plt.subplot(2,2,4)
                dilated = binary_dilation(flipblobs, iterations=4)
                s = self.segmap[iy + sy0, ix + sx0]
                if s != -1:
                    dilated *= (self.segmap[sy0:sy0+dh, sx0:sx0+dw] == s)
                dimshow(dilated)
                if s != -1:
                    plt.title('Dilated goodblob * Segmentation map')
                else:
                    plt.title('Dilated goodblob (no Segmentation map)')

                self.ps.savefig()

            # If there is no longer a source detected at the original source
            # position, we want to drop this source.  However, saturation can
            # cause there to be no detection S/N because of masking, so do
            # a hole-fill before checking.
            if not flipblobs[iy,ix]:
                # The hole-fill can still fail (eg, in small test images) if
                # the bleed trail splits the blob into two pieces.
                # Skip this test for reference sources.
                if is_reference_source(src):
                    debug('Reference source center is outside symmetric blob; keeping')
                else:
                    debug('Source center is not in the symmetric blob mask; skipping')
                    return None

            if goodblob != 0:
                flipblobs = (blobs == goodblob)

            dilated = binary_dilation(flipblobs, iterations=4)
            if not np.any(dilated):
                debug('No pixels in dilated symmetric mask')
                return None

            dh,dw = flipblobs.shape
            sx0,sy0 = srcwcs_x0y0
            s = self.segmap[iy + sy0, ix + sx0]
            if s != -1:
                dilated *= (self.segmap[sy0:sy0+dh, sx0:sx0+dw] == s)

            if not np.any(dilated):
                debug('No pixels in segmented dilated symmetric mask')
                return None

            yin = np.max(dilated, axis=1)
            xin = np.max(dilated, axis=0)
            yl,yh = np.flatnonzero(yin)[np.array([0,-1])]
            xl,xh = np.flatnonzero(xin)[np.array([0,-1])]
            (oldx0,oldy0) = srcwcs_x0y0
            srcwcs = srcwcs.get_subimage(xl, yl, 1+xh-xl, 1+yh-yl)
            srcwcs_x0y0 = (oldx0 + xl, oldy0 + yl)
            srcblobmask = srcblobmask[yl:yh+1, xl:xh+1]
            dilated = dilated[yl:yh+1, xl:xh+1]
            flipblobs = flipblobs[yl:yh+1, xl:xh+1]

            saved_srctim_ies = []
            keep_srctims = []
            mm = []
            totalpix = 0
            for tim in srctims:
                # Zero out inverse-errors for all pixels outside
                # 'dilated'.
                try:
                    Yo,Xo,Yi,Xi,_ = resample_with_wcs(
                        tim.subwcs, srcwcs, intType=np.int16)
                except OverlapError:
                    continue
                ie = tim.getInvError()
                newie = np.zeros_like(ie)

                good, = np.nonzero(dilated[Yi,Xi] * (ie[Yo,Xo] > 0))
                if len(good) == 0:
                    debug('Tim has inverr all == 0')
                    continue
                yy = Yo[good]
                xx = Xo[good]
                newie[yy,xx] = ie[yy,xx]
                xl,xh = xx.min(), xx.max()
                yl,yh = yy.min(), yy.max()
                totalpix += len(xx)

                d = { src: ModelMask(xl, yl, 1+xh-xl, 1+yh-yl) }
                mm.append(d)

                saved_srctim_ies.append(ie)
                #tim.inverr = newie
                tim.setInvError(newie)
                keep_srctims.append(tim)

            srctims = keep_srctims
            modelMasks = mm

            B.blob_symm_nimages[srci] = len(srctims)
            B.blob_symm_npix[srci] = totalpix
            sh,sw = srcwcs.shape
            B.blob_symm_width [srci] = sw
            B.blob_symm_height[srci] = sh

            # if self.plots_per_source:
            #     from legacypipe.detection import plot_boundary_map
            #     plt.clf()
            #     dimshow(get_rgb(coimgs, self.bands))
            #     ax = plt.axis()
            #     plt.plot(x-1, y-1, 'r+')
            #     plt.axis(ax)
            #     sx0,sy0 = srcwcs_x0y0
            #     sh,sw = srcwcs.shape
            #     ext = [sx0, sx0+sw, sy0, sy0+sh]
            #     plot_boundary_map(flipblobs, rgb=(255,255,255), extent=ext)
            #     plot_boundary_map(dilated, rgb=(0,255,0), extent=ext)
            #     plt.title('symmetrized blobs')
            #     self.ps.savefig()
            #     nil,nil,coimgs,nil = quick_coadds(
            #         srctims, self.bands, self.blobwcs,
            #         fill_holes=False, get_cow=True)
            #     dimshow(get_rgb(coimgs, self.bands))
            #     ax = plt.axis()
            #     plt.plot(x-1, y-1, 'r+')
            #     plt.axis(ax)
            #     plt.title('Symmetric-blob masked')
            #     self.ps.savefig()
            #     plt.clf()
            #     for tim in srctims:
            #         ie = tim.getInvError()
            #         sigmas = (tim.getImage() * ie)[ie > 0]
            #         plt.hist(sigmas, range=(-5,5), bins=21, histtype='step')
            #         plt.axvline(np.mean(sigmas), alpha=0.5)
            #     plt.axvline(0., color='k', lw=3, alpha=0.5)
            #     plt.xlabel('Image pixels (sigma)')
            #     plt.title('Symmetrized pixel values')
            #     self.ps.savefig()
            # # plot the modelmasks for each tim.
            # plt.clf()
            # R = int(np.floor(np.sqrt(len(srctims))))
            # C = int(np.ceil(len(srctims) / float(R)))
            # for i,tim in enumerate(srctims):
            #     plt.subplot(R, C, i+1)
            #     msk = modelMasks[i][src].mask
            #     print('Mask:', msk)
            #     if msk is None:
            #         continue
            #     plt.imshow(msk, interpolation='nearest', origin='lower', vmin=0, vmax=1)
            #     plt.title(tim.name)
            # plt.suptitle('Model Masks')
            # self.ps.savefig()

        srctractor = self.tractor(srctims, [src])
        srctractor.setModelMasks(modelMasks)
        srccat = srctractor.getCatalog()

        is_galaxy = isinstance(src, Galaxy)
        force_pointsource = B.forced_pointsource[srci]
        fit_background = B.fit_background[srci]

        _,ix,iy = srcwcs.radec2pixelxy(src.getPosition().ra,
                                       src.getPosition().dec)
        ix = int(ix-1)
        iy = int(iy-1)
        # Start in blob
        sh,sw = srcwcs.shape
        if is_galaxy:
            # allow SGA galaxy sources to start outside the blob
            pass
        elif ix < 0 or iy < 0 or ix >= sw or iy >= sh or not srcblobmask[iy,ix]:
            debug('Source is starting outside blob -- skipping.')
            if mask_others:
                for ie,tim in zip(saved_srctim_ies, srctims):
                    #tim.inverr = ie
                    tim.setInvError(ie)
            return None

        if is_galaxy:
            # SGA galaxy: set the maximum allowed r_e.
            known_galaxy_logrmax = 0.
            if isinstance(src, (DevGalaxy,ExpGalaxy, SersicGalaxy)):
                print('Known galaxy.  Initial shape:', src.shape)
                # MAGIC 2. = factor by which r_e is allowed to grow for an SGA galaxy.
                known_galaxy_logrmax = np.log(src.shape.re * 2.)
            else:
                print('WARNING: unknown galaxy type:', src)

        x0,y0 = srcwcs_x0y0
        debug('Source at blob coordinates', x0+ix, y0+iy, '- forcing pointsource?', force_pointsource, ', is large galaxy?', is_galaxy, ', fitting sky background:', fit_background)


        if fit_background:
            for tim in srctims:
                tim.freezeAllBut('sky')
            srctractor.thawParam('images')
            # When we're fitting the background, using the sparse optimizer is critical
            # when we have a lot of images: we're adding Nimages extra parameters, touching
            # every pixel; you don't want Nimages x Npixels dense matrices.
            from tractor.lsqr_optimizer import LsqrOptimizer
            if self.use_gpu and self.gpumode > 0:
                from tractor.gpu_lsqr_optimizer import GPULsqrOptimizer
                print ("Updating GPU optimizer for ",src)
                srctractor.optimizer = GPULsqrOptimizer()
                #print ("Updating optimizer for ",src)
                #srctractor.optimizer = LsqrOptimizer()
            else:
                print ("Updating optimizer for ",src)
                srctractor.optimizer = LsqrOptimizer()

            skyparams = srctractor.images.getParams()
            #print ("SKYPARAMS", type(skyparams), type(srctractor.images), skyparams)

        enable_galaxy_cache()

        # Compute the log-likehood without a source here.
        srccat[0] = None

        if fit_background:
            #print ("ENTERING OPTIMIZE 1 - ", type(srctractor), srctractor.optimize_loop)
            srctractor.optimize_loop(**self.optargs)

        if self.plots_per_source:
            model_mod_rgb = {}
            model_resid_rgb = {}
            # the "none" model
            modimgs = list(srctractor.getModelImages())
            co,_ = quick_coadds(srctims, self.bands, srcwcs, images=modimgs)
            rgb = get_rgb(co, self.bands)
            model_mod_rgb['none'] = rgb
            res = [(tim.getImage() - mod) for tim,mod in zip(srctims, modimgs)]
            co,_ = quick_coadds(srctims, self.bands, srcwcs, images=res)
            rgb = get_rgb(co, self.bands)
            model_resid_rgb['none'] = rgb

        chisqs_none = _per_band_chisqs(srctractor, self.bands)

        nparams = dict(psf=2, rex=3, exp=5, dev=5, ser=6)
        # This is our "upgrade" threshold: how much better a galaxy
        # fit has to be versus psf
        galaxy_margin = 3.**2 + (nparams['exp'] - nparams['psf'])

        # *chisqs* is actually chi-squared improvement vs no source;
        # larger is a better fit.
        chisqs = dict(none=0)

        oldmodel, psf, rex, dev, exp = _initialize_models(src)
        ser = None

        trymodels = [('psf', psf)]

        if oldmodel == 'psf':
            if getattr(src, 'forced_point_source', False):
                # This is set in the GaiaSource contructor from
                # gaia.pointsource
                debug('Gaia source is forced to be a point source -- not trying other models')
            elif force_pointsource:
                # Geometric mask
                debug('Not computing galaxy models due to being in a mask')
            else:
                trymodels.append(('rex', rex))
                # Try galaxy models if rex > psf, or if bright.
                # The 'gals' model is just a marker
                trymodels.append(('gals', None))
        else:
            # If the source was initialized as a galaxy, try all models
            trymodels.extend([('rex', rex), ('dev', dev), ('exp', exp),
                              ('ser', None)])

        cputimes = {}
        for name,newsrc in trymodels:
            cpum0 = time.process_time()

            if name == 'gals':
                # If 'rex' was better than 'psf', or the source is
                # bright, try the galaxy models.
                chi_rex = chisqs.get('rex', 0)
                chi_psf = chisqs.get('psf', 0)
                margin = 1. # 1 parameter
                if chi_rex > (chi_psf+margin) or max(chi_psf, chi_rex) > 400:
                    trymodels.extend([
                        ('dev', dev), ('exp', exp), ('ser', None)])
                continue

            if name == 'ser' and newsrc is None:
                # Start at the better of exp or dev.
                smod = _select_model(chisqs, nparams, galaxy_margin)
                if smod not in ['dev', 'exp']:
                    continue
                if smod == 'dev':
                    newsrc = ser = SersicGalaxy(
                        dev.getPosition().copy(), dev.getBrightness().copy(),
                        dev.getShape().copy(), LegacySersicIndex(4.))
                elif smod == 'exp':
                    newsrc = ser = SersicGalaxy(
                        exp.getPosition().copy(), exp.getBrightness().copy(),
                        exp.getShape().copy(), LegacySersicIndex(1.))
                #print('Initialized SER model:', newsrc)

            srccat[0] = newsrc

            # Set maximum galaxy model sizes
            if is_galaxy:
                # This is a known large galaxy -- set max size based on initial size.
                logrmax = known_galaxy_logrmax
                if name in ('rex', 'exp', 'dev', 'ser'):
                    newsrc.shape.setMaxLogRadius(logrmax)
            else:
                # FIXME -- could use different fractions for deV vs exp (or comp)
                fblob = 0.8
                sh,sw = srcwcs.shape
                logrmax = np.log(fblob * max(sh, sw) * self.pixscale)
                if name in ['rex', 'exp', 'dev', 'ser']:
                    if logrmax < newsrc.shape.getMaxLogRadius():
                        newsrc.shape.setMaxLogRadius(logrmax)

            # Use the same modelMask shapes as the original source ('src').
            # Need to create newsrc->mask mappings though:
            mm = remap_modelmask(modelMasks, src, newsrc)
            srctractor.setModelMasks(mm)
            enable_galaxy_cache()

            if fit_background:
                # Reset sky params
                srctractor.images.setParams(skyparams)
                srctractor.thawParam('images')

            # First-round optimization (during model selection)
            chat('OneBlob before model selection:', newsrc)
            try:
                #print ("ENTERING OPTIMIZE 2 - ", type(srctractor), srctractor.optimize_loop)
                R = srctractor.optimize_loop(**self.optargs)
            except Exception as e:
                print('Exception fitting source in model selection.  src:', newsrc)
                import traceback
                traceback.print_exc()
                raise(e)
                continue
            chat('OneBlob after model selection:', newsrc)
            #print('Fit result:', newsrc)
            #print('Steps:', R['steps'])
            hit_limit = R.get('hit_limit', False)
            opt_steps = R.get('steps', -1)
            hit_ser_limit = False
            hit_r_limit = False
            #print('OneBlob steps:', opt_steps)
            #print('OneBlob hit limit:', hit_limit)
            if hit_limit:
                debug('Source', newsrc, 'hit limit:')
                if is_debug():
                    for nm,p,low,upp in zip(newsrc.getParamNames(), newsrc.getParams(),
                                            newsrc.getLowerBounds(), newsrc.getUpperBounds()):
                        debug('  ', nm, '=', p, 'bounds', low, upp)

                if name == 'ser':
                    si = newsrc.sersicindex
                    sival = si.getValue()
                    # Can end up close, but not exactly at a limit...
                    if min(sival - si.lower, si.upper - sival) < 1e-3:
                        hit_ser_limit = True
                        debug('Hit sersic limit')
                if name in ['rex', 'exp', 'dev', 'ser']:
                    shape = newsrc.shape
                    logr = shape.logre
                    if min(logr - shape.getLowerBounds()[0],
                           shape.getUpperBounds()[0] - logr) < 0.01:
                        hit_r_limit = True
                        debug('Hit radius limit')

            _,ix,iy = srcwcs.radec2pixelxy(newsrc.getPosition().ra,
                                           newsrc.getPosition().dec)
            ix = int(ix-1)
            iy = int(iy-1)
            sh,sw = srcblobmask.shape
            if is_galaxy:
                # Allow (SGA) galaxies to exit the blob
                pass
            elif ix < 0 or iy < 0 or ix >= sw or iy >= sh or not srcblobmask[iy,ix]:
                # Exited blob!
                debug('Source exited sub-blob!')
                if mask_others:
                    for ie,tim in zip(saved_srctim_ies, srctims):
                        #tim.inverr = ie
                        tim.setInvError(ie)
                continue

            disable_galaxy_cache()

            if self.plots_per_source:
                # save RGB images for the model
                modimgs = list(srctractor.getModelImages())
                co,_ = quick_coadds(srctims, self.bands, srcwcs, images=modimgs)
                rgb = get_rgb(co, self.bands)
                model_mod_rgb[name] = rgb
                res = [(tim.getImage() - mod) for tim,mod in zip(srctims, modimgs)]
                co,_ = quick_coadds(srctims, self.bands, srcwcs, images=res)
                rgb = get_rgb(co, self.bands)
                model_resid_rgb[name] = rgb

            # Compute inverse-variances for each source.
            # Convert to "vanilla" ellipse parameterization
            # (but save old shapes first)
            # we do this (rather than making a copy) because we want to
            # use the same modelMask maps.
            if isinstance(newsrc, (DevGalaxy, ExpGalaxy, SersicGalaxy)):
                oldshape = newsrc.shape

            if fit_background:
                # We have to freeze the sky here before computing
                # uncertainties
                srctractor.freezeParam('images')

            nsrcparams = newsrc.numberOfParams()
            _convert_ellipses(newsrc)
            assert(newsrc.numberOfParams() == nsrcparams)

            # Compute a very approximate "fracin" metric (fraction of
            # flux in masked model image versus total flux of model),
            # to avoid wild extrapolation when nearly unconstrained.
            fracin = dict([(b, []) for b in self.bands])
            fluxes = dict([(b, newsrc.getBrightness().getFlux(b))
                           for b in self.bands])
            for tim,mod in zip(srctims, srctractor.getModelImages(sky=False)):
                f = (mod * (tim.getInvError() > 0)).sum() / fluxes[tim.band]
                fracin[tim.band].append(f)
            for band in self.bands:
                if len(fracin[band]) == 0:
                    continue
                f = np.mean(fracin[band])
                if f < 1e-6:
                    debug('Source', newsrc, ': setting flux in band', band,
                          'to zero based on fracin = %.3g' % f)
                    newsrc.getBrightness().setFlux(band, 0.)

            # Compute inverse-variances
            # This uses the second-round modelMasks.
            allderivs = srctractor.getDerivs()
            ivars = _compute_invvars(allderivs)
            assert(len(ivars) == nsrcparams)

            # If any fluxes have zero invvar, zero out the flux.
            params = newsrc.getParams()
            reset = False
            for i,(pname,iv) in enumerate(zip(newsrc.getParamNames(), ivars)):
                # ugly...
                if iv == 0 and 'brightness' in pname:
                    debug('Zeroing out flux', pname, 'based on iv==0')
                    params[i] = 0.
                    reset = True
            if reset:
                newsrc.setParams(params)
                debug('Recomputing ivars with source parameters', newsrc)
                allderivs = srctractor.getDerivs()
                ivars = _compute_invvars(allderivs)
                assert(len(ivars) == nsrcparams)

            B.all_model_ivs[srci][name] = np.array(ivars).astype(np.float32)
            B.all_models[srci][name] = newsrc.copy()
            assert(B.all_models[srci][name].numberOfParams() == nsrcparams)

            # Now revert the ellipses!
            if isinstance(newsrc, (DevGalaxy, ExpGalaxy, SersicGalaxy)):
                newsrc.shape = oldshape

            # Use the original 'srctractor' here so that the different
            # models are evaluated on the same pixels.
            ch = _per_band_chisqs(srctractor, self.bands)
            chisqs[name] = _chisq_improvement(newsrc, ch, chisqs_none)
<<<<<<< HEAD
            #print('Chisq for', name, '=', chisqs[name])
=======
            chat('Chisq for', name, '=', chisqs[name])
>>>>>>> 90e65182
            cpum1 = time.process_time()
            B.all_model_cpu[srci][name] = cpum1 - cpum0
            cputimes[name] = cpum1 - cpum0
            B.all_model_hit_limit  [srci][name] = hit_limit
            B.all_model_hit_r_limit[srci][name] = hit_r_limit
            B.all_model_opt_steps  [srci][name] = opt_steps
            if name == 'ser':
                B.hit_ser_limit[srci] = hit_ser_limit

        if mask_others:
            for tim,ie in zip(srctims, saved_srctim_ies):
                # revert tim to original (unmasked-by-others)
                #tim.inverr = ie
                tim.setInvError(ie)

        # After model selection, revert the sky
        if fit_background:
            srctractor.images.setParams(skyparams)

        # Actually select which model to keep.  The MODEL_NAMES
        # array determines the order of the elements in the DCHISQ
        # column of the catalog.
        keepmod = _select_model(chisqs, nparams, galaxy_margin)
        keepsrc = {'none':None, 'psf':psf, 'rex':rex,
                   'dev':dev, 'exp':exp, 'ser':ser}[keepmod]
        bestchi = chisqs.get(keepmod, 0.)
        B.dchisq[srci, :] = np.array([chisqs.get(k,0) for k in MODEL_NAMES])
        #print('Keeping model', keepmod, '(chisqs: ', chisqs, ')')

        if keepsrc is not None and bestchi == 0.:
            # Weird edge case, or where some best-fit fluxes go
            # negative. eg
            # https://github.com/legacysurvey/legacypipe/issues/174
            debug('Best dchisq is 0 -- dropping source')
            keepsrc = None

        B.hit_limit    [srci] = B.all_model_hit_limit    [srci].get(keepmod, False)
        B.hit_r_limit  [srci] = B.all_model_hit_r_limit  [srci].get(keepmod, False)
        if keepmod != 'ser':
            B.hit_ser_limit[srci] = False

        # This is the model-selection plot
        if self.plots_per_source:
            import pylab as plt
            plt.clf()
            rows,cols = 3, 6
            modnames = ['none', 'psf', 'rex', 'dev', 'exp', 'ser']
            # Top-left: image
            plt.subplot(rows, cols, 1)
            coimgs,_ = quick_coadds(srctims, self.bands, srcwcs)
            rgb = get_rgb(coimgs, self.bands)
            dimshow(rgb, ticks=False)
            # next over: rgb with same stretch as models
            plt.subplot(rows, cols, 2)
            rgb = get_rgb(coimgs, self.bands)
            dimshow(rgb, ticks=False)
            for imod,modname in enumerate(modnames):
                if modname != 'none' and not modname in chisqs:
                    continue
                axes = []
                # Second row: models
                plt.subplot(rows, cols, 1+imod+1*cols)
                rgb = model_mod_rgb[modname]
                dimshow(rgb, ticks=False)
                axes.append(plt.gca())
                plt.title(modname)
                # Third row: residuals (not chis)
                plt.subplot(rows, cols, 1+imod+2*cols)
                rgb = model_resid_rgb[modname]
                dimshow(rgb, ticks=False)
                axes.append(plt.gca())
                plt.title('chisq %.0f' % chisqs[modname], fontsize=8)
                # Highlight the model to be kept
                if modname == keepmod:
                    for ax in axes:
                        for spine in ax.spines.values():
                            spine.set_edgecolor('red')
                            spine.set_linewidth(2)
            plt.suptitle('Blob %s, src %i (psf: %s, fitbg: %s): keep %s\n%s\nwas: %s' %
                         (self.name, srci, force_pointsource, fit_background,
                          keepmod, str(keepsrc), str(src)), fontsize=10)
            self.ps.savefig()

        return keepsrc

    def _optimize_individual_sources(self, tr, cat, Ibright, cputime):
        # Single source (though this is coded to handle multiple sources)
        # Fit sources one at a time, but don't subtract other models
        cat.freezeAllParams()

        models = SourceModels()
        models.create(self.tims, cat)
        enable_galaxy_cache()

        for i in Ibright:
            cpu0 = time.process_time()
            cat.freezeAllBut(i)
            src = cat[i]
            if src.freezeparams:
                debug('Frozen source', src, '-- keeping as-is!')
                continue
            modelMasks = models.model_masks(0, cat[i])
            tr.setModelMasks(modelMasks)
            #print ("ENTERING OPTIMIZE 3 - ", type(tr), tr.optimize_loop)
            tr.optimize_loop(**self.optargs)
            cpu1 = time.process_time()
            cputime[i] += (cpu1 - cpu0)

        tr.setModelMasks(None)
        disable_galaxy_cache()

    def tractor(self, tims, cat):
        #print('Creating Tractor: args', self.trargs)
        tr = Tractor(tims, cat, **self.trargs)
        tr.freezeParams('images')
        return tr

    def _optimize_individual_sources_subtract(self, cat, Ibright,
                                              cputime):
        # -Remember the original images
        # -Compute initial models for each source (in each tim)
        # -Subtract initial models from images
        # -During fitting, for each source:
        #   -add back in the source's initial model (to each tim)
        #   -fit, with Catalog([src])
        #   -subtract final model (from each tim)
        # -Replace original images

        models = SourceModels()
        # Remember original tim images
        models.save_images(self.tims)
        # Create & subtract initial models for each tim x each source
        # (modelMasks sizes are determined at this point)
        models.create(self.tims, cat, subtract=True)

        # For sources, in decreasing order of brightness
        for numi,srci in enumerate(Ibright):
            cpu0 = time.process_time()
            src = cat[srci]
            if src.freezeparams:
                debug('Frozen source', src, '-- keeping as-is!')
                continue
            debug('Fitting source', srci, '(%i of %i in blob %s)' %
                  (numi+1, len(Ibright), self.name), ':', src)
            # Add this source's initial model back in.
            models.add(srci, self.tims)

            is_galaxy = isinstance(src, Galaxy)
            if is_galaxy:
                # During SGA pre-burns, limit initial positions (fit
                # other parameters), to avoid problems like NGC0943,
                # where one galaxy in a pair moves a large distance to
                # fit the overall light profile.
                ra,dec = src.pos.getParams()
                cosdec = np.cos(np.deg2rad(dec))
                # max allowed motion in deg
                maxmove = 5. / 3600.
                src.pos.lowers = [ra - maxmove/cosdec, dec - maxmove]
                src.pos.uppers = [ra + maxmove/cosdec, dec + maxmove]

            # FIXME -- do we need to create this local 'srctrcator' any more?
            srctims = self.tims
            modelMasks = models.model_masks(srci, src)
            srctractor = self.tractor(srctims, [src])
            srctractor.setModelMasks(modelMasks)

            # First-round optimization
            #print('First-round initial log-prob:', srctractor.getLogProb())
            #print ("ENTERING OPTIMIZE 4 - ", type(srctractor), srctractor.optimize_loop)
            srctractor.optimize_loop(**self.optargs)
            #print('First-round final log-prob:', srctractor.getLogProb())

            if is_galaxy:
                # Drop limits on SGA positions
                src.pos.lowers = [None, None]
                src.pos.uppers = [None, None]

            # Re-remove the final fit model for this source
            models.update_and_subtract(srci, src, self.tims)

            srctractor.setModelMasks(None)
            disable_galaxy_cache()

            debug('Finished fitting:', src)
            cpu1 = time.process_time()
            cputime[srci] += (cpu1 - cpu0)

        models.restore_images(self.tims)
        del models

    def _fit_fluxes(self, cat, tims, bands, fitcat=None):
        if fitcat is None:
            fitcat = [src for src in cat if not src.freezeparams]
        if len(fitcat) == 0:
            return
        for src in fitcat:
            src.freezeAllBut('brightness')
        debug('Fitting fluxes for %i of %i sources' % (len(fitcat), len(cat)))
        for b in bands:
            for src in fitcat:
                src.getBrightness().freezeAllBut(b)
            # Images for this band
            btims = [tim for tim in tims if tim.band == b]
            btr = self.tractor(btims, fitcat)
            if self.use_ceres:
                try:
                    from tractor.ceres_optimizer import CeresOptimizer
                    ceres_block = 8
                    btr.optimizer = CeresOptimizer(BW=ceres_block, BH=ceres_block)
                except ImportError:
                    from tractor.lsqr_optimizer import LsqrOptimizer
                    btr.optimizer = LsqrOptimizer()
            btr.optimize_forced_photometry(shared_params=False, wantims=False)
            for src in fitcat:
                src.getBrightness().thawAllParams()
        for src in fitcat:
            src.thawAllParams()

    def _plots(self, tr, title):
        plotmods = []
        plotmodnames = []
        plotmods.append(list(tr.getModelImages()))
        plotmodnames.append(title)
        for tim in tr.images:
            if hasattr(tim, 'resamp'):
                del tim.resamp
        _plot_mods(tr.images, plotmods, self.blobwcs, plotmodnames, self.bands,
                   None, None, None,
                   self.blobw, self.blobh, self.ps, chi_plots=False)
        for tim in tr.images:
            if hasattr(tim, 'resamp'):
                del tim.resamp

    def _plot_coadd(self, tims, wcs, model=None, resid=None, addnoise=False):
        if resid is not None:
            mods = list(resid.getChiImages())
            coimgs,_ = quick_coadds(tims, self.bands, wcs, images=mods,
                                    fill_holes=False)
            dimshow(get_rgb(coimgs,self.bands, **rgbkwargs_resid))
            return

        mods = None
        if model is not None:
            mods = list(model.getModelImages())
        coimgs,_ = quick_coadds(tims, self.bands, wcs, images=mods,
                                fill_holes=False, addnoise=addnoise)
        dimshow(get_rgb(coimgs,self.bands))

    def _initial_plots(self):
        import pylab as plt
        debug('Plotting blob image for blob', self.name)
        coimgs,_,sat = quick_coadds(self.tims, self.bands, self.blobwcs,
                                    fill_holes=False, get_saturated=True)
        self.rgb = get_rgb(coimgs, self.bands)
        plt.clf()
        dimshow(self.rgb)
        plt.title('Blob: %s' % self.name)
        self.ps.savefig()

        if self.plots_single:
            plt.figure(2)
            dimshow(self.rgb, ticks=False)
            plt.savefig('blob-%s-data.png' % (self.name))
            plt.figure(1)

        _,x0,y0 = self.blobwcs.radec2pixelxy(
            np.array([src.getPosition().ra  for src in self.srcs]),
            np.array([src.getPosition().dec for src in self.srcs]))

        h,w = sat.shape
        ix = np.clip(np.round(x0)-1, 0, w-1).astype(int)
        iy = np.clip(np.round(y0)-1, 0, h-1).astype(int)
        srcsat = sat[iy,ix]

        ax = plt.axis()
        plt.plot(x0-1, y0-1, 'r.', label='Sources')
        if len(srcsat):
            plt.plot(x0[srcsat]-1, y0[srcsat]-1, 'o', mec='orange', mfc='none', ms=5, mew=2,
                     label='SATUR at center')
        # ref sources
        Ir = np.flatnonzero([is_reference_source(src) for src in self.srcs])
        if len(Ir):
            plt.plot(x0[Ir]-1, y0[Ir]-1, 'o', mec='g', mfc='none', ms=8, mew=2,
                         label='Ref source')
        plt.axis(ax)
        plt.title('initial sources')
        plt.legend()
        self.ps.savefig()

def create_tims(blobwcs, blobmask, timargs):
    from legacypipe.bits import DQ_BITS
    # In order to make multiprocessing easier, the one_blob method
    # is passed all the ingredients to make local tractor Images
    # rather than the Images themselves.  Here we build the
    # 'tims'.
    tims = []
    for (img, inverr, dq, twcs, wcsobj, pcal, sky, subpsf, name,
         band, sig1, imobj) in timargs:
        # Mask out inverr for pixels that are not within the blob.
        try:
            Yo,Xo,Yi,Xi,_ = resample_with_wcs(wcsobj, blobwcs,
                                              intType=np.int16)
        except OverlapError:
            continue
        if len(Yo) == 0:
            continue
        inverr2 = np.zeros_like(inverr)
        I = np.flatnonzero(blobmask[Yi,Xi])
        inverr2[Yo[I],Xo[I]] = inverr[Yo[I],Xo[I]]
        inverr = inverr2

        # If the subimage (blob) is small enough, instantiate a
        # constant PSF model in the center.
        h,w = img.shape
        if h < 400 and w < 400:
            subpsf = subpsf.constantPsfAt(w/2., h/2.)

        tim = Image(data=img, inverr=inverr, wcs=twcs,
                    psf=subpsf, photocal=pcal, sky=sky, name=name)
        tim.band = band
        tim.sig1 = sig1
        tim.subwcs = wcsobj
        tim.meta = imobj
        tim.psf_sigma = imobj.fwhm / 2.35
        tim.dq = dq
        tim.dq_saturation_bits = DQ_BITS['satur']
        tims.append(tim)
    return tims

def _set_kingdoms(segmap, radius, I, ix, iy):
    '''
    radius: int
    ix,iy: int arrays
    I: indices into ix,iy that will be placed into 'segmap'
    '''
    # ensure that each source owns a tiny radius around its center
    # in the segmentation map.  If there is more than one source
    # in that radius, each pixel gets assigned to its nearest
    # source.
    # 'kingdom' records the current distance to nearest source
    assert(radius < 255)
    kingdom = np.empty(segmap.shape, np.uint8)
    kingdom[:,:,] = 255
    H,W = segmap.shape
    xcoords = np.arange(W)
    ycoords = np.arange(H)
    for i in I:
        x,y = ix[i], iy[i]
        yslc = slice(max(0, y-radius), min(H, y+radius+1))
        xslc = slice(max(0, x-radius), min(W, x+radius+1))
        slc = (yslc, xslc)
        # Radius to nearest earlier source
        oldr = kingdom[slc]
        # Radius to new source
        newr = np.hypot(xcoords[np.newaxis, xslc] - x, ycoords[yslc, np.newaxis] - y)
        assert(newr.shape == oldr.shape)
        newr = (newr + 0.5).astype(np.uint8)
        # Pixels that are within range and closer to this source than any other.
        owned = (newr <= radius) * (newr < oldr)
        segmap[slc][owned] = i
        kingdom[slc][owned] = newr[owned]

def _convert_ellipses(src):
    if isinstance(src, (DevGalaxy, ExpGalaxy, SersicGalaxy)):
        src.shape = src.shape.toEllipseE()
        if isinstance(src, RexGalaxy):
            src.shape.freezeParams('e1', 'e2')

def _compute_invvars(allderivs):
    ivs = []
    for derivs in allderivs:
        chisq = 0
        for deriv,tim in derivs:
            h,w = tim.shape
            deriv.clipTo(w,h)
            ie = tim.getInvError()
            slc = deriv.getSlice(ie)
            chi = deriv.patch * ie[slc]
            chisq += (chi**2).sum()
        ivs.append(chisq)
    return ivs

def _argsort_by_brightness(cat, bands, ref_first=False):
    fluxes = []
    for src in cat:
        # HACK -- here we just *sum* the nanomaggies in each band.  Bogus!
        br = src.getBrightness()
        flux = sum([br.getFlux(band) for band in bands])
        if ref_first and is_reference_source(src):
            # Put the reference sources at the front of the list!
            flux += 1e6
        fluxes.append(flux)
    Ibright = np.argsort(-np.array(fluxes))
    return Ibright

def is_reference_source(src):
    return getattr(src, 'is_reference_source', False)

def _compute_source_metrics(srcs, tims, bands, tr):
    # rchi2 quality-of-fit metric
    rchi2_num    = np.zeros((len(srcs),len(bands)), np.float32)
    rchi2_den    = np.zeros((len(srcs),len(bands)), np.float32)

    # fracflux degree-of-blending metric
    fracflux_num = np.zeros((len(srcs),len(bands)), np.float32)
    fracflux_den = np.zeros((len(srcs),len(bands)), np.float32)

    # fracin flux-inside-blob metric
    fracin_num = np.zeros((len(srcs),len(bands)), np.float32)
    fracin_den = np.zeros((len(srcs),len(bands)), np.float32)

    # fracmasked: fraction of masked pixels metric
    fracmasked_num = np.zeros((len(srcs),len(bands)), np.float32)
    fracmasked_den = np.zeros((len(srcs),len(bands)), np.float32)

    for iband,band in enumerate(bands):
        for tim in tims:
            if tim.band != band:
                continue
            mod = np.zeros(tim.getModelShape(), tr.modtype)
            srcmods = [None for src in srcs]
            counts = np.zeros(len(srcs))
            pcal = tim.getPhotoCal()

            # For each source, compute its model and record its flux
            # in this image.  Also compute the full model *mod*.
            for isrc,src in enumerate(srcs):
                patch = tr.getModelPatch(tim, src)
                if patch is None or patch.patch is None:
                    continue
                counts[isrc] = np.sum([np.abs(pcal.brightnessToCounts(b))
                                              for b in src.getBrightnesses()])
                if counts[isrc] == 0:
                    continue
                H,W = mod.shape
                patch.clipTo(W,H)
                srcmods[isrc] = patch
                patch.addTo(mod)

            # Now compute metrics for each source
            for isrc,patch in enumerate(srcmods):
                if patch is None:
                    continue
                if patch.patch is None:
                    continue
                if counts[isrc] == 0:
                    continue
                if np.sum(patch.patch**2) == 0:
                    continue
                slc = patch.getSlice(mod)
                patch = patch.patch

                # print('fracflux: band', band, 'isrc', isrc, 'tim', tim.name)
                # print('src:', srcs[isrc])
                # print('patch sum', np.sum(patch),'abs',np.sum(np.abs(patch)))
                # print('counts:', counts[isrc])
                # print('mod slice sum', np.sum(mod[slc]))
                # print('mod[slc] - patch:', np.sum(mod[slc] - patch))

                # (mod - patch) is flux from others
                # (mod - patch) / counts is normalized flux from others
                # We take that and weight it by this source's profile;
                #  patch / counts is unit profile
                # But this takes the dot product between the profiles,
                # so we have to normalize appropriately, ie by
                # (patch**2)/counts**2; counts**2 drops out of the
                # denom.  If you have an identical source with twice the flux,
                # this results in fracflux being 2.0

                # fraction of this source's flux that is inside this patch.
                # This can be < 1 when the source is near an edge, or if the
                # source is a huge diffuse galaxy in a small patch.
                fin = np.abs(np.sum(patch) / counts[isrc])

                # print('fin:', fin)
                # print('fracflux_num: fin *',
                #      np.sum((mod[slc] - patch) * np.abs(patch)) /
                #      np.sum(patch**2))

                fracflux_num[isrc,iband] += (fin *
                    np.sum((mod[slc] - patch) * np.abs(patch)) /
                    np.sum(patch**2))
                fracflux_den[isrc,iband] += fin

                fracmasked_num[isrc,iband] += (
                    np.sum((tim.getInvError()[slc] == 0) * np.abs(patch)) /
                    np.abs(counts[isrc]))
                fracmasked_den[isrc,iband] += fin

                fracin_num[isrc,iband] += np.abs(np.sum(patch))
                fracin_den[isrc,iband] += np.abs(counts[isrc])

                # print('Fracin: band', band)
                # print('Fracin: abs(sum(patch))', np.abs(np.sum(patch)))
                # print('Fracin: abs(sum(patch)) / abs(counts)', np.abs(np.sum(patch)) / np.abs(counts[isrc]))
                # print('Fracin: sum(abs(patch))', np.sum(np.abs(patch)))
                # print('Fracin: sum(abs(patch)) / abs(counts)', np.sum(np.abs(patch)) / np.abs(counts[isrc]))

            tim.getSky().addTo(mod)
            chisq = ((tim.getImage() - mod) * tim.getInvError())**2

            for isrc,patch in enumerate(srcmods):
                if patch is None or patch.patch is None:
                    continue
                if counts[isrc] == 0:
                    continue
                slc = patch.getSlice(mod)
                # We compute numerator and denom separately to handle
                # edge objects, where sum(patch.patch) < counts.
                # Also, to normalize by the number of images.  (Being
                # on the edge of an image is like being in half an
                # image.)
                rchi2_num[isrc,iband] += (np.sum(chisq[slc] * patch.patch) /
                                          counts[isrc])
                # If the source is not near an image edge,
                # sum(patch.patch) == counts[isrc].
                rchi2_den[isrc,iband] += np.sum(patch.patch) / counts[isrc]

    assert(np.all(np.isfinite(fracflux_den)))
    assert(np.all(np.isfinite(rchi2_den)))
    assert(np.all(np.isfinite(fracmasked_den)))

    fracflux   = np.zeros_like(fracflux_num)
    rchi2      = np.zeros_like(rchi2_num)
    fracmasked = np.zeros_like(fracmasked_num)
    # Avoid divide-by-zeros (these happen when, eg, we have no coverage in one band but
    # sources detected in another band, hence denominator is zero)
    I = np.flatnonzero(fracflux_den != 0)
    fracflux.flat[I] = fracflux_num.flat[I] / fracflux_den.flat[I]
    I = np.flatnonzero(rchi2_den != 0)
    rchi2.flat[I] = rchi2_num.flat[I] / rchi2_den.flat[I]
    I = np.flatnonzero(fracmasked_den != 0)
    fracmasked.flat[I] = fracmasked_num.flat[I] / fracmasked_den.flat[I]

    # fracin_{num,den} are in flux * nimages units
    tinyflux = 1e-9
    fracin     = fracin_num     / np.maximum(tinyflux, fracin_den)

    return dict(fracin=fracin, fracflux=fracflux, rchisq=rchi2,
                fracmasked=fracmasked)

def _initialize_models(src):
    from legacypipe.survey import LogRadius
    psf = None
    if isinstance(src, PointSource):
        psf = src.copy()
        rex = RexGalaxy(src.getPosition(), src.getBrightness(),
                        LogRadius(-1.)).copy()
        # logr, ee1, ee2
        shape = LegacyEllipseWithPriors(-1., 0., 0.)
        dev = DevGalaxy(src.getPosition(), src.getBrightness(), shape).copy()
        exp = ExpGalaxy(src.getPosition(), src.getBrightness(), shape).copy()
        oldmodel = 'psf'
    elif isinstance(src, DevGalaxy):
        rex = RexGalaxy(src.getPosition(), src.getBrightness(),
                        LogRadius(np.log(src.getShape().re))).copy()
        dev = src.copy()
        exp = ExpGalaxy(src.getPosition(), src.getBrightness(),
                        src.getShape()).copy()
        oldmodel = 'dev'
    elif isinstance(src, ExpGalaxy):
        psf = PointSource(src.getPosition(), src.getBrightness()).copy()
        rex = RexGalaxy(src.getPosition(), src.getBrightness(),
                        LogRadius(np.log(src.getShape().re))).copy()
        dev = DevGalaxy(src.getPosition(), src.getBrightness(),
                        src.getShape()).copy()
        exp = src.copy()
        oldmodel = 'exp'
    return oldmodel, psf, rex, dev, exp

class SourceModels(object):
    '''
    This class maintains a list of the model patches for a set of sources
    in a set of images.
    '''
    def __init__(self):
        self.filledModelMasks = True

    def save_images(self, tims):
        self.orig_images = [tim.getImage() for tim in tims]
        for tim,img in zip(tims, self.orig_images):
            #tim.data = img.copy()
            tim.setImage(img.copy()) #Update GPU flag

    def restore_images(self, tims):
        for tim,img in zip(tims, self.orig_images):
            #tim.data = img
            tim.setImage(img) #Update GPU flag

    def create(self, tims, srcs, subtract=False, modelmasks=None):
        '''
        Note that this modifies the *tims* if subtract=True.
        '''
        self.models = []
        for itim,tim in enumerate(tims):
            mods = []
            sh = tim.shape
            ie = tim.getInvError()
            for src in srcs:

                mm = None
                if modelmasks is not None:
                    mm = modelmasks[itim].get(src, None)

                mod = src.getModelPatch(tim, modelMask=mm)
                if mod is not None and mod.patch is not None:
                    if not np.all(np.isfinite(mod.patch)):
                        print('Non-finite mod patch')
                        print('source:', src)
                        print('tim:', tim)
                        print('PSF:', tim.getPsf())
                    assert(np.all(np.isfinite(mod.patch)))
                    mod = _clip_model_to_blob(mod, sh, ie)
                    if subtract and mod is not None:
                        mod.addTo(tim.getImage(), scale=-1)
                        tim.setImage(tim.data) #Update GPU flag
                mods.append(mod)
            self.models.append(mods)

    def add(self, i, tims):
        '''
        Adds the models for source *i* back into the tims.
        '''
        for tim,mods in zip(tims, self.models):
            mod = mods[i]
            if mod is not None:
                mod.addTo(tim.getImage())
                tim.setImage(tim.data) #Update GPU flag


    def update_and_subtract(self, i, src, tims, tim_ies=None, ps=None):
        for itim,(tim,mods) in enumerate(zip(tims, self.models)):
            if src is None:
                mods[i] = None
                continue

            if tim is None:
                continue
            mod = src.getModelPatch(tim)
            mods[i] = mod
            if mod is None:
                continue

            if tim_ies is not None:
                # Apply an extra mask (ie, the mask_others segmentation mask)
                ie = tim_ies[itim]
                if ie is None:
                    continue
                inslice, outslice = mod.getSlices(tim.shape)
                p = mod.patch[inslice]
                img = tim.getImage()
                img[outslice] -= p * (ie[outslice]>0)
            else:
                mod.addTo(tim.getImage(), scale=-1)
                tim.setImage(tim.data) #Update GPU flag

            # if mod.patch.max() > 1e6:
            #     if ps is not None:
            #         z = np.zeros_like(tim.getImage())
            #         import pylab as plt
            #         plt.clf()
            #         plt.suptitle('tim: %s' % tim.name)
            #         plt.subplot(2,2,1)
            #         plt.imshow(mod.patch, interpolation='nearest', origin='lower')
            #         plt.colorbar()
            #         plt.title('mod')
            #         plt.subplot(2,2,2)
            #         plt.imshow(tim.getImage(), interpolation='nearest', origin='lower')
            #         plt.colorbar()
            #         plt.title('tim (before)')
            #         mod.addTo(z, scale=1)
            #         plt.subplot(2,2,3)
            #         plt.imshow(z, interpolation='nearest', origin='lower')
            #         plt.colorbar()
            #         plt.title('mod')
            #         img = tim.getImage().copy()
            #         mod.addTo(img, scale=-1)
            #         plt.subplot(2,2,4)
            #         plt.imshow(img, interpolation='nearest', origin='lower')
            #         plt.colorbar()
            #         plt.title('tim-mod')
            #         ps.savefig()

    def model_masks(self, i, src):
        modelMasks = []
        for mods in self.models:
            d = dict()
            modelMasks.append(d)
            mod = mods[i]
            if mod is not None:
                if self.filledModelMasks:
                    mh,mw = mod.shape
                    d[src] = ModelMask(mod.x0, mod.y0, mw, mh)
                else:
                    d[src] = ModelMask(mod.x0, mod.y0, mod.patch != 0)
        return modelMasks

def remap_modelmask(modelMasks, oldsrc, newsrc):
    mm = []
    for mim in modelMasks:
        d = dict()
        mm.append(d)
        try:
            d[newsrc] = mim[oldsrc]
        except KeyError:
            pass
    return mm

def _clip_model_to_blob(mod, sh, ie):
    '''
    mod: Patch
    sh: tim shape
    ie: tim invError
    Returns: new Patch
    '''
    mslc,islc = mod.getSlices(sh)
    sy,sx = mslc
    patch = mod.patch[mslc] * (ie[islc]>0)
    if patch.shape == (0,0):
        return None
    mod = Patch(mod.x0 + sx.start, mod.y0 + sy.start, patch)

    # Check
    mh,mw = mod.shape
    assert(mod.x0 >= 0)
    assert(mod.y0 >= 0)
    ph,pw = sh
    assert(mod.x0 + mw <= pw)
    assert(mod.y0 + mh <= ph)

    return mod

def _select_model(chisqs, nparams, galaxy_margin):
    '''
    Returns keepmod (string), the name of the preferred model.
    '''
    keepmod = 'none'
<<<<<<< HEAD
    #print('_select_model: chisqs', chisqs)
=======
    chat('_select_model: chisqs', chisqs)
>>>>>>> 90e65182

    # This is our "detection threshold": 5-sigma in
    # *parameter-penalized* units; ie, ~5.2-sigma for point sources
    cut = 5.**2
    # Take the best of all models computed
    diff = max([chisqs[name] - nparams[name] for name in chisqs.keys()
                if name != 'none'] + [-1])

<<<<<<< HEAD
    #print('best fit source chisq: %.3f, vs threshold %.3f' % (diff, cut))
=======
    chat('best fit source chisq: %.3f, vs threshold %.3f' % (diff, cut))
>>>>>>> 90e65182
    if diff < cut:
        # Drop this source
        return keepmod

    # Now choose between point source and REX
    if 'psf' in chisqs and (not 'rex' in chisqs) and (not 'dev' in chisqs) and (not 'exp' in chisqs) and (not 'ser' in chisqs):
        # bright stars / reference stars: we don't compute the REX or any other models.
        # We also need to check existence of the *other* models because sometimes REX can fail
        # in ways where we don't even compute a chisq (eg, source leaves blob)
        return 'psf'

    #print('PSF', chisqs.get('psf',0)-nparams['psf'], 'vs REX', chisqs.get('rex',0)-nparams['rex'])

    # Is PSF good enough to keep?
    if 'psf' in chisqs and (chisqs['psf']-nparams['psf'] >= cut):
        keepmod = 'psf'

    # Now choose between point source and REX
    if 'psf' in chisqs and (
            chisqs['psf']-nparams['psf'] >= chisqs.get('rex',0)-nparams['rex']):
        #print('Keeping PSF')
        keepmod = 'psf'
    elif 'rex' in chisqs and (
            chisqs['rex']-nparams['rex'] > chisqs.get('psf',0)-nparams['psf']):
        #print('REX is better fit than PSF.')
        oldkeepmod = keepmod
        keepmod = 'rex'
        # For REX, we also demand a fractionally better fit
        dchisq_psf = chisqs.get('psf',0)
        dchisq_rex = chisqs.get('rex',0)
        if dchisq_psf > 0 and (dchisq_rex - dchisq_psf) < (0.01 * dchisq_psf):
            #print('REX is not a fractionally better fit, keeping', oldkeepmod)
            keepmod = oldkeepmod

    if not ('exp' in chisqs or 'dev' in chisqs):
        #print('No EXP or DEV; keeping', keepmod)
        return keepmod

    # This is our "upgrade" threshold: how much better a galaxy
    # fit has to be versus psf
    cut = galaxy_margin

    # This is the "fractional" upgrade threshold for psf/rex to dev/exp:
    # 1% of psf vs nothing
    fcut = 0.01 * chisqs.get('psf', 0.)
    cut = max(cut, fcut)

    expdiff = chisqs.get('exp', 0) - chisqs[keepmod]
    devdiff = chisqs.get('dev', 0) - chisqs[keepmod]

    #print('EXP vs', keepmod, ':', expdiff)
    #print('DEV vs', keepmod, ':', devdiff)

    if not (expdiff > cut or devdiff > cut):
        #print('Keeping', keepmod)
        return keepmod

    if expdiff > devdiff:
        #print('Upgrading to EXP: diff', expdiff)
        keepmod = 'exp'
    else:
        #print('Upgrading to DEV: diff', expdiff)
        keepmod = 'dev'

    # Consider Sersic models
    if 'ser' not in chisqs:
        return keepmod
    serdiff = chisqs['ser'] - chisqs[keepmod]

    sermargin = 25.

    if serdiff < sermargin:
        return keepmod
    keepmod = 'ser'
    return keepmod

def _chisq_improvement(src, chisqs, chisqs_none):
    '''
    chisqs, chisqs_none: dict of band->chisq
    '''
    bright = src.getBrightness()
    bands = chisqs.keys()
    fluxes = dict([(b, bright.getFlux(b)) for b in bands])
    dchisq = 0.
    for b in bands:
        flux = fluxes[b]
        if flux == 0:
            continue
        # this will be positive for an improved model
        d = chisqs_none[b] - chisqs[b]
        if flux > 0:
            dchisq += d
        else:
            dchisq -= np.abs(d)
    return dchisq

def _per_band_chisqs(tractor, bands):
    chisqs = dict([(b,0) for b in bands])
    for img in tractor.images:
        chi = tractor.getChiImage(img=img)
        chisqs[img.band] = chisqs[img.band] + (chi ** 2).sum()
    return chisqs<|MERGE_RESOLUTION|>--- conflicted
+++ resolved
@@ -1637,11 +1637,7 @@
             # models are evaluated on the same pixels.
             ch = _per_band_chisqs(srctractor, self.bands)
             chisqs[name] = _chisq_improvement(newsrc, ch, chisqs_none)
-<<<<<<< HEAD
-            #print('Chisq for', name, '=', chisqs[name])
-=======
             chat('Chisq for', name, '=', chisqs[name])
->>>>>>> 90e65182
             cpum1 = time.process_time()
             B.all_model_cpu[srci][name] = cpum1 - cpum0
             cputimes[name] = cpum1 - cpum0
@@ -2379,11 +2375,7 @@
     Returns keepmod (string), the name of the preferred model.
     '''
     keepmod = 'none'
-<<<<<<< HEAD
-    #print('_select_model: chisqs', chisqs)
-=======
     chat('_select_model: chisqs', chisqs)
->>>>>>> 90e65182
 
     # This is our "detection threshold": 5-sigma in
     # *parameter-penalized* units; ie, ~5.2-sigma for point sources
@@ -2392,11 +2384,7 @@
     diff = max([chisqs[name] - nparams[name] for name in chisqs.keys()
                 if name != 'none'] + [-1])
 
-<<<<<<< HEAD
-    #print('best fit source chisq: %.3f, vs threshold %.3f' % (diff, cut))
-=======
     chat('best fit source chisq: %.3f, vs threshold %.3f' % (diff, cut))
->>>>>>> 90e65182
     if diff < cut:
         # Drop this source
         return keepmod
