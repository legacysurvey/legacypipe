--- conflicted
+++ resolved
@@ -1436,11 +1436,7 @@
                 srctractor.thawParam('images')
 
             # First-round optimization (during model selection)
-<<<<<<< HEAD
-            #print('OneBlob before model selection:', newsrc)
-=======
             chat('OneBlob before model selection:', newsrc)
->>>>>>> 81c7c4ac
             try:
                 R = srctractor.optimize_loop(**self.optargs)
             except Exception as e:
@@ -1449,11 +1445,7 @@
                 traceback.print_exc()
                 raise(e)
                 continue
-<<<<<<< HEAD
-            #print('OneBlob after model selection:', newsrc)
-=======
             chat('OneBlob after model selection:', newsrc)
->>>>>>> 81c7c4ac
             #print('Fit result:', newsrc)
             #print('Steps:', R['steps'])
             hit_limit = R.get('hit_limit', False)
@@ -1582,11 +1574,7 @@
             # models are evaluated on the same pixels.
             ch = _per_band_chisqs(srctractor, self.bands)
             chisqs[name] = _chisq_improvement(newsrc, ch, chisqs_none)
-<<<<<<< HEAD
-            debug('Chisq for', name, '=', chisqs[name])
-=======
             chat('Chisq for', name, '=', chisqs[name])
->>>>>>> 81c7c4ac
             cpum1 = time.process_time()
             B.all_model_cpu[srci][name] = cpum1 - cpum0
             cputimes[name] = cpum1 - cpum0
@@ -2313,10 +2301,7 @@
     Returns keepmod (string), the name of the preferred model.
     '''
     keepmod = 'none'
-<<<<<<< HEAD
-=======
-    chat('_select_model: chisqs', chisqs)
->>>>>>> 81c7c4ac
+    debug('_select_model: chisqs', chisqs)
 
     # This is our "detection threshold": 5-sigma in
     # *parameter-penalized* units; ie, ~5.2-sigma for point sources
@@ -2325,10 +2310,7 @@
     diff = max([chisqs[name] - nparams[name] for name in chisqs.keys()
                 if name != 'none'] + [-1])
 
-<<<<<<< HEAD
-=======
-    chat('best fit source chisq: %.3f, vs threshold %.3f' % (diff, cut))
->>>>>>> 81c7c4ac
+    debug('best fit source chisq: %.3f, vs threshold %.3f' % (diff, cut))
     if diff < cut:
         # Drop this source
         return keepmod
