import os
import numpy as np
import fitsio
from astrometry.util.fits import fits_table
from astrometry.util.ttime import Time

from wise.unwise import get_unwise_tractor_image

import logging
logger = logging.getLogger('legacypipe.unwise')
def info(*args):
    from legacypipe.utils import log_info
    log_info(logger, args)
def debug(*args):
    from legacypipe.utils import log_debug
    log_debug(logger, args)

'''
This function was imported whole from the tractor repo:
wise/forcedphot.py because I figured we were doing enough
LegacySurvey-specific stuff in it that it was time to just import it
and edit it rather than build elaborate options.
'''
def unwise_forcedphot(cat, tiles, band=1, roiradecbox=None,
                      use_ceres=True, ceres_block=8,
                      save_fits=False, get_models=False, ps=None,
                      psf_broadening=None,
                      pixelized_psf=False,
                      get_masks=None,
                      move_crpix=False,
                      modelsky_dir=None):
    '''
    Given a list of tractor sources *cat*
    and a list of unWISE tiles *tiles* (a fits_table with RA,Dec,coadd_id)
    runs forced photometry, returning a FITS table the same length as *cat*.

    *get_masks*: the WCS to resample mask bits into.
    '''
    from tractor import PointSource, Tractor, ExpGalaxy, DevGalaxy
    from tractor.sersic import SersicGalaxy

    if not pixelized_psf and psf_broadening is None:
        # PSF broadening in post-reactivation data, by band.
        # Newer version from Aaron's email to decam-chatter, 2018-06-14.
        broadening = { 1: 1.0405, 2: 1.0346, 3: None, 4: None }
        psf_broadening = broadening[band]

    if False:
        from astrometry.util.plotutils import PlotSequence
        ps = PlotSequence('wise-forced-w%i' % band)
    plots = (ps is not None)
    if plots:
        import pylab as plt

    wantims = (plots or save_fits or get_models)
    wanyband = 'w'
    if get_models:
        models = []

    wband = 'w%i' % band

    fskeys = ['prochi2', 'profracflux']

    Nsrcs = len(cat)
    phot = fits_table()
    # Filled in based on unique tile overlap
    phot.wise_coadd_id = np.array(['        '] * Nsrcs)
    phot.wise_x = np.zeros(Nsrcs, np.float32)
    phot.wise_y = np.zeros(Nsrcs, np.float32)
    phot.set('psfdepth_%s' % wband, np.zeros(len(phot), np.float32))

    ra  = np.array([src.getPosition().ra  for src in cat])
    dec = np.array([src.getPosition().dec for src in cat])

    nexp = np.zeros(Nsrcs, np.int16)
    mjd  = np.zeros(Nsrcs, np.float64)
    central_flux = np.zeros(Nsrcs, np.float32)

    fitstats = {}
    tims = []

    if get_masks:
        mh,mw = get_masks.shape
        maskmap = np.zeros((mh,mw), np.uint32)

    for tile in tiles:
        info('Reading WISE tile', tile.coadd_id, 'band', band)

        tim = get_unwise_tractor_image(tile.unwise_dir, tile.coadd_id, band,
                                       bandname=wanyband, roiradecbox=roiradecbox)
        if tim is None:
            debug('Actually, no overlap with tile', tile.coadd_id)
            continue

        if plots:
            sig1 = tim.sig1
            plt.clf()
            plt.imshow(tim.getImage(), interpolation='nearest', origin='lower',
                       cmap='gray', vmin=-3 * sig1, vmax=10 * sig1)
            plt.colorbar()
            tag = '%s W%i' % (tile.coadd_id, band)
            plt.title('%s: tim data' % tag)
            ps.savefig()

            plt.clf()
            plt.hist((tim.getImage() * tim.inverr)[tim.inverr > 0].ravel(),
                     range=(-5,10), bins=100)
            plt.xlabel('Per-pixel intensity (Sigma)')
            plt.title(tag)
            ps.savefig()

        if move_crpix and band in [1, 2]:
            realwcs = tim.wcs.wcs
            x,y = realwcs.crpix
            tile_crpix = tile.get('crpix_w%i' % band)
            dx = tile_crpix[0] - 1024.5
            dy = tile_crpix[1] - 1024.5
            realwcs.set_crpix(x+dx, y+dy)
            debug('unWISE', tile.coadd_id, 'band', band, 'CRPIX', x,y,
                  'shift by', dx,dy, 'to', realwcs.crpix)

        if modelsky_dir and band in [1, 2]:
            fn = os.path.join(modelsky_dir, '%s.%i.mod.fits' % (tile.coadd_id, band))
            if not os.path.exists(fn):
                raise RuntimeError('WARNING: does not exist:', fn)
            x0,x1,y0,y1 = tim.roi
            bg = fitsio.FITS(fn)[2][y0:y1, x0:x1]
            assert(bg.shape == tim.shape)

            if plots:
                plt.clf()
                plt.subplot(1,2,1)
                plt.imshow(tim.getImage(), interpolation='nearest', origin='lower',
                           cmap='gray', vmin=-3 * sig1, vmax=5 * sig1)
                plt.subplot(1,2,2)
                plt.imshow(bg, interpolation='nearest', origin='lower',
                           cmap='gray', vmin=-3 * sig1, vmax=5 * sig1)
                tag = '%s W%i' % (tile.coadd_id, band)
                plt.suptitle(tag)
                ps.savefig()

                plt.clf()
                ha = dict(range=(-5,10), bins=100, histtype='step')
                plt.hist((tim.getImage() * tim.inverr)[tim.inverr > 0].ravel(),
                         color='b', label='Original', **ha)
                plt.hist(((tim.getImage()-bg) * tim.inverr)[tim.inverr > 0].ravel(),
                         color='g', label='Minus Background', **ha)
                plt.axvline(0, color='k', alpha=0.5)
                plt.xlabel('Per-pixel intensity (Sigma)')
                plt.legend()
                plt.title(tag + ': background')
                ps.savefig()

            # Actually subtract the background!
            tim.data -= bg

        # Floor the per-pixel variances,
        # and add Poisson contribution from sources
        if band in [1,2]:
            # in Vega nanomaggies per pixel
            floor_sigma = {1: 0.5, 2: 2.0}
            poissons = {1: 0.15, 2: 0.3}
            with np.errstate(divide='ignore'):
                new_ie = 1. / np.sqrt(
                    (1./tim.inverr)**2 +
                    floor_sigma[band] +
                    poissons[band]**2 * np.maximum(0., tim.data))
            new_ie[tim.inverr == 0] = 0.

            if plots:
                plt.clf()
                plt.plot((1. / tim.inverr[tim.inverr>0]).ravel(),
                         (1./new_ie[tim.inverr>0]).ravel(), 'b.')
                plt.title('unWISE per-pixel error: %s band %i' %
                          (tile.coadd_id, band))
                plt.xlabel('original')
                plt.ylabel('floored')
                ps.savefig()

            tim.inverr = new_ie

            # Expand a 3-pixel radius around weight=0 (saturated) pixels
            # from Eddie via crowdsource
            # https://github.com/schlafly/crowdsource/blob/7069da3e7d9d3124be1cbbe1d21ffeb63fc36dcc/python/wise_proc.py#L74
            ## FIXME -- W3/W4 ??
            satlimit = 85000
            msat = ((tim.data > satlimit) | ((tim.nims == 0) & (tim.nuims > 1)))
            from scipy.ndimage.morphology import binary_dilation
            xx, yy = np.mgrid[-3:3+1, -3:3+1]
            dilate = xx**2+yy**2 <= 3**2
            msat = binary_dilation(msat, dilate)
            nbefore = np.sum(tim.inverr == 0)
            tim.inverr[msat] = 0
            nafter = np.sum(tim.inverr == 0)
            debug('Masking an additional', (nafter-nbefore), 'near-saturated pixels in unWISE',
                  tile.coadd_id, 'band', band)

        # Read mask file?
        if get_masks:
            from astrometry.util.resample import resample_with_wcs, OverlapError
            # unwise_dir can be a colon-separated list of paths
            tilemask = None
            for d in tile.unwise_dir.split(':'):
                fn = os.path.join(d, tile.coadd_id[:3], tile.coadd_id,
                                  'unwise-%s-msk.fits.gz' % tile.coadd_id)
                if os.path.exists(fn):
                    debug('Reading unWISE mask file', fn)
                    x0,x1,y0,y1 = tim.roi
                    tilemask = fitsio.FITS(fn)[0][y0:y1,x0:x1]
                    break
            if tilemask is None:
                info('unWISE mask file for tile', tile.coadd_id, 'does not exist')
            else:
                try:
                    tanwcs = tim.wcs.wcs
                    assert(tanwcs.shape == tilemask.shape)
                    Yo,Xo,Yi,Xi,_ = resample_with_wcs(get_masks, tanwcs,
                                                      intType=np.int16)
                    # Only deal with mask pixels that are set.
                    I, = np.nonzero(tilemask[Yi,Xi] > 0)
                    # Trim to unique area for this tile
                    rr,dd = get_masks.pixelxy2radec(Xo[I]+1, Yo[I]+1)
                    good = radec_in_unique_area(rr, dd, tile.ra1, tile.ra2,
                                                tile.dec1, tile.dec2)
                    I = I[good]
                    maskmap[Yo[I],Xo[I]] = tilemask[Yi[I], Xi[I]]
                except OverlapError:
                    # Shouldn't happen by this point
                    print('Warning: no overlap between WISE tile', tile.coadd_id, 'and brick')

            if plots:
                plt.clf()
                plt.imshow(tilemask, interpolation='nearest', origin='lower')
                plt.title('Tile %s: mask' % tile.coadd_id)
                ps.savefig()
                plt.clf()
                plt.imshow(maskmap, interpolation='nearest', origin='lower')
                plt.title('Tile %s: accumulated maskmap' % tile.coadd_id)
                ps.savefig()

        # The tiles have some overlap, so zero out pixels outside the
        # tile's unique area.
        th,tw = tim.shape
        xx,yy = np.meshgrid(np.arange(tw), np.arange(th))
        rr,dd = tim.wcs.wcs.pixelxy2radec(xx+1, yy+1)
        unique = radec_in_unique_area(rr, dd, tile.ra1, tile.ra2,
                                      tile.dec1, tile.dec2)
        tim.inverr[unique == False] = 0.
        del xx,yy,rr,dd,unique

        if plots:
            sig1 = tim.sig1
            plt.clf()
            plt.imshow(tim.getImage() * (tim.inverr > 0),
                       interpolation='nearest', origin='lower',
                       cmap='gray', vmin=-3 * sig1, vmax=10 * sig1)
            plt.colorbar()
            tag = '%s W%i' % (tile.coadd_id, band)
            plt.title('%s: tim data (unique)' % tag)
            ps.savefig()

        if pixelized_psf:
            from unwise_psf import unwise_psf
            if (band == 1) or (band == 2):
                # we only have updated PSFs for W1 and W2
                psfimg = unwise_psf.get_unwise_psf(band, tile.coadd_id,
                                                   modelname='neo6_unwisecat')
            else:
                psfimg = unwise_psf.get_unwise_psf(band, tile.coadd_id)

            if band == 4:
                # oversample (the unwise_psf models are at native W4 5.5"/pix,
                # while the unWISE coadds are made at 2.75"/pix.
                ph,pw = psfimg.shape
                subpsf = np.zeros((ph*2-1, pw*2-1), np.float32)
                from astrometry.util.util import lanczos3_interpolate
                xx,yy = np.meshgrid(np.arange(0., pw-0.51, 0.5, dtype=np.float32),
                                    np.arange(0., ph-0.51, 0.5, dtype=np.float32))
                xx = xx.ravel()
                yy = yy.ravel()
                ix = xx.astype(np.int32)
                iy = yy.astype(np.int32)
                dx = (xx - ix).astype(np.float32)
                dy = (yy - iy).astype(np.float32)
                psfimg = psfimg.astype(np.float32)
                rtn = lanczos3_interpolate(ix, iy, dx, dy, [subpsf.flat], [psfimg])

                if plots:
                    plt.clf()
                    plt.imshow(psfimg, interpolation='nearest', origin='lower')
                    plt.title('Original PSF model')
                    ps.savefig()
                    plt.clf()
                    plt.imshow(subpsf, interpolation='nearest', origin='lower')
                    plt.title('Subsampled PSF model')
                    ps.savefig()

                psfimg = subpsf
                del xx, yy, ix, iy, dx, dy

            from tractor.psf import PixelizedPSF
            psfimg /= psfimg.sum()
            fluxrescales = {1: 1.04, 2: 1.005, 3: 1.0, 4: 1.0}
            psfimg *= fluxrescales[band]
            tim.psf = PixelizedPSF(psfimg)

        if psf_broadening is not None and not pixelized_psf:
            # psf_broadening is a factor by which the PSF FWHMs
            # should be scaled; the PSF is a little wider
            # post-reactivation.
            psf = tim.getPsf()
            from tractor import GaussianMixturePSF
            if isinstance(psf, GaussianMixturePSF):
                debug('Broadening PSF: from', psf)
                p0 = psf.getParams()
                pnames = psf.getParamNames()
                p1 = [p * psf_broadening**2 if 'var' in name else p
                      for (p, name) in zip(p0, pnames)]
                psf.setParams(p1)
                debug('Broadened PSF:', psf)
            else:
                print('WARNING: cannot apply psf_broadening to WISE PSF of type', type(psf))

        wcs = tim.wcs.wcs
        _,fx,fy = wcs.radec2pixelxy(ra, dec)
        x = np.round(fx - 1.).astype(int)
        y = np.round(fy - 1.).astype(int)
        good = (x >= 0) * (x < tw) * (y >= 0) * (y < th)
        # Which sources are in this brick's unique area?
        usrc = radec_in_unique_area(ra, dec, tile.ra1, tile.ra2, tile.dec1, tile.dec2)
        I, = np.nonzero(good * usrc)

        nexp[I] = tim.nuims[y[I], x[I]]
        if hasattr(tim, 'mjdmin') and hasattr(tim, 'mjdmax'):
            mjd[I] = (tim.mjdmin + tim.mjdmax) / 2.
        phot.wise_coadd_id[I] = tile.coadd_id
        phot.wise_x[I] = fx[I] - 1.
        phot.wise_y[I] = fy[I] - 1.

        central_flux[I] = tim.getImage()[y[I], x[I]]
        del x,y,good,usrc

        # PSF norm for depth
        psf = tim.getPsf()
        h,w = tim.shape
        patch = psf.getPointSourcePatch(h//2, w//2).patch
        psfnorm = np.sqrt(np.sum(patch**2))
        # To handle zero-depth, we return 1/nanomaggies^2 units rather than mags.
        phot.get('psfdepth_%s' % wband)[I] = 1. / (tim.sig1 / psfnorm)**2

        tim.tile = tile
        tims.append(tim)

    if plots:
        plt.clf()
        mn,mx = 0.1, 20000
        plt.hist(np.log10(np.clip(central_flux, mn, mx)), bins=100,
                 range=(np.log10(mn), np.log10(mx)))
        logt = np.arange(0, 5)
        plt.xticks(logt, ['%i' % i for i in 10.**logt])
        plt.title('Central fluxes (W%i)' % band)
        plt.axvline(np.log10(20000), color='k')
        plt.axvline(np.log10(1000), color='k')
        ps.savefig()

    # Eddie's non-secret recipe:
    #- central pixel <= 1000: 19x19 pix box size
    #- central pixel in 1000 - 20000: 59x59 box size
    #- central pixel > 20000 or saturated: 149x149 box size
    #- object near "bright star": 299x299 box size
    nbig = nmedium = nsmall = 0
    for src,cflux in zip(cat, central_flux):
        if cflux > 20000:
            R = 100
            nbig += 1
        elif cflux > 1000:
            R = 30
            nmedium += 1
        else:
            R = 15
            nsmall += 1
        if isinstance(src, PointSource):
            src.fixedRadius = R
        else:
            ### FIXME -- sizes for galaxies..... can we set PSF size separately?
            galrad = 0
            # RexGalaxy is a subclass of ExpGalaxy
            if isinstance(src, (ExpGalaxy, DevGalaxy, SersicGalaxy)):
                galrad = src.shape.re
            pixscale = 2.75
            src.halfsize = int(np.hypot(R, galrad * 5 / pixscale))
    debug('Set WISE source sizes:', nbig, 'big', nmedium, 'medium', nsmall, 'small')

    tractor = Tractor(tims, cat)
    if use_ceres:
        from tractor.ceres_optimizer import CeresOptimizer
        tractor.optimizer = CeresOptimizer(BW=ceres_block, BH=ceres_block)
    tractor.freezeParamsRecursive('*')
    tractor.thawPathsTo(wanyband)

    t0 = Time()
    R = tractor.optimize_forced_photometry(
        fitstats=True, variance=True, shared_params=False, wantims=wantims)
    info('unWISE forced photometry took', Time() - t0)

    if use_ceres:
        term = R.ceres_status['termination']
        # Running out of memory can cause failure to converge and term
        # status = 2.  Fail completely in this case.
        if term != 0:
            info('Ceres termination status:', term)
            raise RuntimeError('Ceres terminated with status %i' % term)

    if wantims:
        ims1 = R.ims1
    flux_invvars = R.IV
    if R.fitstats is not None:
        for k in fskeys:
            x = getattr(R.fitstats, k)
            fitstats[k] = np.array(x).astype(np.float32)

    if save_fits:
        for i,tim in enumerate(tims):
            tile = tim.tile
            (dat, mod, ie, chi, _) = ims1[i]
            wcshdr = fitsio.FITSHDR()
            tim.wcs.wcs.add_to_header(wcshdr)
            tag = 'fit-%s-w%i' % (tile.coadd_id, band)
            fitsio.write('%s-data.fits' %
                         tag, dat, clobber=True, header=wcshdr)
            fitsio.write('%s-mod.fits' % tag,  mod,
                         clobber=True, header=wcshdr)
            fitsio.write('%s-chi.fits' % tag,  chi,
                         clobber=True, header=wcshdr)

    if plots:
        # Create models for just the brightest sources
        bright_cat = [src for src in cat
                      if src.getBrightness().getBand(wanyband) > 1000]
        debug('Bright soures:', len(bright_cat))
        btr = Tractor(tims, bright_cat)
        for tim in tims:
            mod = btr.getModelImage(tim)
            tile = tim.tile
            tag = '%s W%i' % (tile.coadd_id, band)
            sig1 = tim.sig1
            plt.clf()
            plt.imshow(mod, interpolation='nearest', origin='lower',
                       cmap='gray', vmin=-3 * sig1, vmax=25 * sig1)
            plt.colorbar()
            plt.title('%s: bright-star models' % tag)
            ps.savefig()

    if get_models:
        for i,tim in enumerate(tims):
            tile = tim.tile
<<<<<<< HEAD
            (dat, mod, ie, chi, roi) = ims1[i]
            models.append((tile.coadd_id, band, tim.wcs.wcs, dat, mod, ie))
=======
            (dat, mod, ie, chi, _) = ims1[i]
            models[(tile.coadd_id, band)] = (mod, dat, ie, tim.roi, tim.wcs.wcs)
>>>>>>> ae37f0f2

    if plots:
        for i,tim in enumerate(tims):
            tile = tim.tile
            tag = '%s W%i' % (tile.coadd_id, band)
            (dat, mod, ie, chi, roi) = ims1[i]
            sig1 = tim.sig1
            plt.clf()
            plt.imshow(dat, interpolation='nearest', origin='lower',
                       cmap='gray', vmin=-3 * sig1, vmax=25 * sig1)
            plt.colorbar()
            plt.title('%s: data' % tag)
            ps.savefig()
            plt.clf()
            plt.imshow(mod, interpolation='nearest', origin='lower',
                       cmap='gray', vmin=-3 * sig1, vmax=25 * sig1)
            plt.colorbar()
            plt.title('%s: model' % tag)
            ps.savefig()

            plt.clf()
            plt.imshow(chi, interpolation='nearest', origin='lower',
                       cmap='gray', vmin=-5, vmax=+5)
            plt.colorbar()
            plt.title('%s: chi' % tag)
            ps.savefig()

    nm = np.array([src.getBrightness().getBand(wanyband) for src in cat])
    nm_ivar = flux_invvars
    # Sources out of bounds, eg, never change from their default
    # (1-sigma or whatever) initial fluxes.  Zero them out instead.
    nm[nm_ivar == 0] = 0.

    phot.set('flux_%s' % wband, nm.astype(np.float32))
    phot.set('flux_ivar_%s' % wband, nm_ivar.astype(np.float32))
    for k in fskeys:
        phot.set(k + '_' + wband, fitstats[k])
    phot.set('nobs_%s' % wband, nexp)
    phot.set('mjd_%s'  % wband, mjd)

    rtn = wphotduck()
    rtn.phot = phot
    rtn.models = None
    rtn.maskmap = None
    if get_models:
        rtn.models = models
    if get_masks:
        rtn.maskmap = maskmap
    return rtn

class wphotduck(object):
    pass

def radec_in_unique_area(rr, dd, ra1, ra2, dec1, dec2):
    ''' Returns a boolean array. '''
    unique = (dd >= dec1) * (dd < dec2)
    if ra1 < ra2:
        # normal RA
        unique *= (rr >= ra1) * (rr < ra2)
    else:
        # RA wrap-around
        unique[rr > 180] *= (rr[rr > 180] >= ra1)
        unique[rr < 180] *= (rr[rr < 180] <  ra2)
    return unique

def unwise_phot(X):
    '''
    This is the entry-point from runbrick.py, called via mp.map()
    '''
    (wcat, tiles, band, roiradec, wise_ceres, pixelized_psf, get_mods, get_masks, ps,
     move_crpix, modelsky_dir) = X
    kwargs = dict(roiradecbox=roiradec, band=band, pixelized_psf=pixelized_psf,
                  get_masks=get_masks, ps=ps, move_crpix=move_crpix,
                  modelsky_dir=modelsky_dir)
    if get_mods:
        kwargs.update(get_models=get_mods)

    # DEBUG
    #kwargs.update(save_fits=True)
    W = None
    try:
        W = unwise_forcedphot(wcat, tiles, use_ceres=wise_ceres, **kwargs)
    except:
        import traceback
        print('unwise_forcedphot failed:')
        traceback.print_exc()
        if wise_ceres:
            print('Trying without Ceres...')
            try:
                W = unwise_forcedphot(wcat, tiles, use_ceres=False, **kwargs)
            except:
                print('unwise_forcedphot failed (2):')
                traceback.print_exc()
    return W

def collapse_unwise_bitmask(bitmask, band):
    '''
    Converts WISE mask bits (in the unWISE data products) into the
    more compact codes reported in the tractor files as
    WISEMASK_W[12], and the "maskbits" WISE extensions.

    output bits :
    # 2^0 = bright star core and wings
    # 2^1 = PSF-based diffraction spike
    # 2^2 = optical ghost
    # 2^3 = first latent
    # 2^4 = second latent
    # 2^5 = AllWISE-like circular halo
    # 2^6 = bright star saturation
    # 2^7 = geometric diffraction spike
    '''
    assert((band == 1) or (band == 2))
    from collections import OrderedDict

    bits_w1 = OrderedDict([('core_wings', 2**0 + 2**1),
                           ('psf_spike', 2**27),
                           ('ghost', 2**25 + 2**26),
                           ('first_latent', 2**13 + 2**14),
                           ('second_latent', 2**17 + 2**18),
                           ('circular_halo', 2**23),
                           ('saturation', 2**4),
                           ('geom_spike', 2**29)])

    bits_w2 = OrderedDict([('core_wings', 2**2 + 2**3),
                           ('psf_spike', 2**28),
                           ('ghost', 2**11 + 2**12),
                           ('first_latent', 2**15 + 2**16),
                           ('second_latent', 2**19 + 2**20),
                           ('circular_halo', 2**24),
                           ('saturation', 2**5),
                           ('geom_spike', 2**30)])

    bits = (bits_w1 if (band == 1) else bits_w2)

    # hack to handle both scalar and array inputs
    result = 0*bitmask
    for i, feat in enumerate(bits.keys()):
        result += ((2**i)*(np.bitwise_and(bitmask, bits[feat]) != 0)).astype(np.uint8)
    return result.astype('uint8')

###
# This is taken directly from tractor/wise.py, replacing only the filename.
###
def unwise_tiles_touching_wcs(wcs, polygons=True):
    '''
    Returns a FITS table (with RA,Dec,coadd_id) of unWISE tiles
    '''
    from astrometry.util.miscutils import polygons_intersect
    from astrometry.util.starutil_numpy import degrees_between

    from pkg_resources import resource_filename
    atlasfn = resource_filename('legacypipe', 'data/wise-tiles.fits')

    T = fits_table(atlasfn)
    trad = wcs.radius()
    wrad = np.sqrt(2.) / 2. * 2048 * 2.75 / 3600.
    rad = trad + wrad
    r, d = wcs.radec_center()
    I, = np.nonzero(np.abs(T.dec - d) < rad)
    I = I[degrees_between(T.ra[I], T.dec[I], r, d) < rad]

    if not polygons:
        return T[I]
    # now check actual polygon intersection
    tw, th = wcs.imagew, wcs.imageh
    targetpoly = [(0.5, 0.5), (tw + 0.5, 0.5),
                  (tw + 0.5, th + 0.5), (0.5, th + 0.5)]
    cd = wcs.get_cd()
    tdet = cd[0] * cd[3] - cd[1] * cd[2]
    if tdet > 0:
        targetpoly = list(reversed(targetpoly))
    targetpoly = np.array(targetpoly)
    keep = []
    for i in I:
        wwcs = unwise_tile_wcs(T.ra[i], T.dec[i])
        cd = wwcs.get_cd()
        wdet = cd[0] * cd[3] - cd[1] * cd[2]
        H, W = wwcs.shape
        poly = []
        for x, y in [(0.5, 0.5), (W + 0.5, 0.5), (W + 0.5, H + 0.5), (0.5, H + 0.5)]:
            rr,dd = wwcs.pixelxy2radec(x, y)
            _,xx,yy = wcs.radec2pixelxy(rr, dd)
            poly.append((xx, yy))
        if wdet > 0:
            poly = list(reversed(poly))
        poly = np.array(poly)
        if polygons_intersect(targetpoly, poly):
            keep.append(i)
    I = np.array(keep)
    return T[I]

### Also direct from tractor/wise.py
def unwise_tile_wcs(ra, dec, W=2048, H=2048, pixscale=2.75):
    from astrometry.util.util import Tan
    '''
    Returns a Tan WCS object at the given RA,Dec center, axis aligned, with the
    given pixel W,H and pixel scale in arcsec/pixel.
    '''
    cowcs = Tan(ra, dec, (W + 1) / 2., (H + 1) / 2.,
                -pixscale / 3600., 0., 0., pixscale / 3600., W, H)
    return cowcs<|MERGE_RESOLUTION|>--- conflicted
+++ resolved
@@ -454,13 +454,8 @@
     if get_models:
         for i,tim in enumerate(tims):
             tile = tim.tile
-<<<<<<< HEAD
-            (dat, mod, ie, chi, roi) = ims1[i]
-            models.append((tile.coadd_id, band, tim.wcs.wcs, dat, mod, ie))
-=======
             (dat, mod, ie, chi, _) = ims1[i]
             models[(tile.coadd_id, band)] = (mod, dat, ie, tim.roi, tim.wcs.wcs)
->>>>>>> ae37f0f2
 
     if plots:
         for i,tim in enumerate(tims):
