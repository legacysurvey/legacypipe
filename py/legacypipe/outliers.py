--- conflicted
+++ resolved
@@ -11,12 +11,6 @@
     from legacypipe.utils import log_debug
     log_debug(logger, args)
 
-<<<<<<< HEAD
-def patch_from_coadd(coimgs, targetwcs, bands, tims, mp=None):
-    H,W = targetwcs.shape
-    ibands = dict([(b,i) for i,b in enumerate(bands)])
-=======
-
 OUTLIER_POS = 1
 OUTLIER_NEG = 2
 
@@ -26,7 +20,6 @@
     if not os.path.exists(fn):
         return False
     F = fitsio.FITS(fn)
->>>>>>> a85b5ae3
     for tim in tims:
         extname = '%s-%s-%s' % (tim.imobj.camera, tim.imobj.expnum, tim.imobj.ccdname)
         if not extname in F:
@@ -63,81 +56,9 @@
     else:
         badcoadds = None
 
-<<<<<<< HEAD
-    # Build blurred reference image
-    for band in bands:
-        btims = [tim for tim in tims if tim.band == band]
-        if len(btims) == 0:
-            continue
-        debug(len(btims), 'images for band', band)
-        sigs = np.array([tim.psf_sigma for tim in btims])
-        debug('PSF sigmas:', sigs)
-        targetsig = max(sigs) + 0.5
-        addsigs = np.sqrt(targetsig**2 - sigs**2)
-        debug('Target sigma:', targetsig)
-        debug('Blur sigmas:', addsigs)
-        resams = []
-        coimg = np.zeros((H,W), np.float32)
-        cow   = np.zeros((H,W), np.float32)
-        masks = np.zeros((H,W), np.int16)
-
-        for tim,sig in zip(btims, addsigs):
-            img = gaussian_filter(tim.getImage(), sig)
-            try:
-                Yo,Xo,Yi,Xi,[rimg] = resample_with_wcs(
-                    targetwcs, tim.subwcs, [img], 3)
-            except OverlapError:
-                continue
-            del img
-            blurnorm = 1./(2. * np.sqrt(np.pi) * sig)
-            #print('Blurring "psf" norm', blurnorm)
-            wt = tim.getInvvar()[Yi,Xi] / (blurnorm**2)
-            coimg[Yo,Xo] += rimg * wt
-            cow  [Yo,Xo] += wt
-            masks[Yo,Xo] |= (tim.dq[Yi,Xi])
-            if tim in tims_todo:
-                resams.append([tim] + [x.astype(np.int16) for x in [Yo,Xo,Yi,Xi]] + [rimg,wt])
-
-        #
-        veto = np.logical_or(
-            binary_dilation(masks & CP_DQ_BITS['bleed'], iterations=3),
-            binary_dilation(masks & CP_DQ_BITS['satur'], iterations=10))
-        del masks
-
-        if plots:
-            plt.clf()
-            plt.imshow(veto, interpolation='nearest', origin='lower', cmap='gray')
-            plt.title('SATUR, BLEED veto (%s band)' % band)
-            ps.savefig()
-
-        if make_badcoadds:
-            badcoadd = np.zeros((H,W), np.float32)
-            badcon   = np.zeros((H,W), np.int16)
-
-        # Compare against reference image...
-        for resam in resams:
-            (tim, Yo,Xo,Yi,Xi, rimg,wt) = resam
-
-            # Subtract this image from the coadd
-            otherwt = cow[Yo,Xo] - wt
-            otherimg = (coimg[Yo,Xo] - rimg*wt) / np.maximum(otherwt, 1e-16)
-            this_sig1 = 1./np.sqrt(np.median(wt[wt>0]))
-
-            ## FIXME -- this image edges??
-
-            # Compute the error on our estimate of (thisimg - co) =
-            # sum in quadrature of the errors on thisimg and co.
-            with np.errstate(divide='ignore'):
-                diffvar = 1./wt + 1./otherwt
-                sndiff = (rimg - otherimg) / np.sqrt(diffvar)
-
-            with np.errstate(divide='ignore'):
-                reldiff = ((rimg - otherimg) / np.maximum(otherimg, this_sig1))
-=======
     with survey.write_output('outliers_mask', brick=brickname) as out:
         # empty Primary HDU
         out.fits.write(None, header=version_header)
->>>>>>> a85b5ae3
 
         for iband,band in enumerate(bands):
             btims = [tim for tim in tims if tim.band == band]
@@ -420,62 +341,6 @@
     wt = tim.getInvvar()[Yi,Xi] / (blurnorm**2)
     return (Yo.astype(np.int16), Xo.astype(np.int16), rimg*wt, wt, tim.dq[Yi,Xi])
 
-
-
-<<<<<<< HEAD
-            if make_badcoadds:
-                badcoadd[Yo[bad],Xo[bad]] += tim.getImage()[Yi[bad],Xi[bad]]
-                badcon[Yo[bad],Xo[bad]] += 1
-
-            # Actually do the masking!
-            # Resample "hot" (in brick coords) back to tim coords.
-            try:
-                mYo,mXo,mYi,mXi,_ = resample_with_wcs(
-                    tim.subwcs, targetwcs, [], 3)
-            except OverlapError:
-                continue
-            Ibad, = np.nonzero(hot[mYi,mXi])
-            Ibad2, = np.nonzero(cold[mYi,mXi])
-            # Zero out the invvar for the bad pixels
-            if len(Ibad):
-                info(tim, ': masking', len(Ibad), 'positive outlier pixels and', len(Ibad2), 'negative outlier pixels')
-                nz = np.sum(tim.getInvError() == 0)
-                tim.getInvError()[mYo[Ibad],mXo[Ibad]] = 0.
-                tim.getInvError()[mYo[Ibad2],mXo[Ibad2]] = 0.
-                nz2 = np.sum(tim.getInvError() == 0)
-                debug('Masked', nz2-nz, 'outlier pixels')
-                # Also update DQ mask.
-                tim.dq[mYo[Ibad],mXo[Ibad]] |= CP_DQ_BITS['outlier']
-                tim.dq[mYo[Ibad2],mXo[Ibad2]] |= CP_DQ_BITS['outlier']
-
-                # Write out a mask file.
-                OUTLIER_POS = 1
-                OUTLIER_NEG = 2
-
-                maskedpix = np.zeros(tim.shape, np.uint8)
-                maskedpix[mYo[Ibad], mXo[Ibad]] = OUTLIER_POS
-                maskedpix[mYo[Ibad2], mXo[Ibad2]] = OUTLIER_NEG
-                # copy version_header before modifying it.
-                hdr = fitsio.FITSHDR()
-                for r in version_header.records():
-                    hdr.add_record(r)
-                # Plug in the tim WCS header
-                tim.subwcs.add_to_header(hdr)
-                hdr.delete('IMAGEW')
-                hdr.delete('IMAGEH')
-                hdr.add_record(dict(name='IMTYPE', value='outlier_mask',
-                                    comment='LegacySurvey image type'))
-                hdr.add_record(dict(name='CAMERA', value=tim.imobj.camera))
-                hdr.add_record(dict(name='EXPNUM', value=tim.imobj.expnum))
-                hdr.add_record(dict(name='CCDNAME', value=tim.imobj.ccdname))
-                hdr.add_record(dict(name='X0', value=tim.x0))
-                hdr.add_record(dict(name='Y0', value=tim.y0))
-                with survey.write_output('outliers_mask', brick=brickname,
-                                              camera=tim.imobj.camera.strip(), expnum=tim.imobj.expnum, ccdname=tim.imobj.ccdname.strip(), shape=maskedpix.shape) as out:
-                    out.fits.write(maskedpix, header=hdr)
-=======
->>>>>>> a85b5ae3
-
 def patch_from_coadd(coimgs, targetwcs, bands, tims, mp=None):
     from astrometry.util.resample import resample_with_wcs, OverlapError
 
