--- conflicted
+++ resolved
@@ -340,12 +340,7 @@
         if step % 12 == 0:
             # Write out results every ~ minute.
             T = merge_tables(TT, columns='fillzero')
-<<<<<<< HEAD
-            #T.about()
             tmpfn = os.path.join(os.path.dirname(fn), 'tmp-' + os.path.basename(fn))
-=======
-            tmpfn = 'tmp-' + fn
->>>>>>> 3bb19a7d
             T.writeto(tmpfn, header=fitshdr)
             os.rename(tmpfn, fn)
             print('Wrote', fn)
