--- conflicted
+++ resolved
@@ -75,13 +75,8 @@
     # set of reference stars (with the isbright bit set).
     if star_clusters:
         clusters = read_star_clusters(marginwcs)
-<<<<<<< HEAD
-        if clusters and len(clusters):
-            print('Found', len(clusters), 'star clusters nearby')
-=======
         if clusters is not None:
             debug('Found', len(clusters), 'star clusters nearby')
->>>>>>> d4a63cbb
             clusters.iscluster = np.ones(len(clusters), bool)
             refs.append(clusters)
 
