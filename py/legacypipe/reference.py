--- conflicted
+++ resolved
@@ -426,102 +426,6 @@
     galaxies.sources = np.empty(len(galaxies), object)
     galaxies.sources[:] = None
 
-<<<<<<< HEAD
-    # Factor of HyperLEDA radius to set the galaxy max radius
-    radius_max_factor = 2.
-
-    # If we're creating tractor Source objects...
-    if bands is not None:
-        I, = np.nonzero(galaxies.preburned)
-        debug(len(I), 'preburned galaxies')
-        # only fix the parameters of pre-burned galaxies
-        for ii,g in zip(I, galaxies[I]):
-            try:
-                typ = fits_reverse_typemap[g.type.strip()]
-                pos = RaDecPos(g.ra, g.dec)
-                fluxes = dict([(band, g.get('flux_%s' % band)) for band in bands])
-                bright = NanoMaggies(order=bands, **fluxes)
-                shape = None
-                # put the Rex branch first, because Rex is a subclass of ExpGalaxy!
-                if issubclass(typ, RexGalaxy):
-                    assert(np.isfinite(g.shape_r))
-                    logre = np.log(g.shape_r)
-                    shape = LogRadius(logre)
-                    # set prior max at 2x HyperLEDA radius
-                    shape.setMaxLogRadius(logre + np.log(radius_max_factor))
-                elif issubclass(typ, (DevGalaxy, ExpGalaxy, SersicGalaxy)):
-                    assert(np.isfinite(g.shape_r))
-                    assert(np.isfinite(g.shape_e1))
-                    assert(np.isfinite(g.shape_e2))
-                    shape = EllipseE(g.shape_r, g.shape_e1, g.shape_e2)
-                    # switch to softened ellipse (better fitting behavior)
-                    shape = EllipseESoft.fromEllipseE(shape)
-                    # and then to our custom ellipse class
-                    logre = shape.logre
-                    shape = LegacyEllipseWithPriors(logre, shape.ee1, shape.ee2)
-                    assert(np.all(np.isfinite(shape.getParams())))
-                    # set prior max at 2x HyperLEDA radius
-                    shape.setMaxLogRadius(logre + np.log(radius_max_factor))
-
-                if issubclass(typ, (DevGalaxy, ExpGalaxy)):
-                    src = typ(pos, bright, shape)
-                elif issubclass(typ, (SersicGalaxy)):
-                    assert(np.isfinite(g.sersic))
-                    sersic = LegacySersicIndex(g.sersic)
-                    src = typ(pos, bright, shape, sersic)
-                elif issubclass(typ, PointSource):
-                    src = typ(pos, bright)
-                else:
-                    print('Unknown type', typ)
-                debug('Created', src)
-                assert(np.isfinite(src.getLogPrior()))
-                galaxies.sources[ii] = src
-
-                if galaxies.freeze[ii] and galaxies.ref_cat[ii] == refcat:
-                    galaxies.islargegalaxy[ii] = True
-                    assert((galaxies.radius[ii] > 0) * np.isfinite(galaxies.radius[ii]))
-                    assert((galaxies.pa[ii] >= 0) * (galaxies.pa[ii] <= 180) * np.isfinite(galaxies.pa[ii]))
-                    assert((galaxies.ba[ii] > 0) * (galaxies.ba[ii] <= 1.0) * np.isfinite(galaxies.ba[ii]))
-                    #print(galaxies.ref_cat[ii], galaxies.ref_id[ii], galaxies.radius[ii], galaxies.pa[ii], galaxies.ba[ii])
-
-                if galaxies.freeze[ii]:
-                    galaxies.freezeparams[ii] = True
-            except:
-                import traceback
-                print('Failed to create Tractor source for SGA entry:',
-                      traceback.print_exc())
-                raise
-
-        I, = np.nonzero(np.logical_not(galaxies.preburned))
-        debug(len(I), 'non-preburned galaxies')
-        for ii,g in zip(I, galaxies[I]):
-            # Initialize each source with an exponential disk--
-            fluxes = dict([(band, NanoMaggies.magToNanomaggies(g.mag)) for band in bands])
-            assert(np.all(np.isfinite(list(fluxes.values()))))
-            rr = g.radius * 3600. / 2 # factor of two accounts for R(25)-->reff [arcsec]
-            assert(np.isfinite(rr))
-            assert(np.isfinite(g.ba))
-            assert(np.isfinite(g.pa))
-            ba = g.ba
-            if ba <= 0.0 or ba > 1.0:
-                # Make round!
-                ba = 1.0
-            logr, ee1, ee2 = EllipseESoft.rAbPhiToESoft(rr, ba, 180-g.pa) # note the 180 rotation
-            assert(np.isfinite(logr))
-            assert(np.isfinite(ee1))
-            assert(np.isfinite(ee2))
-            shape = LegacyEllipseWithPriors(logr, ee1, ee2)
-            shape.setMaxLogRadius(logr + np.log(radius_max_factor))
-            src = ExpGalaxy(RaDecPos(g.ra, g.dec),
-                            NanoMaggies(order=bands, **fluxes),
-                            shape)
-            assert(np.isfinite(src.getLogPrior()))
-            galaxies.sources[ii] = src
-       
-    keep_columns = ['ra', 'dec', 'radius', 'mag', 'ref_cat', 'ref_id', 'ba', 'pa',
-                    'sources', 'islargegalaxy', 'freezeparams', 'keep_radius']
-
-=======
     I, = np.nonzero(galaxies.preburned)
     if len(I):
         # Non-preburned catalogs might not even have the 'freeze' column
@@ -535,8 +439,8 @@
         galaxies.sources[:] = get_galaxy_sources(galaxies, bands)
 
     keep_columns = ['ra', 'dec', 'radius', 'mag', 'ref_cat', 'ref_id', 'ba', 'pa',
-                    'sources', 'islargegalaxy', 'freezeparams']
->>>>>>> 161c233f
+                    'sources', 'islargegalaxy', 'freezeparams', 'keep_radius']
+
     for c in galaxies.get_columns():
         if not c in keep_columns:
             galaxies.delete_column(c)
