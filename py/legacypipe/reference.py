import os
import numpy as np
import fitsio
from astrometry.util.fits import fits_table, merge_tables

import logging
logger = logging.getLogger('legacypipe.reference')
def info(*args):
    from legacypipe.utils import log_info
    log_info(logger, args)
def debug(*args):
    from legacypipe.utils import log_debug
    log_debug(logger, args)

def get_reference_sources(survey, targetwcs, pixscale, bands,
                          tycho_stars=True,
                          gaia_stars=True,
                          large_galaxies=True,
                          star_clusters=True,
                          clean_columns=True):
    # If bands = None, does not create sources.

    H,W = targetwcs.shape
    H,W = int(H),int(W)

    # How big of a margin to search for bright stars and star clusters --
    # this should be based on the maximum radius they are considered to
    # affect.  In degrees.
    ref_margin = mask_radius_for_mag(0.)
    mpix = int(np.ceil(ref_margin * 3600. / pixscale))
    marginwcs = targetwcs.get_subimage(-mpix, -mpix, W+2*mpix, H+2*mpix)

    # Table of reference-source properties, including a field 'sources',
    # with tractor source objects.
    refs = []

    # Tycho-2 stars
    if tycho_stars:
        tycho = read_tycho2(survey, marginwcs, bands)
        if tycho and len(tycho):
            refs.append(tycho)

    # Add Gaia stars
    gaia = None
    if gaia_stars:
        from astrometry.libkd.spherematch import match_radec
        gaia = read_gaia(marginwcs, bands)
    if gaia is not None:
        # Handle sources that appear in both Gaia and Tycho-2 by
        # dropping the entry from Tycho-2.
        if len(gaia) and len(tycho):
            # Before matching, apply proper motions to bring them to
            # the same epoch.  We want to use the more-accurate Gaia
            # proper motions, so rewind Gaia positions to the Tycho
            # epoch.  (Note that in read_tycho2, we massaged the
            # epochs)
            cosdec = np.cos(np.deg2rad(gaia.dec))
            # First do a coarse matching with the approximate epoch:
            dt = 1991.5 - gaia.ref_epoch
            gra  = gaia.ra  + dt * gaia.pmra  / (3600.*1000.) / cosdec
            gdec = gaia.dec + dt * gaia.pmdec / (3600.*1000.)
            # Max Tycho-2 PM is 10"/yr, max |epoch_ra,epoch_dec - mean| = 0.5
            I,J,_ = match_radec(tycho.ra, tycho.dec, gra, gdec, 10./3600.,
                                nearest=True)
            debug('Initially matched', len(I), 'Tycho-2 stars to Gaia stars (10").')
            dt = tycho.ref_epoch[I] - gaia.ref_epoch[J]
            cosdec = np.cos(np.deg2rad(gaia.dec[J]))
            gra  = gaia.ra[J]  + dt * gaia.pmra[J]  / (3600.*1000.) / cosdec
            gdec = gaia.dec[J] + dt * gaia.pmdec[J] / (3600.*1000.)
            dists = np.hypot((gra - tycho.ra[I]) * cosdec, gdec - tycho.dec[I])
            K = np.flatnonzero(dists <= 1./3600.)
            I = I[K]
            J = J[K]
            debug('Matched', len(I), 'Tycho-2 stars to Gaia stars.')
            if len(I):
                keep = np.ones(len(tycho), bool)
                keep[I] = False
                tycho.cut(keep)
                gaia.isbright[J] = True
        if gaia is not None and len(gaia) > 0:
            refs.append(gaia)

    # Read the catalog of star (open and globular) clusters and add them to the
    # set of reference stars (with the isbright bit set).
    if star_clusters:
        clusters = read_star_clusters(marginwcs)
        if clusters is not None:
            debug('Found', len(clusters), 'star clusters nearby')
            refs.append(clusters)

    # Read large galaxies nearby.
    if large_galaxies:
        galaxies = read_large_galaxies(survey, targetwcs, bands, clean_columns=clean_columns)
        if galaxies is not None:
            # Resolve possible Gaia-large-galaxy duplicates
            if gaia and len(gaia):
                I,J,_ = match_radec(galaxies.ra, galaxies.dec, gaia.ra, gaia.dec,
                                    2./3600., nearest=True)
                info('Matched', len(I), 'large galaxies to Gaia stars.')
                if len(I):
                    gaia.donotfit[J] = True
            refs.append(galaxies)

    if len(refs):
        refs = merge_tables([r for r in refs if r is not None],
                            columns='fillzero')
    if len(refs) == 0:
        return None,None

    # these x,y are in the margin-padded WCS; not useful.
    # See ibx,iby computed below instead.
    for c in ['x','y']:
        if c in refs.get_columns():
            refs.delete_column(c)

    # radius / radius_pix are used to set the MASKBITS shapes;
    # keep_radius determines which sources are kept (because we subtract
    # stellar halos out to N x their radii)
    refs.radius_pix = np.ceil(refs.radius * 3600. / pixscale).astype(int)

    debug('Increasing radius for', np.sum(refs.keep_radius > refs.radius),
          'ref sources based on keep_radius')
    keeprad = np.maximum(refs.keep_radius, refs.radius)
    # keeprad to pix
    keeprad = np.ceil(keeprad * 3600. / pixscale).astype(int)

    _,xx,yy = targetwcs.radec2pixelxy(refs.ra, refs.dec)
    # ibx = integer brick coords
    refs.ibx = np.round(xx-1.).astype(int)
    refs.iby = np.round(yy-1.).astype(int)

    # cut ones whose position + radius are outside the brick bounds.
    refs.cut((xx > -keeprad) * (xx < W+keeprad) *
             (yy > -keeprad) * (yy < H+keeprad))
    # mark ones that are actually inside the brick area.
    refs.in_bounds = ((refs.ibx >= 0) * (refs.ibx < W) *
                      (refs.iby >= 0) * (refs.iby < H))

    for col in ['isbright', 'ismedium', 'islargegalaxy', 'iscluster', 'isgaia',
                'donotfit', 'freezeparams']:
        if not col in refs.get_columns():
            refs.set(col, np.zeros(len(refs), bool))

    sources = refs.sources
    refs.delete_column('sources')
    for i,(donotfit,freeze) in enumerate(zip(refs.donotfit, refs.freezeparams)):
        if donotfit:
            sources[i] = None
        if sources[i] is None:
            continue
        sources[i].is_reference_source = True
        if freeze:
            sources[i].freezeparams = True

    return refs,sources

def read_gaia(wcs, bands):
    '''
    *wcs* here should include margin
    '''
    from legacypipe.gaiacat import GaiaCatalog
    from legacypipe.survey import GaiaSource

    gaia = GaiaCatalog().get_catalog_in_wcs(wcs)
    debug('Got', len(gaia), 'Gaia stars nearby')

    gaia.G = gaia.phot_g_mean_mag

    # Gaia to DECam color transformations for stars
    color = gaia.phot_bp_mean_mag - gaia.phot_rp_mean_mag
    # From Rongpu, 2020-04-12
    # no BP-RP color: use average color
    color[np.logical_not(np.isfinite(color))] = 1.4
    # clip to reasonable range for the polynomial fit
    color = np.clip(color, -0.6, 4.1)
    for b,coeffs in [
            ('g', [-0.1178631039, 0.3650113495, 0.5608615360, -0.2850687702,
                   -1.0243473939, 1.4378375491, 0.0679401731, -1.1713172509,
                   0.9107811975, -0.3374324004, 0.0683946390, -0.0073089582,
                   0.0003230170]),
            ('r', [0.1139078673, -0.2868955307, 0.0013196434, 0.1029151074,
                   0.1196710702, -0.3729031390, 0.1859874242, 0.1370162451,
                   -0.1808580848, 0.0803219195, -0.0180218196, 0.0020584707,
                   -0.0000953486]),
            ('z', [0.4811198057, -0.9990015041, 0.1403990019, 0.2150988888,
                   -0.2917655866, 0.1326831887, -0.0259205004, 0.0018548776])]:
        mag = gaia.G.copy()
        for order,c in enumerate(coeffs):
            mag += c * color**order
        gaia.set('decam_mag_%s' % b, mag)

    #  For possible future use:
    #  BASS/MzLS:
    #  coeffs = dict(
    #  g = [-0.1299895823, 0.3120393968, 0.5989482686, 0.3125882487,
    #      -1.9401592247, 1.1011670449, 2.0741304659, -3.3930306403,
    #      2.1857291197, -0.7674676232, 0.1542300648, -0.0167007725,
    #      0.0007573720],
    #  r = [0.0901464643, -0.2463711147, 0.0094963025, -0.1187138789,
    #      0.4131107392, -0.1832183301, -0.6015486252, 0.9802538471,
    #      -0.6613809948, 0.2426395251, -0.0505867727, 0.0056462458,
    #      -0.0002625789],
    #  z = [0.4862049092, -1.0278704657, 0.1220984456, 0.3000129189,
    #      -0.3770662617, 0.1696090596, -0.0331679127, 0.0023867628])

    # force this source to remain a point source?
    # Long history here, starting DJS, [decam-chatter 5486] Solved! GAIA separation
    #   of point sources from extended sources
    # Updated for Gaia DR2 by Eisenstein,
    # [decam-data 2770] Re: [desi-milkyway 639] GAIA in DECaLS DR7
    # And made far more restrictive following BGS feedback.
    gaia.pointsource = np.logical_or((gaia.G <= 18.) * (gaia.astrometric_excess_noise < 10.**0.5),
                                     (gaia.G <= 13.))

    # in our catalog files, this is in float32; in the Gaia data model it's
    # a byte, with only values 3 and 31 in DR2.
    gaia.astrometric_params_solved = gaia.astrometric_params_solved.astype(np.uint8)

    # Gaia version?
    gaiaver = int(os.getenv('GAIA_CAT_VER', '1'))
    gaia_release = 'G%i' % gaiaver
    gaia.ref_cat = np.array([gaia_release] * len(gaia))
    gaia.ref_id  = gaia.source_id
    gaia.pmra_ivar  = 1./gaia.pmra_error **2
    gaia.pmdec_ivar = 1./gaia.pmdec_error**2
    gaia.parallax_ivar = 1./gaia.parallax_error**2
    # mas -> deg
    gaia.ra_ivar  = 1./(gaia.ra_error  / 1000. / 3600.)**2
    gaia.dec_ivar = 1./(gaia.dec_error / 1000. / 3600.)**2

    for c in ['ra_error', 'dec_error', 'parallax_error',
              'pmra_error', 'pmdec_error']:
        gaia.delete_column(c)
    for c in ['pmra', 'pmdec', 'parallax', 'pmra_ivar', 'pmdec_ivar',
              'parallax_ivar']:
        X = gaia.get(c)
        X[np.logical_not(np.isfinite(X))] = 0.

    # uniform name w/ Tycho-2
    gaia.zguess = gaia.decam_mag_z
    gaia.mag = gaia.G
    # Take the brighter of G, z to expand masks around red stars.
    gaia.mask_mag = np.minimum(gaia.G, gaia.zguess + 1.)

    # radius to consider affected by this star, for MASKBITS
    gaia.radius = mask_radius_for_mag(gaia.mask_mag)
    # radius for keeping this source in the ref catalog
    # (eg, for halo subtraction)
    gaia.keep_radius = 4. * gaia.radius
    gaia.delete_column('G')
    gaia.isgaia = np.ones(len(gaia), bool)
    gaia.isbright = (gaia.mask_mag < 13.)
    gaia.ismedium = (gaia.mask_mag < 16.)
    gaia.donotfit = np.zeros(len(gaia), bool)

    # NOTE, must initialize gaia.sources array this way, or else numpy
    # will try to be clever and create a 2-d array, because GaiaSource is
    # iterable.
    gaia.sources = np.empty(len(gaia), object)
    if bands is not None:
        for i,g in enumerate(gaia):
            gaia.sources[i] = GaiaSource.from_catalog(g, bands)
    return gaia

def mask_radius_for_mag(mag):
    # Returns a masking radius in degrees for a star of the given magnitude.
    # Used for Tycho-2 and Gaia stars.

    # This is in degrees, and is from Rongpu in the thread [decam-chatter 12099].
    return 1630./3600. * 1.396**(-mag)

def read_tycho2(survey, targetwcs, bands):
    from astrometry.libkd.spherematch import tree_open, tree_search_radec
    from legacypipe.survey import GaiaSource
    tycho2fn = survey.find_file('tycho2')
    radius = 1.
    ra,dec = targetwcs.radec_center()
    # John added the "isgalaxy" flag 2018-05-10, from the Metz &
    # Geffert (04) catalog.

    # Eddie added the "zguess" column 2019-03-06, by matching with
    # 2MASS and estimating z based on APASS.

    # The "tycho2.kd.fits" file read here was produced by:
    #
    # fitscopy ~schlafly/legacysurvey/tycho-isgalaxyflag-2mass.fits"[col \
    #   tyc1;tyc2;tyc3;ra;dec;sigma_ra;sigma_dec;mean_ra;mean_dec;pm_ra;pm_dec; \
    #   sigma_pm_ra;sigma_pm_dec;epoch_ra;epoch_dec;mag_bt;mag_vt;mag_hp; \
    #   isgalaxy;Jmag;Hmag;Kmag,zguess]" /tmp/tycho2-astrom.fits
    # startree -P -k -n stars -T -i /tmp/tycho2-astrom.fits \
    #  -o /global/project/projectdirs/cosmo/staging/tycho2/tycho2.kd.fits

    kd = tree_open(tycho2fn, 'stars')
    I = tree_search_radec(kd, ra, dec, radius)
    debug(len(I), 'Tycho-2 stars within', radius, 'deg of RA,Dec (%.3f, %.3f)' % (ra,dec))
    if len(I) == 0:
        return None
    # Read only the rows within range.
    tycho = fits_table(tycho2fn, rows=I)
    del kd
    if 'isgalaxy' in tycho.get_columns():
        tycho.cut(tycho.isgalaxy == 0)
        debug('Cut to', len(tycho), 'Tycho-2 stars on isgalaxy==0')
    else:
        print('Warning: no "isgalaxy" column in Tycho-2 catalog')

    tycho.ref_cat = np.array(['T2'] * len(tycho))
    # tyc1: [1,9537], tyc2: [1,12121], tyc3: [1,3]
    tycho.ref_id = (tycho.tyc1.astype(np.int64)*1000000 +
                    tycho.tyc2.astype(np.int64)*10 +
                    tycho.tyc3.astype(np.int64))
    with np.errstate(divide='ignore'):
        tycho.pmra_ivar = 1./tycho.sigma_pm_ra**2
        tycho.pmdec_ivar = 1./tycho.sigma_pm_dec**2
        tycho.ra_ivar  = 1./tycho.sigma_ra **2
        tycho.dec_ivar = 1./tycho.sigma_dec**2
    tycho.rename('pm_ra', 'pmra')
    tycho.rename('pm_dec', 'pmdec')
    for c in ['pmra', 'pmdec', 'pmra_ivar', 'pmdec_ivar']:
        X = tycho.get(c)
        X[np.logical_not(np.isfinite(X))] = 0.
    tycho.mag = tycho.mag_vt
    # Patch missing mag values...
    tycho.mag[tycho.mag == 0] = tycho.mag_hp[tycho.mag == 0]
    tycho.mag[tycho.mag == 0] = tycho.mag_bt[tycho.mag == 0]

    # Use zguess
    tycho.mask_mag = tycho.mag
    with np.errstate(invalid='ignore'):
        I = np.flatnonzero(np.isfinite(tycho.zguess) *
                           (tycho.zguess + 1. < tycho.mag))
    tycho.mask_mag[I] = tycho.zguess[I]
    # Per discussion in issue #306 -- cut on mag < 13.
    # This drops only 13k/2.5M stars.
    tycho.cut(tycho.mask_mag < 13.)

    tycho.radius = mask_radius_for_mag(tycho.mask_mag)
    tycho.keep_radius = 2. * tycho.radius

    for c in ['tyc1', 'tyc2', 'tyc3', 'mag_bt', 'mag_vt', 'mag_hp',
              'mean_ra', 'mean_dec',
              'sigma_pm_ra', 'sigma_pm_dec', 'sigma_ra', 'sigma_dec']:
        tycho.delete_column(c)
    # add Gaia-style columns
    # No parallaxes in Tycho-2
    tycho.parallax = np.zeros(len(tycho), np.float32)
    # Tycho-2 "supplement" stars, from Hipparcos and Tycho-1 catalogs, have
    # ref_epoch = 0.  Fill in with the 1991.25 epoch of those catalogs.
    tycho.epoch_ra [tycho.epoch_ra  == 0] = 1991.25
    tycho.epoch_dec[tycho.epoch_dec == 0] = 1991.25
    # Tycho-2 has separate epoch_ra and epoch_dec.
    # Move source to the mean epoch.
    tycho.ref_epoch = (tycho.epoch_ra + tycho.epoch_dec) / 2.
    cosdec = np.cos(np.deg2rad(tycho.dec))
    tycho.ra  += (tycho.ref_epoch - tycho.epoch_ra ) * tycho.pmra  / 3600. / cosdec
    tycho.dec += (tycho.ref_epoch - tycho.epoch_dec) * tycho.pmdec / 3600.
    # Tycho-2 proper motions are in arcsec/yr; Gaia are mas/yr.
    tycho.pmra  *= 1000.
    tycho.pmdec *= 1000.
    # We already cut on John's "isgalaxy" flag
    tycho.pointsource = np.ones(len(tycho), bool)
    # phot_g_mean_mag -- for initial brightness of source
    tycho.phot_g_mean_mag = tycho.mag
    tycho.delete_column('epoch_ra')
    tycho.delete_column('epoch_dec')
    tycho.isbright = np.ones(len(tycho), bool)
    tycho.ismedium = np.ones(len(tycho), bool)
    tycho.sources = np.empty(len(tycho), object)
    if bands is not None:
        for i,t in enumerate(tycho):
            tycho.sources[i] = GaiaSource.from_catalog(t, bands)
    return tycho

def get_large_galaxy_version(fn):
    preburn = False
    hdr = fitsio.read_header(fn)
    try:
        v = hdr.get('SGAVER')
        if v is None: # old version
            v = hdr.get('LSLGAVER')
        if v is not None:
            v = v.strip()
            if 'ellipse' in v.lower():
                preburn = True
                v, _ = v.split('-')
            assert(len(v) == 2)
            return v, preburn
    except KeyError:
        pass
    for k in ['3.0', '2.0']:
        if k in fn:
            return 'L'+k[0], preburn
    return 'LG', preburn

def read_large_galaxies(survey, targetwcs, bands, clean_columns=True):
    from astrometry.libkd.spherematch import tree_open, tree_search_radec
    galfn = survey.find_file('large-galaxies')
    if galfn is None:
        debug('No large-galaxies catalog file')
        return None
    radius = 2.
    rc,dc = targetwcs.radec_center()

    debug('Reading', galfn)
    kd = tree_open(galfn, 'largegals')
    I = tree_search_radec(kd, rc, dc, radius)
    debug(len(I), 'large galaxies within', radius,
          'deg of RA,Dec (%.3f, %.3f)' % (rc,dc))
    if len(I) == 0:
        return None
    # Read only the rows within range.
    galaxies = fits_table(galfn, rows=I)
    del kd

    refcat, preburn = get_large_galaxy_version(galfn)
    debug('Large galaxies version: "%s", preburned?' % refcat, preburn)

    if not preburn:
        # Original LSLGA
        galaxies.ref_cat = np.array([refcat] * len(galaxies))
        galaxies.islargegalaxy = np.array([True] * len(galaxies))
        galaxies.preburned = np.zeros(len(galaxies), bool)

        # new data model
        galaxies.rename('sga_id', 'ref_id')
        galaxies.rename('mag_leda', 'mag')
        galaxies.radius = galaxies.diam / 2. / 60. # [degree]
    else:
        # Need to initialize islargegalaxy to False because we will bring in
        # pre-burned sources that we do not want to use in MASKBITS.
        # (we'll set individual .islargegalaxy entries below)
        # NOTE: fields such as ref_cat, preburned, etc, already exist in the
        # "galaxies" catalog read from disk.
        galaxies.islargegalaxy = np.zeros(len(galaxies), bool)
        galaxies.rename('mag_leda', 'mag')
        galaxies.radius = galaxies.diam / 2. / 60. # [degree]

    galaxies.keep_radius = 2. * galaxies.radius
    galaxies.freezeparams = np.zeros(len(galaxies), bool)
    galaxies.sources = np.empty(len(galaxies), object)
    galaxies.sources[:] = None
    galaxies.keep_radius = galaxies.radius

    I, = np.nonzero(galaxies.preburned)
    if len(I):
        # Non-preburned catalogs might not even have the 'freeze' column
        I, = np.nonzero(galaxies.preburned * galaxies.freeze *
                        (galaxies.ref_cat == refcat))
        galaxies.islargegalaxy[I] = True
        I, = np.nonzero(galaxies.preburned * galaxies.freeze)
        galaxies.freezeparams[I] = True

    if bands is not None:
        galaxies.sources[:] = get_galaxy_sources(galaxies, bands)

<<<<<<< HEAD
    if clean_columns:
        keep_columns = ['ra', 'dec', 'radius', 'mag', 'ref_cat', 'ref_id', 'ba', 'pa',
                        'sources', 'islargegalaxy', 'freezeparams', 'keep_radius']
        for c in galaxies.get_columns():
            if not c in keep_columns:
                galaxies.delete_column(c)
=======
    keep_columns = ['ra', 'dec', 'radius', 'keep_radius', 'mag', 'ref_cat', 'ref_id', 'ba', 'pa',
                    'sources', 'islargegalaxy', 'freezeparams']
    for c in galaxies.get_columns():
        if not c in keep_columns:
            galaxies.delete_column(c)
>>>>>>> db3a0fcb
    return galaxies

def get_galaxy_sources(galaxies, bands):
    from legacypipe.catalog import fits_reverse_typemap
    from tractor import NanoMaggies, RaDecPos, PointSource
    from tractor.ellipses import EllipseE, EllipseESoft
    from tractor.galaxy import DevGalaxy, ExpGalaxy
    from tractor.sersic import SersicGalaxy
    from legacypipe.survey import LegacySersicIndex, LegacyEllipseWithPriors, LogRadius, RexGalaxy

    # Factor of HyperLEDA to set the galaxy max radius
    radius_max_factor = 2.

    srcs = [None for g in galaxies]
    I, = np.nonzero(galaxies.freezeparams)
    # only fix the parameters of pre-burned galaxies
    for ii,g in zip(I, galaxies[I]):
        try:
            typ = fits_reverse_typemap[g.type.strip()]
            pos = RaDecPos(g.ra, g.dec)
            fluxes = dict([(band, g.get('flux_%s' % band)) for band in bands])
            bright = NanoMaggies(order=bands, **fluxes)
            shape = None
            # put the Rex branch first, because Rex is a subclass of ExpGalaxy!
            if issubclass(typ, RexGalaxy):
                assert(np.isfinite(g.shape_r))
                logre = np.log(g.shape_r)
                shape = LogRadius(logre)
                # set prior max at 2x HyperLEDA radius
                shape.setMaxLogRadius(logre + np.log(radius_max_factor))
            elif issubclass(typ, (DevGalaxy, ExpGalaxy, SersicGalaxy)):
                assert(np.isfinite(g.shape_r))
                assert(np.isfinite(g.shape_e1))
                assert(np.isfinite(g.shape_e2))
                shape = EllipseE(g.shape_r, g.shape_e1, g.shape_e2)
                # switch to softened ellipse (better fitting behavior)
                shape = EllipseESoft.fromEllipseE(shape)
                # and then to our custom ellipse class
                logre = shape.logre
                shape = LegacyEllipseWithPriors(logre, shape.ee1, shape.ee2)
                assert(np.all(np.isfinite(shape.getParams())))
                # set prior max at 2x HyperLEDA radius
                shape.setMaxLogRadius(logre + np.log(radius_max_factor))

            if issubclass(typ, (DevGalaxy, ExpGalaxy)):
                src = typ(pos, bright, shape)
            elif issubclass(typ, (SersicGalaxy)):
                assert(np.isfinite(g.sersic))
                sersic = LegacySersicIndex(g.sersic)
                src = typ(pos, bright, shape, sersic)
            elif issubclass(typ, PointSource):
                src = typ(pos, bright)
            else:
                print('Unknown type', typ)
            debug('Created', src)
            assert(np.isfinite(src.getLogPrior()))
            srcs[ii] = src

            if g.islargegalaxy:
                assert((g.radius > 0) * np.isfinite(g.radius))
                assert((g.pa >= 0) * (g.pa <= 180) * np.isfinite(g.pa))
                assert((g.ba > 0) * (g.ba <= 1.0) * np.isfinite(g.ba))
        except:
            import traceback
            print('Failed to create Tractor source for SGA entry:',
                  traceback.print_exc())
            raise

    I, = np.nonzero(np.logical_not(galaxies.freezeparams))
    for ii,g in zip(I, galaxies[I]):
        # Initialize each source with an exponential disk--
        fluxes = dict([(band, NanoMaggies.magToNanomaggies(g.mag))
                       for band in bands])
        assert(np.all(np.isfinite(list(fluxes.values()))))
        rr = g.radius * 3600. / 2 # factor of two accounts for R(25)-->reff [arcsec]
        assert(np.isfinite(rr))
        assert(np.isfinite(g.ba))
        assert(np.isfinite(g.pa))
        ba = g.ba
        if ba <= 0.0 or ba > 1.0:
            # Make round!
            ba = 1.0
        logr, ee1, ee2 = EllipseESoft.rAbPhiToESoft(rr, ba, 180-g.pa) # note the 180 rotation
        assert(np.isfinite(logr))
        assert(np.isfinite(ee1))
        assert(np.isfinite(ee2))
        shape = LegacyEllipseWithPriors(logr, ee1, ee2)
        shape.setMaxLogRadius(logr + np.log(radius_max_factor))
        src = ExpGalaxy(RaDecPos(g.ra, g.dec),
                        NanoMaggies(order=bands, **fluxes),
                        shape)
        assert(np.isfinite(src.getLogPrior()))
        srcs[ii] = src

    return srcs

def read_star_clusters(targetwcs):
    """The code to generate the NGC-star-clusters-fits catalog is in
    legacypipe/bin/build-cluster-catalog.py.

    """
    from pkg_resources import resource_filename
    from astrometry.util.starutil_numpy import degrees_between

    clusterfile = resource_filename('legacypipe', 'data/NGC-star-clusters.fits')
    debug('Reading {}'.format(clusterfile))
    clusters = fits_table(clusterfile, columns=['ra', 'dec', 'radius', 'type', 'ba', 'pa'])
    clusters.ref_id = np.arange(len(clusters))

    radius = 1.
    rc,dc = targetwcs.radec_center()
    d = degrees_between(rc, dc, clusters.ra, clusters.dec)
    clusters.cut(d < radius)
    if len(clusters) == 0:
        return None

    debug('Cut to {} star cluster(s) within the brick'.format(len(clusters)))
    clusters.ref_cat = np.array(['CL'] * len(clusters))

    # Radius in degrees
    clusters.radius = clusters.radius
    clusters.radius[np.logical_not(np.isfinite(clusters.radius))] = 1./60.

    # Set isbright=True
    clusters.isbright = np.zeros(len(clusters), bool)
    clusters.iscluster = np.ones(len(clusters), bool)

    clusters.sources = np.array([None] * len(clusters))

    return clusters

def get_reference_map(wcs, refs):
    from legacypipe.bits import IN_BLOB

    H,W = wcs.shape
    H = int(H)
    W = int(W)
    refmap = np.zeros((H,W), np.uint8)
    pixscale = wcs.pixel_scale()
    cd = wcs.cd
    cd = np.reshape(cd, (2,2)) / (pixscale / 3600.)

    # circular/elliptical regions:
    for col,bit,ellipse in [('isbright', 'BRIGHT', False),
                            ('ismedium', 'MEDIUM', False),
                            ('iscluster', 'CLUSTER', True),
                            ('islargegalaxy', 'GALAXY', True),]:
        isit = refs.get(col)
        if not np.any(isit):
            debug('None marked', col)
            continue
        I, = np.nonzero(isit)
        debug(len(I), 'with', col, 'set')
        if len(I) == 0:
            continue
        thisrefs = refs[I]

        radius_pix = np.ceil(thisrefs.radius * 3600. / pixscale).astype(int)

        if bit == 'BRIGHT':
            # decrease the BRIGHT masking radius by a factor of two!
            debug('Scaling down BRIGHT masking radius by a factor of 2')
            radius_pix = (radius_pix + 1) // 2

        _,xx,yy = wcs.radec2pixelxy(thisrefs.ra, thisrefs.dec)
        xx -= 1.
        yy -= 1.
        for x,y,rpix,ref in zip(xx,yy,radius_pix,thisrefs):
            # Cut to bounding square
            xlo = int(np.clip(np.floor(x   - rpix), 0, W))
            xhi = int(np.clip(np.ceil (x+1 + rpix), 0, W))
            ylo = int(np.clip(np.floor(y   - rpix), 0, H))
            yhi = int(np.clip(np.ceil (y+1 + rpix), 0, H))
            if xlo == xhi or ylo == yhi:
                continue
            bitval = np.uint8(IN_BLOB[bit])
            if not ellipse:
                rr = ((np.arange(ylo,yhi)[:,np.newaxis] - y)**2 +
                      (np.arange(xlo,xhi)[np.newaxis,:] - x)**2)
                masked = (rr <= rpix**2)
            else:
                # *should* have ba and pa if we got here...
                xgrid,ygrid = np.meshgrid(np.arange(xlo,xhi), np.arange(ylo,yhi))
                dx = xgrid - x
                dy = ygrid - y
                # Rotate to "intermediate world coords" via the unit-scaled CD matrix
                du = cd[0][0] * dx + cd[0][1] * dy
                dv = cd[1][0] * dx + cd[1][1] * dy
                debug('Object: PA', ref.pa, 'BA', ref.ba, 'Radius', ref.radius, 'pix', rpix)
                if not np.isfinite(ref.pa):
                    ref.pa = 0.
                ct = np.cos(np.deg2rad(90.+ref.pa))
                st = np.sin(np.deg2rad(90.+ref.pa))
                v1 = ct * du + -st * dv
                v2 = st * du +  ct * dv
                r1 = rpix
                r2 = rpix * ref.ba
                masked = (v1**2 / r1**2 + v2**2 / r2**2 < 1.)
            refmap[ylo:yhi, xlo:xhi] |= (bitval * masked)
    return refmap<|MERGE_RESOLUTION|>--- conflicted
+++ resolved
@@ -453,20 +453,12 @@
     if bands is not None:
         galaxies.sources[:] = get_galaxy_sources(galaxies, bands)
 
-<<<<<<< HEAD
     if clean_columns:
         keep_columns = ['ra', 'dec', 'radius', 'mag', 'ref_cat', 'ref_id', 'ba', 'pa',
                         'sources', 'islargegalaxy', 'freezeparams', 'keep_radius']
         for c in galaxies.get_columns():
             if not c in keep_columns:
                 galaxies.delete_column(c)
-=======
-    keep_columns = ['ra', 'dec', 'radius', 'keep_radius', 'mag', 'ref_cat', 'ref_id', 'ba', 'pa',
-                    'sources', 'islargegalaxy', 'freezeparams']
-    for c in galaxies.get_columns():
-        if not c in keep_columns:
-            galaxies.delete_column(c)
->>>>>>> db3a0fcb
     return galaxies
 
 def get_galaxy_sources(galaxies, bands):
