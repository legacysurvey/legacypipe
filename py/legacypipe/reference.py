--- conflicted
+++ resolved
@@ -439,21 +439,12 @@
     if bands is not None:
         galaxies.sources[:] = get_galaxy_sources(galaxies, bands)
 
-<<<<<<< HEAD
     if clean_columns:
         keep_columns = ['ra', 'dec', 'radius', 'mag', 'ref_cat', 'ref_id', 'ba', 'pa',
-                        'sources', 'islargegalaxy', 'freezeparams']
+                        'sources', 'islargegalaxy', 'freezeparams', 'keep_radius']
         for c in galaxies.get_columns():
             if not c in keep_columns:
                 galaxies.delete_column(c)
-=======
-    keep_columns = ['ra', 'dec', 'radius', 'mag', 'ref_cat', 'ref_id', 'ba', 'pa',
-                    'sources', 'islargegalaxy', 'freezeparams', 'keep_radius']
-
-    for c in galaxies.get_columns():
-        if not c in keep_columns:
-            galaxies.delete_column(c)
->>>>>>> 58ed6eea
     return galaxies
 
 def get_galaxy_sources(galaxies, bands):
