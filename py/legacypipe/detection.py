--- conflicted
+++ resolved
@@ -15,13 +15,7 @@
     psfnorm = 1./(2. * np.sqrt(np.pi) * tim.psf_sigma)
     ie = tim.getInvvar()
     detim = tim.getImage().copy()
-<<<<<<< HEAD
-=======
     tim.getSky().addTo(detim, scale=-1.)
-    detim[ie == 0] = 0.
-    # Patch SATURATED pixels with the value saturated pixels would have??
-    #detim[(tim.dq & tim.dq_bits['satur']) > 0] = tim.satval
->>>>>>> 654de5aa
     detim = gaussian_filter(detim, tim.psf_sigma) / psfnorm**2
     detsig1 = tim.sig1 / psfnorm
     subh,subw = tim.shape
