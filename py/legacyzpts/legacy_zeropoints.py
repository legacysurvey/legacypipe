from __future__ import division, print_function

# Turn off plotting imports for production
if False:
    if __name__ == '__main__':
        import matplotlib
        matplotlib.use('Agg')
    import matplotlib.pyplot as plt

import os
import argparse
import sys

import numpy as np
from scipy.stats import sigmaclip

import fitsio
from astropy.io import fits as fits_astropy
from astropy.table import Table, vstack
from photutils import CircularAperture, aperture_photometry

from astrometry.util.file import trymakedirs
from astrometry.util.starutil_numpy import hmsstring2ra, dmsstring2dec
from astrometry.util.util import wcs_pv2sip_hdr
from astrometry.util.ttime import Time
from astrometry.util.fits import fits_table, merge_tables
from astrometry.libkd.spherematch import match_radec

from tractor.splinesky import SplineSky

import legacypipe
from legacypipe.ps1cat import ps1cat
from legacypipe.gaiacat import GaiaCatalog
from legacypipe.survey import radec_at_mjd, get_git_version
from legacypipe.image import validate_procdate_plver

CAMERAS=['decam','mosaic','90prime','megaprime']

def ptime(text,t0):
    tnow=Time()
    print('TIMING:%s ' % text,tnow-t0)
    return tnow

def read_lines(fn):
    fin=open(fn,'r')
    lines=fin.readlines()
    fin.close()
    if len(lines) < 1: raise ValueError('lines not read properly from %s' % fn)
    return np.array( list(np.char.strip(lines)) )

def astropy_to_astrometry_table(t):
    T = fits_table()
    for c in t.colnames:
        T.set(c, t[c])
    return T

def _ccds_table(camera='decam'):
    '''Initialize the CCDs table.

    Description and Units at:
    https://github.com/legacysurvey/legacyzpts/blob/master/DESCRIPTION_OF_OUTPUTS.md
    '''
    max_camera_length = max([len(c) for c in CAMERAS])

    cols = [
        ('err_message', 'S30'),
        ('image_filename', 'S120'),
        ('image_hdu', 'i2'),
        ('camera', 'S%i' % max_camera_length),
        ('expnum', 'i8'),
        ('plver', 'S8'),
        ('procdate', 'S19'),
        ('plprocid', 'S7'),
        ('ccdname', 'S5'),
        ('ccdnum', 'i2'),
        ('expid', 'S17'),
        ('object', 'S35'),
        ('propid', 'S10'),
        ('filter', 'S1'),
        ('exptime', 'f4'),
        ('date_obs', 'S26'),
        ('mjd_obs', 'f8'),
        ('ut', 'S15'),
        ('ha', 'S13'),
        ('airmass', 'f4'),
        ('fwhm', 'f4'),
        ('fwhm_cp', 'f4'),
        ('gain', 'f4'),
        ('width', 'i2'),
        ('height', 'i2'),
        ('ra_bore', 'f8'),
        ('dec_bore', 'f8'),
        ('crpix1', 'f4'),
        ('crpix2', 'f4'),
        ('crval1', 'f8'),
        ('crval2', 'f8'),
        ('cd1_1', 'f4'),
        ('cd1_2', 'f4'),
        ('cd2_1', 'f4'),
        ('cd2_2', 'f4'),
        ('pixscale', 'f4'),
        ('zptavg', 'f4'),
        ('yshift', 'bool'),
        # -- CCD-level quantities --
        ('ra', 'f8'),
        ('dec', 'f8'),
        ('skysb', 'f4'),
        ('skycounts', 'f4'),
        ('skyrms', 'f4'),
        ('sig1', 'f4'),
        ('nstars_photom', 'i2'),
        ('nstars_astrom', 'i2'),
        ('goodps1', 'i2'),
        ('goodps1_wbadpix5', 'i2'),
        ('phoff', 'f4'),
        ('phrms', 'f4'),
        ('zpt', 'f4'),
        ('zpt_wbadpix5', 'f4'),
        ('transp', 'f4'),
        ('raoff',  'f4'),
        ('decoff', 'f4'),
        ('rarms',  'f4'),
        ('decrms', 'f4'),
        ('rastddev',  'f4'),
        ('decstddev', 'f4'),
        ]
    ccds = Table(np.zeros(1, dtype=cols))
    return ccds
     
def _stars_table(nstars=1):
    '''Initialize the stars table.

    Description and Units at:
    https://github.com/legacysurvey/legacyzpts/blob/master/DESCRIPTION_OF_OUTPUTS.md
    '''
    cols = [('image_filename', 'S100'),('image_hdu', 'i2'),
            ('expid', 'S16'), ('filter', 'S1'),('nstars', 'i2'), 
            ('x', 'f4'), ('y', 'f4'), ('expnum', 'i8'),
            ('plver', 'S8'), ('procdate', 'S19'), ('plprocid', 'S7'),
            ('gain', 'f4'),
            ('ra', 'f8'), ('dec', 'f8'), ('apmag', 'f4'),('apflux', 'f4'),('apskyflux', 'f4'),('apskyflux_perpix', 'f4'),
            ('radiff', 'f8'), ('decdiff', 'f8'),
            ('ps1_mag', 'f4'),
            ('gaia_g','f8'),('ps1_g','f8'),('ps1_r','f8'),('ps1_i','f8'),('ps1_z','f8'),
            ('exptime', 'f4')]
    stars = Table(np.zeros(nstars, dtype=cols))
    return stars

def get_pixscale(camera='decam'):
  return {'decam':0.262,
          'mosaic':0.262,
          '90prime':0.470,
          'megaprime':0.185}[camera]

def cols_for_survey_table(which='all'):
    """Return list of -survey.fits table colums

    Args:
        which: all, numeric, 
        nonzero_diff (numeric and expect non-zero diff with reference 
        when compute it)
    """
    assert(which in ['all','numeric','nonzero_diff'])
    martins_keys = ['airmass', 'ccdskysb']
    gods_keys = ['plver', 'procdate', 'plprocid', 'ccdnastrom', 'ccdnphotom']
    if which == 'all':
        need_arjuns_keys= ['ra','dec','ra_bore','dec_bore',
                           'image_filename','image_hdu','expnum','ccdname','object',
                           'filter','exptime','camera','width','height','propid',
                           'mjd_obs',
                           'fwhm','zpt','ccdzpt','ccdraoff','ccddecoff',
                           'ccdrarms', 'ccddecrms', 'ccdskycounts',
                           'ccdphrms',
                           'cd1_1','cd2_2','cd1_2','cd2_1',
                           'crval1','crval2','crpix1','crpix2']
        dustins_keys= ['skyrms', 'sig1', 'yshift']
    elif which == 'numeric':
        need_arjuns_keys= ['ra','dec','ra_bore','dec_bore',
                           'expnum',
                           'exptime','width','height',
                           'mjd_obs',
                           'fwhm','zpt','ccdzpt','ccdraoff','ccddecoff',
                           'cd1_1','cd2_2','cd1_2','cd2_1',
                           'crval1','crval2','crpix1','crpix2']
        dustins_keys= ['skyrms']
    elif which == 'nonzero_diff':
        need_arjuns_keys= ['ra','dec',
                           'fwhm','zpt','ccdzpt','ccdraoff','ccddecoff']
        dustins_keys= ['skyrms']
    return need_arjuns_keys + dustins_keys + martins_keys + gods_keys
 
def write_survey_table(T, surveyfn, camera=None, bad_expid=None):
    from legacyzpts.psfzpt_cuts import add_psfzpt_cuts

    assert(camera in CAMERAS)
    need_keys = cols_for_survey_table(which='all')
    # Rename
    rename_keys= [('zpt','ccdzpt'),
                  ('zptavg','zpt'),
                  ('raoff','ccdraoff'),
                  ('decoff','ccddecoff'),
                  ('skycounts', 'ccdskycounts'),
                  ('skysb', 'ccdskysb'),
                  ('rarms',  'ccdrarms'),
                  ('decrms', 'ccddecrms'),
                  ('phrms', 'ccdphrms'),
                  ('nstars_astrom','ccdnastrom'),
                  ('nstars_photom','ccdnphotom')]
    for old,new in rename_keys:
        T.rename(old,new)
    # Delete 
    del_keys= list( set(T.get_columns()).difference(set(need_keys)) )
    for key in del_keys:
        T.delete_column(key)
    # precision
    T.width  = T.width.astype(np.int16)
    T.height = T.height.astype(np.int16)
    T.cd1_1 = T.cd1_1.astype(np.float32)
    T.cd1_2 = T.cd1_2.astype(np.float32)
    T.cd2_1 = T.cd2_1.astype(np.float32)
    T.cd2_2 = T.cd2_2.astype(np.float32)

    add_psfzpt_cuts(T, camera, bad_expid)

    writeto_via_temp(surveyfn, T)
    print('Wrote %s' % surveyfn)

def create_annotated_table(leg_fn, ann_fn, camera, survey, mp):
    from legacyzpts.annotate_ccds import annotate, init_annotations
    T = fits_table(leg_fn)
    T = survey.cleanup_ccds_table(T)
    init_annotations(T)
    annotate(T, survey, mp, mzls=(camera == 'mosaic'), bass=(camera == '90prime'),
             normalizePsf=True, carryOn=True)
    writeto_via_temp(ann_fn, T)
    print('Wrote %s' % ann_fn)

def getrms(x):
    return np.sqrt( np.mean( np.power(x,2) ) )

def get_bitmask_fn(imgfn):
    if 'ooi' in imgfn: 
        fn= imgfn.replace('ooi','ood')
    elif 'oki' in imgfn: 
        fn= imgfn.replace('oki','ood')
    else:
        raise ValueError('bad imgfn? no ooi or oki: %s' % imgfn)
    return fn

def get_weight_fn(imgfn):
    if 'ooi' in imgfn: 
        fn= imgfn.replace('ooi','oow')
    elif 'oki' in imgfn: 
        fn= imgfn.replace('oki','oow')
    else:
        raise ValueError('bad imgfn? no ooi or oki: %s' % imgfn)
    return fn

class Measurer(object):
    """Main image processing functions for all cameras.

    Args:
        match_radius: arcsec matching to gaia/ps1
        sn_min,sn_max: if not None then then {min,max} S/N will be enforced from 
            aperture photoemtry, where S/N = apflux/sqrt(skyflux)
    """

    def __init__(self, fn, image_dir='images',
                 calibrate=False, quiet=False,
                 **kwargs):
        self.quiet = quiet
        # Set extra kwargs
        self.zptsfile= kwargs.get('zptsfile')
        self.prefix= kwargs.get('prefix')
        self.verboseplots= kwargs.get('verboseplots')
        
        self.fn = os.path.join(image_dir, fn)
        self.fn_base = fn
        self.debug= kwargs.get('debug')
        self.outdir= kwargs.get('outdir')
        self.calibdir = kwargs.get('calibdir')

        self.calibrate = calibrate
        
        try:
            self.primhdr = read_primary_header(self.fn)
        except ValueError:
            # astropy can handle it
            tmp= fits_astropy.open(self.fn)
            self.primhdr= tmp[0].header
            tmp.close()
            del tmp

        self.band = self.get_band()
        # CP WCS succeed?
        self.goodWcs=True  
        if not ('WCSCAL' in self.primhdr.keys() and
                'success' in self.primhdr['WCSCAL'].strip().lower()):
            self.goodWcs=False  

        # Camera-agnostic primary header cards
        try:
            self.propid = self.primhdr['PROPID']
        except KeyError:
            self.propid = self.primhdr.get('DTPROPID')
        self.exptime = self.primhdr['EXPTIME']
        self.date_obs = self.primhdr['DATE-OBS']
        self.mjd_obs = self.primhdr['MJD-OBS']
        # Add more attributes.
        for key, attrkey in zip(['AIRMASS','HA', 'DATE', 'PLVER', 'PLPROCID'],
                                ['AIRMASS','HA', 'PROCDATE', 'PLVER', 'PLPROCID']):
            val = self.primhdr[key]
            if type(val) == str:
                val = val.strip()
                if len(val) == 0:
                    raise ValueError('Empty header card: %s' % key)
            setattr(self, attrkey.lower(), val)

        self.expnum = self.get_expnum(self.primhdr)
        if not quiet:
            print('CP Header: EXPNUM = ',self.expnum)
            print('CP Header: PROCDATE = ',self.procdate)
            print('CP Header: PLVER = ',self.plver)
            print('CP Header: PLPROCID = ',self.plprocid)
        self.obj = self.primhdr['OBJECT']

    def get_good_image_subregion(self):
        '''
        Returns x0,x1,y0,y1 of the good region of this chip,
        or None if no cut should be applied to that edge; returns
        (None,None,None,None) if the whole chip is good.

        This cut is applied in addition to any masking in the mask or
        invvar map.
        '''
        return None,None,None,None

    def get_expnum(self, primhdr):
        return self.primhdr['EXPNUM']

    def zeropoint(self, band):
        return self.zp0[band]

    def extinction(self, band):
        return self.k_ext[band]

    def set_hdu(self,ext):
        self.ext = ext.strip()
        self.ccdname= ext.strip()
        self.expid = '{:08d}-{}'.format(self.expnum, self.ccdname)
        hdulist= fitsio.FITS(self.fn)
        self.image_hdu= hdulist[ext].get_extnum() #NOT ccdnum in header!
        # use header
        self.hdr = fitsio.read_header(self.fn, ext=ext)
        # Sanity check
        assert(self.ccdname.upper() == self.hdr['EXTNAME'].strip().upper())
        self.ccdnum = np.int(self.hdr.get('CCDNUM', 0))
        self.gain= self.get_gain(self.hdr)
        # WCS
        self.wcs = self.get_wcs()
        # Pixscale is assumed CONSTANT! per camera

        # From CP Header
        hdrVal={}
        # values we want
        for ccd_col in ['width','height','fwhm_cp']:
            # Possible keys in hdr for these values
            for key in self.cp_header_keys[ccd_col]:
                if key in self.hdr.keys():
                    hdrVal[ccd_col]= self.hdr[key]
                    break
        for ccd_col in ['width','height','fwhm_cp']:
            if ccd_col in hdrVal.keys():
                #print('CP Header: %s = ' % ccd_col,hdrVal[ccd_col])
                setattr(self, ccd_col, hdrVal[ccd_col])
            else:
                warning='Could not find %s, keys not in cp header: %s' % \
                        (ccd_col,self.cp_header_keys[ccd_col])
                if ccd_col == 'fwhm_cp':
                    print('WARNING: %s' % warning)
                    self.fwhm_cp = np.nan
                else:
                    raise KeyError(warning)

        x0,x1,y0,y1 = self.get_good_image_subregion()
        if x0 is None and x1 is None and y0 is None and y1 is None:
            slc = None
        else:
            x0 = x0 or 0
            x1 = x1 or self.width
            y0 = y0 or 0
            y1 = y1 or self.height
            slc = slice(y0,y1),slice(x0,x1)
        self.slc = slc

    def read_bitmask(self):
        dqfn= get_bitmask_fn(self.fn)
        if self.slc is not None:
            mask = fitsio.FITS(dqfn)[self.ext][self.slc]
        else:
            mask = fitsio.read(dqfn, ext=self.ext)
        mask = self.remap_bitmask(mask)
        return mask

    def remap_bitmask(self, mask):
        return mask
    
    def read_weight(self, clip=True, clipThresh=0.1, scale=True, bitmask=None):
        fn = get_weight_fn(self.fn)

        if self.slc is not None:
            wt = fitsio.FITS(fn)[self.ext][self.slc]
        else:
            wt = fitsio.read(fn, ext=self.ext)

        if bitmask is not None:
            # Set all masked pixels to have weight zero.
            # bitmask value 1 = bad
            wt[bitmask > 0] = 0.
            
        if clip and np.any(wt > 0):

            fixed = False
            try:
                from legacypipe.image import fix_weight_quantization
                fixed = fix_weight_quantization(wt, fn, self.ext, self.slc)
            except:
                import traceback
                traceback.print_exc()

            if not fixed:
                # Clamp near-zero (incl negative!) weight to zero,
                # which arise due to fpack.
                if clipThresh > 0.:
                    thresh = clipThresh * np.median(wt[wt > 0])
                else:
                    thresh = 0.
                wt[wt < thresh] = 0

        if scale:
            wt = self.scale_weight(wt)

        assert(np.all(wt >= 0.))
        assert(np.all(np.isfinite(wt)))

        return wt

    def read_image(self):
        '''Read the image and header; scale the image.'''
        f = fitsio.FITS(self.fn)[self.ext]
        if self.slc is not None:
            img = f[self.slc]
        else:
            img = f.read()
        hdr = f.read_header()
        img = self.scale_image(img)
        return img, hdr

    def scale_image(self, img):
        return img

    def scale_weight(self, img):
        return img

    def remap_invvar(self, invvar, primhdr, img, dq):
        # By default, *do not* remap
        return invvar

    # A function that can be called by a subclasser's remap_invvar() method
    def remap_invvar_shotnoise(self, invvar, primhdr, img, dq):
        #
        # All three cameras scale the image and weight to units of electrons.
        # (actually, not DECam any more! But DECamMeasurer doesn't use this
        #  function.)
        #
        print('Remapping weight map for', self.fn)
        const_sky = primhdr['SKYADU'] # e/s, Recommended sky level keyword from Frank 
        expt = primhdr['EXPTIME'] # s
        with np.errstate(divide='ignore'):
            var_SR = 1./invvar # e**2

        print('median img:', np.median(img), 'vs sky estimate * exptime', const_sky*expt)

        var_Astro = np.abs(img - const_sky * expt) # img in electrons; Poisson process so variance = mean
        wt = 1./(var_SR + var_Astro) # 1/(e**2)
        # Zero out NaNs and masked pixels 
        wt[np.isfinite(wt) == False] = 0.
        wt[dq != 0] = 0.
        return wt

    def create_zero_one_mask(self,bitmask,good=[]):
        """Return zero_one_mask array given a bad pixel map and good pix values
        bitmask: ood image
        good: list of values to treat as good in the bitmask
        """
        # 0 == good, 1 == bad
        zero_one_mask= bitmask.copy()
        for val in good:
            zero_one_mask[zero_one_mask == val]= 0 
        zero_one_mask[zero_one_mask > 0]= 1
        return zero_one_mask

    def get_zero_one_mask(self,bitmask,good=[]):
        """Convert bitmask into a zero and ones mask, 1 = bad, 0 = good
        bitmask: ood image
        good: (optional) list of values to treat as good in the bitmask
            default is to use appropiate values for the camera
        """
        # Defaults
        if len(good) == 0:
            if self.camera == 'decam':
                # 7 = transient
                good=[7]
            elif self.camera == 'mosaic':
                # 5 is truly a cosmic ray
                good=[]
            elif self.camera == '90prime':
                # 5 can be really bad for a good image because these are subtracted
                # and interpolated stats
                good= []
        return self.create_zero_one_mask(bitmask,good=good)

    def sensible_sigmaclip(self, arr, nsigma = 4.0):
        '''sigmaclip returns unclipped pixels, lo,hi, where lo,hi are the
        mean(goodpix) +- nsigma * sigma
        '''
        goodpix, lo, hi = sigmaclip(arr, low=nsigma, high=nsigma)
        meanval = np.mean(goodpix)
        sigma = (meanval - lo) / nsigma
        return meanval, sigma

    def get_sky_and_sigma(self, img, nsigma=3):
        '''returns 2d sky image and sky rms'''
        splinesky= False
        if splinesky:
            skyobj = SplineSky.BlantonMethod(img, None, 256)
            skyimg = np.zeros_like(img)
            skyobj.addTo(skyimg)
            mnsky, skystd = self.sensible_sigmaclip(img - skyimg,nsigma=nsigma)
            skymed= np.median(skyimg)
        else:
            #sky, sig1 = self.sensible_sigmaclip(img[1500:2500, 500:1000])
            if self.camera in ['decam', 'megaprime']:
                slc=[slice(1500,2500),slice(500,1500)]
            elif self.camera in ['mosaic','90prime']:
                slc=[slice(500,1500),slice(500,1500)]
            else:
                raise RuntimeError('unknown camera %s' % self.camera)
            clip_vals,_,_ = sigmaclip(img[tuple(slc)],low=nsigma,high=nsigma)
            skymed= np.median(clip_vals) 
            skystd= np.std(clip_vals) 
            skyimg= np.zeros(img.shape) + skymed
            # MAD gives 10% larger value
            # sig1= 1.4826 * np.median(np.abs(clip_vals))
        return skyimg, skymed, skystd

    def get_ps1_cuts(self,ps1):
        """Returns bool of PS1 sources to keep
        ps1: catalogue with ps1 data
        """
        gicolor= ps1.median[:,0] - ps1.median[:,2]
        return ((ps1.nmag_ok[:, 0] > 0) &
                (ps1.nmag_ok[:, 1] > 0) &
                (ps1.nmag_ok[:, 2] > 0) &
                (gicolor > 0.4) & 
                (gicolor < 2.7))
   
    def return_on_error(self,err_message='',
                        ccds=None, stars_photom=None):
        """Sets ccds table err message, zpt to nan, and returns appropriately for self.run() 
        
        Args: 
         err_message: length <= 30 
         ccds, stars_photom, stars_astrom: (optional) tables partially filled by run() 
        """
        assert(len(err_message) > 0 & len(err_message) <= 30)
        if ccds is None:
            ccds= _ccds_table(self.camera)
            ccds['image_filename'] = self.fn_base
        ccds['err_message']= err_message
        ccds['zpt']= np.nan
        return ccds, stars_photom

    def init_ccd(self, ccds):
        '''
        ccds: 1-row astropy table object from _ccds_table.
        '''
        ccds['image_filename'] = self.fn_base
        ccds['object'] = self.obj
        ccds['filter'] = self.band
        ccds['yshift'] = 'YSHIFT' in self.primhdr

        for key in ['image_hdu', 'ccdnum', 'camera', 'expnum', 'plver', 'procdate',
                    'plprocid', 'ccdname', 'expid', 'propid', 'exptime', 'date_obs',
                    'mjd_obs', 'ut', 'ra_bore', 'dec_bore', 'ha', 'airmass', 'gain',
                    'pixscale', 'width', 'height', 'fwhm_cp']:
            ccds[key] = getattr(self, key)

        # Formerly we grabbed the PsfEx FWHM; instead just use the CP value!
        ccds['fwhm'] = ccds['fwhm_cp']
    
    def run(self, ext=None, save_xy=False, splinesky=False, survey=None):

        """Computes statistics for 1 CCD
        
        Args: 
            ext: ccdname
            save_xy: save daophot x,y and x,y after various cuts to dict and save
                to json
        
        Returns:
            ccds, stars_photom, stars_astrom
        """
        self.set_hdu(ext)
        # 
        t0= Time()
        t0= ptime('Measuring CCD=%s from image=%s' % (self.ccdname,self.fn),t0)

        # Initialize 
        ccds = _ccds_table(self.camera)
<<<<<<< HEAD

        self.init_ccd(ccds)
=======
        # FIXME -- could clean up paths here??
        ccds['image_filename'] = self.fn_base
        ccds['image_hdu'] = self.image_hdu 
        ccds['ccdnum'] = self.ccdnum 
        ccds['camera'] = self.camera
        ccds['expnum'] = self.expnum
        ccds['plver'] = self.plver
        ccds['procdate'] = self.procdate
        ccds['plprocid'] = self.plprocid
        ccds['ccdname'] = self.ccdname
        ccds['expid'] = self.expid
        ccds['object'] = self.obj
        ccds['propid'] = self.propid
        ccds['filter'] = self.band
        ccds['exptime'] = self.exptime
        ccds['date_obs'] = self.date_obs
        ccds['mjd_obs'] = self.mjd_obs
        ccds['ut'] = self.ut
        ccds['ra_bore'] = self.ra_bore
        ccds['dec_bore'] = self.dec_bore
        ccds['ha'] = self.ha
        ccds['airmass'] = self.airmass
        ccds['gain'] = self.gain
        ccds['pixscale'] = self.pixscale
        ccds['yshift'] = 'YSHIFT' in self.primhdr
        ccds['width'] = self.width
        ccds['height'] = self.height
        ccds['fwhm_cp'] = self.fwhm_cp
        ccds['fwhm'] = self.fwhm_cp # initialize with the CP value
>>>>>>> 65d71a6b

        hdr_fwhm = self.fwhm_cp
        notneeded_cols= ['avsky']
        for ccd_col in ['avsky', 'crpix1', 'crpix2', 'crval1', 'crval2', 
                        'cd1_1','cd1_2', 'cd2_1', 'cd2_2']:
            if ccd_col.upper() in self.hdr.keys():
                #print('CP Header: %s = ' % ccd_col,self.hdr[ccd_col])
                ccds[ccd_col] = self.hdr[ccd_col]
            elif ccd_col in notneeded_cols:
                ccds[ccd_col] = np.nan
            else:
                raise KeyError('Could not find %s key in header:' % ccd_col)

        # WCS: 1-indexed so pixel pixelxy2radec(1,1) corresponds to img[0,0]
        H = self.height
        W = self.width
        ccdra, ccddec = self.wcs.pixelxy2radec((W+1) / 2.0, (H+1) / 2.0)
        ccds['ra']  = ccdra  # [degree]
        ccds['dec'] = ccddec # [degree]
        t0= ptime('header-info',t0)

        if not self.goodWcs:
            print('WCS Failed on CCD {}'.format(self.ccdname))
            return self.return_on_error(err_message='WCS Failed', ccds=ccds)
        if self.exptime == 0:
            print('Exptime = 0 on CCD {}'.format(self.ccdname))
            return self.return_on_error(err_message='Exptime = 0', ccds=ccds)

        self.bitmask = self.read_bitmask()
        weight = self.read_weight(bitmask=self.bitmask, scale=False)
        if np.all(weight == 0):
            txt = 'All weight-map pixels are zero on CCD {}'.format(self.ccdname)
            print(txt)
            return self.return_on_error(txt,ccds=ccds)
        # bizarro image CP20151119/k4m_151120_040715_oow_zd_v1.fits.fz
        if np.all(np.logical_or(weight == 0, weight == 1)):
            txt = 'All weight-map pixels are zero or one'
            print(txt)
            return self.return_on_error(txt,ccds=ccds)
        weight = self.scale_weight(weight)

        # Quick check for PsfEx file
        psf = self.get_psfex_model()
        if psf.psfex.sampling == 0.:
            print('PsfEx model has SAMPLING=0')
            nacc = psf.header.get('ACCEPTED')
            print('PsfEx model number of stars accepted:', nacc)
            return self.return_on_error(err_message='Bad PSF model', ccds=ccds)

        self.img,hdr = self.read_image()

        # Per-pixel error -- weight is 1/sig*2, scaled by scale_weight()
        medweight = np.median(weight[(weight > 0) * (self.bitmask == 0)])
        # Undo the weight scaling to get sig1 back into native image units
        wscale = self.scale_weight(1.)
        ccds['sig1'] = 1. / np.sqrt(medweight / wscale)

        self.invvar = self.remap_invvar(weight, self.primhdr, self.img, self.bitmask)

        t0= ptime('read image',t0)

        # Measure the sky brightness and (sky) noise level.
        zp0 = self.zeropoint(self.band)
        #print('Computing the sky background.')
        sky_img, skymed, skyrms = self.get_sky_and_sigma(self.img)
        img_sub_sky= self.img - sky_img

        # Bunch of sky estimates
        # Median of absolute deviation (MAD), std dev = 1.4826 * MAD
        print('sky from median of image= %.2f' % skymed)
        skybr = zp0 - 2.5*np.log10(skymed / self.pixscale / self.pixscale / self.exptime)
        print('Sky brightness: {:.3f} mag/arcsec^2 (assuming nominal zeropoint)'.format(skybr))

        ccds['skyrms'] = skyrms / self.exptime # e/sec
        ccds['skycounts'] = skymed / self.exptime # [electron/pix]
        ccds['skysb'] = skybr   # [mag/arcsec^2]
        t0= ptime('measure-sky',t0)

        # Load PS1 & Gaia catalogues
        # We will only used detected sources that have PS1 or Gaia matches
        # So cut to this super set immediately
        
        ps1 = None
        try:
            ps1 = ps1cat(ccdwcs=self.wcs).get_stars(magrange=None)
        except OSError:
            print('No PS1 stars found for this image -- outside the PS1 footprint, or in the Galactic plane?')

        if ps1 is not None and len(ps1) == 0:
            ps1 = None

        # PS1 cuts
        if ps1 is not None and len(ps1):
            ps1.cut( self.get_ps1_cuts(ps1) )
            if len(ps1) == 0:
                ps1 = None
            else:
                # Convert to Legacy Survey mags
                ps1.legacy_survey_mag = self.ps1_to_observed(ps1)
                print(len(ps1), 'PS1 stars')

        gaia = GaiaCatalog().get_catalog_in_wcs(self.wcs)
        assert(gaia is not None)
        assert(len(gaia) > 0)
        gaia = GaiaCatalog.catalog_nantozero(gaia)
        assert(gaia is not None)
        print(len(gaia), 'Gaia stars')
        return self.run_psfphot(ccds, ps1, gaia, zp0, self.exptime, self.airmass,
                                sky_img, splinesky, survey)

    def run_psfphot(self, ccds, ps1, gaia, zp0, exptime, airmass, sky_img,
                    splinesky, survey):
        t0= Time()

        # Now put Gaia stars into the image and re-fit their centroids
        # and fluxes using the tractor with the PsfEx PSF model.

        # assume that the CP WCS has gotten us to within a few pixels
        # of the right answer.  Find Gaia stars, initialize Tractor
        # sources there, optimize them and see how much they want to
        # move.
        psf = self.get_psfex_model()

        if splinesky:
            sky = self.get_splinesky()
            print('Instantiating and subtracting sky model')
            skymod = np.zeros_like(self.img)
            sky.addTo(skymod)
            # Apply the same transformation that was applied to the image...
            skymod = self.scale_image(skymod)
            fit_img = self.img - skymod
        else:
            fit_img = self.img - sky_img

        with np.errstate(invalid='ignore'):
            # sqrt(0.) can trigger complaints;
            #   https://github.com/numpy/numpy/issues/11448
            ierr = np.sqrt(self.invvar)

        # Move Gaia stars to the epoch of this image.
        gaia.rename('ra',  'ra_gaia')
        gaia.rename('dec', 'dec_gaia')
        gaia.rename('source_id', 'gaia_sourceid')
        ra,dec = radec_at_mjd(gaia.ra_gaia, gaia.dec_gaia,
                              gaia.ref_epoch.astype(float),
                              gaia.pmra, gaia.pmdec, gaia.parallax, self.mjd_obs)
        gaia.ra_now = ra
        gaia.dec_now = dec
        for b in ['g', 'bp', 'rp']:
            mag = gaia.get('phot_%s_mean_mag' % b)
            sn = gaia.get('phot_%s_mean_flux_over_error' % b)
            magerr = np.abs(2.5/np.log(10.) * 1./np.fmax(1., sn))
            gaia.set('phot_%s_mean_mag_error' % b, magerr)
        gaia.flux0 = np.ones(len(gaia), np.float32)
        # we set 'astrom' and omit 'photom'; it will get filled in with zeros.
        gaia.astrom = np.ones(len(gaia), bool)

        refs = [gaia]

        if ps1 is not None:
            # PS1 for photometry
            # Initial flux estimate, from nominal zeropoint
            ps1.flux0 = (10.**((zp0 - ps1.legacy_survey_mag) / 2.5) * exptime
                         ).astype(np.float32)
            # we don't have/use proper motions for PS1 stars
            ps1.rename('ra_ok',  'ra_now')
            ps1.rename('dec_ok', 'dec_now')

            ps1.ra_ps1  = ps1.ra_now.copy()
            ps1.dec_ps1 = ps1.dec_now.copy()
            ps1.ps1_objid  = ps1.obj_id
            for band in 'grizY':
                i = ps1cat.ps1band.get(band, None)
                if i is None:
                    print('No band', band, 'in PS1 catalog')
                    continue
                ps1.set('ps1_'+band.lower(), ps1.median[:,i].astype(np.float32))
            # we set 'photom' and omit 'astrom'; it will get filled in with zeros.
            ps1.photom = np.ones (len(ps1), bool)

            # Match PS1 to Gaia stars within 1".
            I,J,d = match_radec(gaia.ra_gaia, gaia.dec_gaia,
                                ps1.ra_ps1, ps1.dec_ps1, 1./3600.,
                                nearest=True)
            print(len(I), 'of', len(gaia), 'Gaia and', len(ps1), 'PS1 stars matched')

            # Merged = PS1 + unmatched Gaia
            if len(I):
                # Merge columns for the matched stars
                for c in gaia.get_columns():
                    G = gaia.get(c)
                    # If column exists in both (eg, ra_now, dec_now), override
                    # the PS1 value with the Gaia value; except for "photom".
                    if c in ps1.get_columns():
                        X = ps1.get(c)
                    else:
                        X = np.zeros(len(ps1), G.dtype)
                    X[J] = G[I]
                    ps1.set(c, X)
                # unmatched Gaia stars
                unmatched = np.ones(len(gaia), bool)
                unmatched[I] = False
                gaia.cut(unmatched)
                del unmatched

            refs.append(ps1)

        if len(refs) == 1:
            refs = refs[0]
        else:
            refs = merge_tables(refs, columns='fillzero')

        cols = [('ra_gaia', np.double),
                ('dec_gaia', np.double),
                ('gaia_sourceid', np.int64),
                ('phot_g_mean_mag', np.float32),
                ('phot_g_mean_mag_error', np.float32),
                ('phot_bp_mean_mag', np.float32),
                ('phot_bp_mean_mag_error', np.float32),
                ('phot_rp_mean_mag', np.float32),
                ('phot_rp_mean_mag_error', np.float32),

                ('ra_ps1', np.double),
                ('dec_ps1', np.double),
                ('ps1_objid', np.int64),
                ('ps1_g', np.float32),
                ('ps1_r', np.float32),
                ('ps1_i', np.float32),
                ('ps1_z', np.float32),
                ('ps1_y', np.float32),

                ('ra_now', np.double),
                ('dec_now', np.double),
                ('flux0', np.float32),
                ('legacy_survey_mag', np.float32),
                ('astrom', bool),
                ('photom', bool),
                ]

        refcols = refs.get_columns()
        for c,dt in cols:
            if not c in refcols:
                refs.set(c, np.zeros(len(refs), dt))
        refcols = refs.get_columns()
        wantcols = dict(cols)
        for c in refcols:
            if not c in wantcols:
                refs.delete_column(c)
                continue

        # Run tractor fitting on the ref stars, using the PsfEx model.
        phot = self.tractor_fit_sources(refs.ra_now, refs.dec_now, refs.flux0,
                                        fit_img, ierr, psf)
        print('Got photometry results for', len(phot), 'reference stars')
        if len(phot) == 0:
            return self.return_on_error('No photometry available',ccds=ccds)

        # Cut to ref stars that were photometered
        refs.cut(phot.iref)
        phot.delete_column('iref')
        refs.delete_column('flux0')

        with np.errstate(divide='ignore'):
            phot.flux_sn = (phot.flux / phot.dflux)
        phot.flux_sn[phot.dflux == 0] = 0.

        phot.raoff  = (refs.ra_now  - phot.ra_fit ) * 3600. * np.cos(np.deg2rad(refs.dec_now))
        phot.decoff = (refs.dec_now - phot.dec_fit) * 3600.

        dra  = phot.raoff [refs.astrom]
        ddec = phot.decoff[refs.astrom]

        raoff  = np.median(dra)
        decoff = np.median(ddec)
        rastd  = np.std(dra)
        decstd = np.std(ddec)
        ra_clip, _, _ = sigmaclip(dra, low=3., high=3.)
        rarms = getrms(ra_clip)
        dec_clip, _, _ = sigmaclip(ddec, low=3., high=3.)
        decrms = getrms(dec_clip)

        # For astrom, since we have Gaia everywhere, count the number
        # that pass the sigma-clip, ie, the number of stars that
        # corresponds to the reported offset and scatter (in RA).
        nastrom = len(ra_clip)

        print('RA, Dec offsets (arcsec): %.4f, %.4f' % (raoff, decoff))
        print('RA, Dec stddev  (arcsec): %.4f, %.4f' % (rastd, decstd))
        print('RA, Dec RMS     (arcsec): %.4f, %.4f' % (rarms, decrms))

        ok, = np.nonzero(phot.flux > 0)
        phot.instpsfmag = np.zeros(len(phot), np.float32)
        phot.instpsfmag[ok] = -2.5*np.log10(phot.flux[ok] / exptime)
        # Uncertainty on psfmag
        phot.dpsfmag = np.zeros(len(phot), np.float32)
        phot.dpsfmag[ok] = np.abs((-2.5 / np.log(10.)) * phot.dflux[ok] / phot.flux[ok])

        H,W = self.bitmask.shape
        phot.bitmask = self.bitmask[np.clip(phot.y1, 0, H-1).astype(int),
                                    np.clip(phot.x1, 0, W-1).astype(int)]

        phot.psfmag = np.zeros(len(phot), np.float32)

        print('Flux S/N min/median/max: %.1f / %.1f / %.1f' %
              (phot.flux_sn.min(), np.median(phot.flux_sn), phot.flux_sn.max()))
        # Note that this is independent of whether we have reference stars
        # (eg, will work where we don't have PS1)
        nphotom = np.sum(phot.flux_sn > 5.)

        dmag = (refs.legacy_survey_mag - phot.instpsfmag)[refs.photom]
        if len(dmag):
            dmag = dmag[np.isfinite(dmag)]
            print('Zeropoint: using', len(dmag), 'good stars')
            dmag, _, _ = sigmaclip(dmag, low=2.5, high=2.5)
            print('Zeropoint: using', len(dmag), 'stars after sigma-clipping')

            zptstd = np.std(dmag)
            zptmed = np.median(dmag)
            dzpt = zptmed - zp0
            kext = self.extinction(self.band)
            transp = 10.**(-0.4 * (-dzpt - kext * (airmass - 1.0)))

            print('Number of stars used for zeropoint median %d' % nphotom)
            print('Zeropoint %.4f' % zptmed)
            print('Offset from nominal: %.4f' % dzpt)
            print('Scatter: %.4f' % zptstd)
            print('Transparency %.4f' % transp)

            ok = (phot.instpsfmag != 0)
            phot.psfmag[ok] = phot.instpsfmag[ok] + zptmed

        else:
            dzpt = 0.
            zptmed = 0.
            zptstd = 0.
            transp = 0.

        for c in ['x0','y0','x1','y1','flux','raoff','decoff', 'psfmag',
                  'dflux','dx','dy']:
            phot.set(c, phot.get(c).astype(np.float32))
        phot.rename('x0', 'x_ref')
        phot.rename('y0', 'y_ref')
        phot.rename('x1', 'x_fit')
        phot.rename('y1', 'y_fit')

        phot.add_columns_from(refs)

        # Save CCD-level information in the per-star table.
        phot.ccd_raoff  = np.zeros(len(phot), np.float32) + raoff
        phot.ccd_decoff = np.zeros(len(phot), np.float32) + decoff
        phot.ccd_phoff  = np.zeros(len(phot), np.float32) + dzpt
        phot.ccd_zpt    = np.zeros(len(phot), np.float32) + zptmed
        phot.expnum  = np.zeros(len(phot), np.int64) + self.expnum
        phot.ccdname = np.array([self.ccdname] * len(phot))
        phot.filter  = np.array([self.band] * len(phot))
        # pad ccdname to 4 characters (Bok: "CCD1")
        if len(self.ccdname) < 4:
            phot.ccdname = phot.ccdname.astype('S4')

        phot.exptime = np.zeros(len(phot), np.float32) + self.exptime
        phot.gain = np.zeros(len(phot), np.float32) + self.gain
        phot.airmass = np.zeros(len(phot), np.float32) + airmass

        import photutils
        apertures_arcsec_diam = [6, 7, 8]
        for arcsec_diam in apertures_arcsec_diam:
            ap = photutils.CircularAperture(np.vstack((phot.x_fit, phot.y_fit)).T,
                                            arcsec_diam / 2. / self.pixscale)
            with np.errstate(divide='ignore'):
                err = 1./ierr
            apphot = photutils.aperture_photometry(fit_img, ap,
                                                   error=err, mask=(ierr==0))
            phot.set('apflux_%i' % arcsec_diam,
                     apphot.field('aperture_sum').data.astype(np.float32))
            phot.set('apflux_%i_err' % arcsec_diam,
                     apphot.field('aperture_sum_err').data.astype(np.float32))

        # Add to the zeropoints table
        ccds['raoff']  = raoff
        ccds['decoff'] = decoff
        ccds['rastddev']  = rastd
        ccds['decstddev'] = decstd
        ccds['rarms']  = rarms
        ccds['decrms'] = decrms
        ccds['phoff'] = dzpt
        ccds['phrms'] = zptstd
        ccds['zpt'] = zptmed
        ccds['transp'] = transp
        ccds['nstars_photom'] = nphotom
        ccds['nstars_astrom'] = nastrom

        # .ra,.dec = Gaia else PS1
        phot.ra  = phot.ra_gaia
        phot.dec = phot.dec_gaia
        I, = np.nonzero(phot.ra == 0)
        phot.ra [I] = phot.ra_ps1 [I]
        phot.dec[I] = phot.dec_ps1[I]

        # Create subset table for Eddie's ubercal
        cols = ['ra', 'dec', 'flux', 'dflux', 'chi2', 'fracmasked', 'instpsfmag',
                'dpsfmag',
                'bitmask', 'x_fit', 'y_fit', 'gaia_sourceid', 'ra_gaia', 'dec_gaia',
                'phot_g_mean_mag', 'phot_bp_mean_mag', 'phot_rp_mean_mag',
                'phot_g_mean_mag_error', 'phot_bp_mean_mag_error',
                'phot_rp_mean_mag_error',
                'ps1_objid', 'ra_ps1', 'dec_ps1',
                'ps1_g', 'ps1_r', 'ps1_i', 'ps1_z', 'ps1_y', 'legacy_survey_mag',
                'expnum', 'ccdname', 'exptime', 'gain', 'airmass', 'filter',
                'apflux_6', 'apflux_7', 'apflux_8',
                'apflux_6_err', 'apflux_7_err', 'apflux_8_err',
                'ra_now', 'dec_now', 'ra_fit', 'dec_fit', 'x_ref', 'y_ref'
            ]
        for c in phot.get_columns():
            if not c in cols:
                phot.delete_column(c)

        t0= ptime('all-computations-for-this-ccd',t0)
        # Plots for comparing to Arjuns zeropoints*.ps
        if self.verboseplots:
            self.make_plots(phot,dmag,ccds['zpt'],ccds['transp'])
            t0= ptime('made-plots',t0)
        return ccds, phot

    def ps1_to_observed(self, ps1):
        colorterm = self.colorterm_ps1_to_observed(ps1.median, self.band)
        ps1band = ps1cat.ps1band[self.band]
        return ps1.median[:, ps1band] + np.clip(colorterm, -1., +1.)

    def get_splinesky_merged_filename(self):
        expstr = '%08i' % self.expnum
        fn = os.path.join(self.calibdir, self.camera, 'splinesky-merged', expstr[:5],
                          '%s-%s.fits' % (self.camera, expstr))
        return fn

    def get_splinesky_unmerged_filename(self):
        expstr = '%08i' % self.expnum
        return os.path.join(self.calibdir, self.camera, 'splinesky', expstr[:5], expstr,
                            '%s-%s-%s.fits' % (self.camera, expstr, self.ext))

    def get_splinesky(self):
        # Find splinesky model file and read it
        import tractor
        from tractor.utils import get_class_from_name

        # Look for merged file
        fn = self.get_splinesky_merged_filename()
        if os.path.exists(fn):
            T = fits_table(fn)
            if validate_procdate_plver(fn, 'table', self.expnum, self.plver,
                                       self.procdate, self.plprocid, data=T,
                                       quiet=self.quiet):
                I, = np.nonzero((T.expnum == self.expnum) *
                                np.array([c.strip() == self.ext for c in T.ccdname]))
                if len(I) == 1:
                    Ti = T[I[0]]
                    # Remove any padding
                    h,w = Ti.gridh, Ti.gridw
                    Ti.gridvals = Ti.gridvals[:h, :w]
                    Ti.xgrid = Ti.xgrid[:w]
                    Ti.ygrid = Ti.ygrid[:h]
                    skyclass = Ti.skyclass.strip()
                    clazz = get_class_from_name(skyclass)
                    fromfits = getattr(clazz, 'from_fits_row')
                    sky = fromfits(Ti)
                    return sky

        # Look for single-CCD file
        fn = self.get_splinesky_unmerged_filename()
        if not os.path.exists(fn):
            return None
        hdr = read_primary_header(fn)
        if not validate_procdate_plver(fn, 'primaryheader', self.expnum, self.plver,
                                       self.procdate, self.plprocid, data=hdr,
                                       quiet=self.quiet):
            return None
        try:
            skyclass = hdr['SKY']
        except NameError:
            raise NameError('SKY not in header: skyfn={}'.format(fn))
        clazz = get_class_from_name(skyclass)
        if getattr(clazz, 'from_fits', None) is not None:
            fromfits = getattr(clazz, 'from_fits')
            sky = fromfits(fn, hdr)
        else:
            fromfits = getattr(clazz, 'fromFitsHeader')
            sky = fromfits(hdr, prefix='SKY_')
        return sky

    def tractor_fit_sources(self, ref_ra, ref_dec, ref_flux, img, ierr,
                            psf, normalize_psf=True):
        import tractor
        from tractor import PixelizedPSF
        from tractor.brightness import LinearPhotoCal

        plots = False
        plot_this = False
        if plots:
            from astrometry.util.plotutils import PlotSequence
            ps = PlotSequence('astromfit')

        print('Fitting positions & fluxes of %i stars' % len(ref_ra))

        cal = fits_table()
        # These x0,y0,x1,y1 are zero-indexed coords.
        cal.x0 = []
        cal.y0 = []
        cal.x1 = []
        cal.y1 = []
        cal.flux = []
        cal.dx = []
        cal.dy = []
        cal.dflux = []
        cal.psfsum = []
        cal.iref = []
        cal.chi2 = []
        cal.fracmasked = []

        for istar in range(len(ref_ra)):
            ok,x,y = self.wcs.radec2pixelxy(ref_ra[istar], ref_dec[istar])
            x -= 1
            y -= 1
            # Fitting radius
            R = 10
            H,W = img.shape
            xlo = int(x - R)
            ylo = int(y - R)
            if xlo < 0 or ylo < 0:
                continue
            xhi = xlo + R*2
            yhi = ylo + R*2
            if xhi >= W or yhi >= H:
                continue
            subimg = img[ylo:yhi+1, xlo:xhi+1]
            # FIXME -- check that ierr is correct
            subie = ierr[ylo:yhi+1, xlo:xhi+1]

            if False:
                subpsf = psf.constantPsfAt(x, y)
                psfsum = np.sum(subpsf.img)
                if normalize_psf:
                    # print('Normalizing PsfEx model with sum:', s)
                    subpsf.img /= psfsum

            psfimg = psf.getImage(x, y)
            ph,pw = psf.img.shape
            psfsum = np.sum(psfimg)
            if normalize_psf:
                psfimg /= psfsum
            sz = R + 5
            psfimg = psfimg[ph//2-sz:ph//2+sz+1, pw//2-sz:pw//2+sz+1]
            subpsf = PixelizedPSF(psfimg)

            if np.all(subie == 0):
                #print('Inverse-variance map is all zero')
                continue

            tim = tractor.Image(data=subimg, inverr=subie, psf=subpsf)
            flux0 = ref_flux[istar]
            x0 = x - xlo
            y0 = y - ylo
            src = tractor.PointSource(tractor.PixPos(x0, y0), tractor.Flux(flux0))
            tr = tractor.Tractor([tim], [src])

            tr.freezeParam('images')
            optargs = dict(priors=False, shared_params=False,
                           alphas=[0.1, 0.3, 1.0])

            # Do a quick flux fit first
            src.freezeParam('pos')
            pc = tim.photocal
            tim.photocal = LinearPhotoCal(1.)
            tr.optimize_forced_photometry()
            tim.photocal = pc
            src.thawParam('pos')

            if plots and plot_this:
                import pylab as plt
                plt.clf()
                plt.subplot(2,2,1)
                plt.imshow(subimg, interpolation='nearest', origin='lower')
                plt.colorbar()
                plt.subplot(2,2,2)
                mod = tr.getModelImage(0)
                plt.imshow(mod, interpolation='nearest', origin='lower')
                plt.colorbar()
                plt.subplot(2,2,3)
                plt.imshow((subimg - mod) * subie, interpolation='nearest', origin='lower')
                plt.colorbar()
                plt.suptitle('Before')
                ps.savefig()

            # Now the position and flux fit
            for step in range(50):
                dlnp, x, alpha = tr.optimize(**optargs)
                if dlnp == 0:
                    break
            variance = tr.optimize(variance=True, just_variance=True, **optargs)
            # Yuck -- if inverse-variance is all zero, weird-shaped result...
            if len(variance) == 4 and variance[3] is None:
                print('No variance estimate available')
                continue

            mod = tr.getModelImage(0)
            chi = (subimg - mod) * subie
            psfimg = mod / mod.sum()
            # profile-weighted chi-squared
            cal.chi2.append(np.sum(chi**2 * psfimg))
            # profile-weighted fraction of masked pixels
            cal.fracmasked.append(np.sum(psfimg * (subie == 0)))

            cal.psfsum.append(psfsum)
            cal.x0.append(x0 + xlo)
            cal.y0.append(y0 + ylo)
            cal.x1.append(src.pos.x + xlo)
            cal.y1.append(src.pos.y + ylo)
            cal.flux.append(src.brightness.getValue())
            cal.iref.append(istar)

            std = np.sqrt(variance)
            cal.dx.append(std[0])
            cal.dy.append(std[1])
            cal.dflux.append(std[2])

            if plots and plot_this:
                plt.clf()
                plt.subplot(2,2,1)
                plt.imshow(subimg, interpolation='nearest', origin='lower')
                plt.colorbar()
                plt.subplot(2,2,2)
                mod = tr.getModelImage(0)
                plt.imshow(mod, interpolation='nearest', origin='lower')
                plt.colorbar()
                plt.subplot(2,2,3)
                plt.imshow((subimg - mod) * subie, interpolation='nearest', origin='lower')
                plt.colorbar()
                plt.suptitle('After')
                ps.savefig()

        cal.to_np_arrays()
        cal.ra_fit,cal.dec_fit = self.wcs.pixelxy2radec(cal.x1 + 1, cal.y1 + 1)
        return cal

    def get_psfex_merged_filename(self):
        expstr = '%08i' % self.expnum
        fn = os.path.join(self.calibdir, self.camera, 'psfex-merged', expstr[:5],
                          '%s-%s.fits' % (self.camera, expstr))
        return fn

    def get_psfex_unmerged_filename(self):
        expstr = '%08i' % self.expnum
        return os.path.join(self.calibdir, self.camera, 'psfex', expstr[:5], expstr,
                          '%s-%s-%s.fits' % (self.camera, expstr, self.ext))

    def get_psfex_model(self):
        import tractor

        # Look for merged PsfEx file
        fn = self.get_psfex_merged_filename()
        expstr = '%08i' % self.expnum
        #print('Looking for PsfEx file', fn)
        if os.path.exists(fn):
            #print('Reading psfex-merged {}'.format(fn))
            T = fits_table(fn)
            if validate_procdate_plver(fn, 'table', self.expnum, self.plver,
                                       self.procdate, self.plprocid, data=T,
                                       quiet=self.quiet):
                I, = np.nonzero((T.expnum == self.expnum) *
                                np.array([c.strip() == self.ext for c in T.ccdname]))
                if len(I) == 1:
                    Ti = T[I[0]]
                    # Remove any padding
                    degree = Ti.poldeg1
                    # number of terms in polynomial
                    ne = (degree + 1) * (degree + 2) // 2
                    Ti.psf_mask = Ti.psf_mask[:ne, :Ti.psfaxis1, :Ti.psfaxis2]
                    psfex = tractor.PsfExModel(Ti=Ti)
                    psf = tractor.PixelizedPsfEx(None, psfex=psfex)
                    psf.fwhm = Ti.psf_fwhm
                    psf.header = {}
                    return psf

        # Look for single-CCD PsfEx file
        fn = self.get_psfex_unmerged_filename()
        if not os.path.exists(fn):
            return None
        hdr = read_primary_header(fn)
        if not validate_procdate_plver(fn, 'primaryheader', self.expnum, self.plver,
                                       self.procdate, self.plprocid, data=hdr,
                                       quiet=self.quiet):
            return None

        hdr = fitsio.read_header(fn, ext=1)
        psf = tractor.PixelizedPsfEx(fn)
        psf.header = hdr
        psf.fwhm = hdr['PSF_FWHM']
        return psf
    
    def make_plots(self,stars,dmag,zpt,transp):
        '''stars -- stars table'''
        import pylab as plt
        suffix='_qa_%s.png' % stars['expid'][0][-4:]
        fig,ax=plt.subplots(1,2,figsize=(10,4))
        plt.subplots_adjust(wspace=0.2,bottom=0.2,right=0.8)
        for key in ['astrom_gaia','photom']:
            if key == 'astrom_gaia':    
                ax[0].scatter(stars['radiff'],stars['decdiff'])
                xlab=ax[0].set_xlabel(r'$\Delta Ra$ (Gaia - CCD)')
                ylab=ax[0].set_ylabel(r'$\Delta Dec$ (Gaia - CCD)')
            elif key == 'astrom_ps1':  
                raise ValueError('not needed')  
                ax.scatter(stars['radiff_ps1'],stars['decdiff_ps1'])
                ax.set_xlabel(r'$\Delta Ra [arcsec]$ (PS1 - CCD)')
                ax.set_ylabel(r'$\Delta Dec [arcsec]$ (PS1 - CCD)')
                ax.text(0.02, 0.95,'Median: %.4f,%.4f' % \
                          (np.median(stars['radiff_ps1']),np.median(stars['decdiff_ps1'])),\
                        va='center',ha='left',transform=ax.transAxes,fontsize=20)
                ax.text(0.02, 0.85,'RMS: %.4f,%.4f' % \
                          (getrms(stars['radiff_ps1']),getrms(stars['decdiff_ps1'])),\
                        va='center',ha='left',transform=ax.transAxes,fontsize=20)
            elif key == 'photom':
                ax[1].hist(dmag)
                xlab=ax[1].set_xlabel('PS1 - AP mag (main seq, 2.5 clipping)')
                ylab=ax[1].set_ylabel('Number of Stars')
        # List key numbers
        ax[1].text(1.02, 1.,r'$\Delta$ Ra,Dec',\
                va='center',ha='left',transform=ax[1].transAxes,fontsize=12)
        ax[1].text(1.02, 0.9,r'  Median: %.4f,%.4f' % \
                  (np.median(stars['radiff']),np.median(stars['decdiff'])),\
                va='center',ha='left',transform=ax[1].transAxes,fontsize=10)
        ax[1].text(1.02, 0.80,'  RMS: %.4f,%.4f' % \
                  (getrms(stars['radiff']),getrms(stars['decdiff'])),\
                va='center',ha='left',transform=ax[1].transAxes,fontsize=10)
        ax[1].text(1.02, 0.7,'PS1-CCD Mag',\
                va='center',ha='left',transform=ax[1].transAxes,fontsize=12)
        ax[1].text(1.02, 0.6,'  Median:%.4f,%.4f' % \
                  (np.median(dmag),np.std(dmag)),\
                va='center',ha='left',transform=ax[1].transAxes,fontsize=10)
        ax[1].text(1.02, 0.5,'  Stars: %d' % len(dmag),\
                va='center',ha='left',transform=ax[1].transAxes,fontsize=10)
        ax[1].text(1.02, 0.4,'  Zpt=%.4f' % zpt,\
                va='center',ha='left',transform=ax[1].transAxes,fontsize=10)
        ax[1].text(1.02, 0.3,'  Transp=%.4f' % transp,\
                va='center',ha='left',transform=ax[1].transAxes,fontsize=10)
        # Save
        fn= self.zptsfile.replace('.fits',suffix)
        plt.savefig(fn,bbox_extra_artists=[xlab,ylab])
        plt.close()
        print('Wrote %s' % fn)

    def run_calibs(self, survey, ext, psfex=True, splinesky=True, read_hdu=True):
        # Initialize with some basic data
        self.set_hdu(ext)

        ccd = FakeCCD()
        ccd.image_filename = self.fn_base
        ccd.image_hdu = self.image_hdu
        ccd.expnum = self.expnum
        ccd.ccdname = self.ccdname
        ccd.filter = self.band
        ccd.exptime = self.exptime
        ccd.camera = self.camera
        ccd.ccdzpt = 25.0
        ccd.ccdraoff = 0.
        ccd.ccddecoff = 0.
        ccd.fwhm = 0.
        ccd.propid = self.propid
        # fake
        ccd.cd1_1 = ccd.cd2_2 = self.pixscale / 3600.
        ccd.cd1_2 = ccd.cd2_1 = 0.
        ccd.pixscale = self.pixscale ## units??
        ccd.mjd_obs = self.mjd_obs
        ccd.width = self.width
        ccd.height = self.height
        ccd.arawgain = self.gain
        ccd.sig1 = None
        ccd.plver = self.plver
        ccd.procdate = self.procdate
        ccd.plprocid = self.plprocid
        
        if not self.goodWcs:
            print('WCS Failed on CCD {}, skipping calibs'.format(self.ccdname))
            return ccd
        if self.exptime == 0:
            print('Exptime = 0 on CCD {}, skipping calibs'.format(self.ccdname))
            return ccd
        do_psf = False
        do_sky = False
        if psfex and self.get_psfex_model() is None:
            do_psf = True
        if splinesky and self.get_splinesky() is None:
            do_sky = True

        if (not do_psf) and (not do_sky):
            # Nothing to do!
            return ccd

        # Check for all-zero weight maps
        bitmask = self.read_bitmask()
        wt = self.read_weight(bitmask=bitmask)
        if np.all(wt == 0):
            print('Weight map is all zero on CCD {} -- skipping'.format(self.ccdname))
            return ccd

        im = survey.get_image_object(ccd)
        git_version = get_git_version(dirnm=os.path.dirname(legacypipe.__file__))
        im.run_calibs(psfex=do_psf, sky=do_sky, splinesky=True,
                      git_version=git_version, survey=survey)
        return ccd

class FakeCCD(object):
    pass

class DecamMeasurer(Measurer):
    '''DECam CP units: ADU

    Formerly, we converted DECam images to e- (multiplied images by
    gain), but this was annoying for Eddie's ubercal processing; the
    photom file reported fluxes included that gain factor, which
    wanders around over time; removing it resulted in much smaller
    scatter.
    '''
    def __init__(self, *args, **kwargs):
        super(DecamMeasurer, self).__init__(*args, **kwargs)
        self.pixscale =0.262 
        self.camera = 'decam'
        self.ut = self.primhdr['TIME-OBS']
        # {RA,DEC}: center of exposure, TEL{RA,DEC}: boresight of telescope
        # Use center of exposure if possible
        if 'RA' in self.primhdr.keys():
            self.ra_bore = self.primhdr['RA']
            self.dec_bore = self.primhdr['DEC']
        elif 'TELRA' in self.primhdr.keys():
            self.ra_bore = self.primhdr['TELRA']
            self.dec_bore = self.primhdr['TELDEC']
        else:
            raise ValueError('Neither RA or TELRA in primhdr, crash')
        if type(self.ra_bore) == str:
            self.ra_bore = hmsstring2ra(self.ra_bore) 
            self.dec_bore = dmsstring2dec(self.dec_bore)

        # /global/homes/a/arjundey/idl/pro/observing/decstat.pro
        self.zp0 =  dict(g = 26.610,r = 26.818,z = 26.484,
                         # i,Y from DESY1_Stripe82 95th percentiles
                         i=26.758, Y=25.321) # e/sec
        self.k_ext = dict(g = 0.17,r = 0.10,z = 0.06,
                          #i, Y totally made up
                          i=0.08, Y=0.06)
        # Dict: {"ccd col":[possible CP Header keys for that]}
        self.cp_header_keys= {'width':['ZNAXIS1','NAXIS1'],
                              'height':['ZNAXIS2','NAXIS2'],
                              'fwhm_cp':['FWHM']}

    def get_good_image_subregion(self):
        x0,x1,y0,y1 = None,None,None,None

        # Handle 'glowing' edges in DES r-band images
        # aww yeah
        # if self.band == 'r' and (
        #         ('DES' in self.imgfn) or ('COSMOS' in self.imgfn) or
        #         (self.mjdobs < DecamImage.glowmjd)):
        #     # Northern chips: drop 100 pix off the bottom
        #     if 'N' in self.ccdname:
        #         print('Clipping bottom part of northern DES r-band chip')
        #         y0 = 100
        #     else:
        #         # Southern chips: drop 100 pix off the top
        #         print('Clipping top part of southern DES r-band chip')
        #         y1 = self.height - 100

        # Clip the bad half of chip S7.
        # The left half is OK.
        if self.ccdname == 'S7':
            print('Clipping the right half of chip S7')
            x1 = 1023
        return x0,x1,y0,y1

    def get_band(self):
        band = self.primhdr['FILTER']
        band = band.split()[0]
        return band

    def get_gain(self,hdr):
        return np.average((hdr['GAINA'],hdr['GAINB']))

    def colorterm_ps1_to_observed(self, ps1stars, band):
        """ps1stars: ps1.median 2D array of median mag for each band"""
        from legacypipe.ps1cat import ps1_to_decam
        return ps1_to_decam(ps1stars, band)

    def scale_image(self, img):
        return img

    def scale_weight(self, img):
        return img

    def get_wcs(self):
        return wcs_pv2sip_hdr(self.hdr) # PV distortion

    def remap_bitmask(self, mask):
        from legacypipe.image import remap_dq_cp_codes
        from legacypipe.decam import decam_has_dq_codes
        plver = self.primhdr['PLVER']
        if decam_has_dq_codes(plver):
            mask = remap_dq_cp_codes(mask)
        return mask

class MegaPrimeMeasurer(Measurer):
    def __init__(self, *args, **kwargs):
        super(MegaPrimeMeasurer, self).__init__(*args, **kwargs)
        self.camera = 'megaprime'
        self.pixscale = get_pixscale(self.camera)
        self.ut = self.primhdr['UTC-OBS']
        # {RA,DEC}: center of exposure, TEL{RA,DEC}: boresight of telescope
        # Use center of exposure if possible
        self.ra_bore = self.primhdr['RA_DEG']
        self.dec_bore = self.primhdr['DEC_DEG']

        # # /global/homes/a/arjundey/idl/pro/observing/decstat.pro
        ### HACK!!!
        self.zp0 =  dict(g = 26.610,
                         r = 26.818,
                         z = 26.484,
                         # Totally made up
                         u = 26.610,
                         )
                         #                  # i,Y from DESY1_Stripe82 95th percentiles
                         #                  i=26.758, Y=25.321) # e/sec
        self.k_ext = dict(g = 0.17,r = 0.10,z = 0.06,
                          # Totally made up
                          u = 0.24)
        #                   #i, Y totally made up
        #                   i=0.08, Y=0.06)
        # --> e/sec
        self.cp_header_keys= {'width':['ZNAXIS1','NAXIS1'],
                              'height':['ZNAXIS2','NAXIS2'],
                              'fwhm_cp':['FWHM']}

        self.primhdr['WCSCAL'] = 'success'
        self.goodWcs = True

    def ps1_to_observed(self, ps1):
        # u->g
        ps1band = dict(u='g').get(self.band, self.band)
        ps1band_index = ps1cat.ps1band[ps1band]
        colorterm = self.colorterm_ps1_to_observed(ps1.median, self.band)
        return ps1.median[:, ps1band_index] + np.clip(colorterm, -1., +1.)

    def get_band(self):
        band = self.primhdr['FILTER'][0]
        return band

    def get_gain(self,hdr):
        return hdr['GAIN']

    def colorterm_ps1_to_observed(self, ps1stars, band):
        from legacypipe.ps1cat import ps1_to_decam
        print('HACK -- using DECam color term for CFHT!!')
        if band == 'u':
            print('HACK -- using g-band color term for u band!')
            band = 'g'
        return ps1_to_decam(ps1stars, band)

    def scale_image(self, img):
        return img.astype(np.float32)

    def scale_weight(self, img):
        return img

    def get_wcs(self):
        ### FIXME -- no distortion solution in here
        # from astrometry.util.util import Tan
        # return Tan(self.hdr)

        # "pitcairn" reductions have PV header cards (CTYPE is still RA---TAN)
        return wcs_pv2sip_hdr(self.hdr)

    def read_weight(self, clip=True, clipThresh=0.01, **kwargs):
        # Just estimate from image...
        img,hdr = self.read_image()
        print('Image:', img.shape, img.dtype)

        # Estimate per-pixel noise via Blanton's 5-pixel MAD
        slice1 = (slice(0,-5,10),slice(0,-5,10))
        slice2 = (slice(5,None,10),slice(5,None,10))
        mad = np.median(np.abs(img[slice1] - img[slice2]).ravel())
        sig1 = 1.4826 * mad / np.sqrt(2.)
        invvar = (1. / sig1**2)
        return np.zeros_like(img) + invvar

    def read_bitmask(self):
        # from legacypipe/cfht.py
        dqfn = 'cfis/test.mask.0.40.01.fits'
        if self.slc is not None:
            mask = fitsio.FITS(dqfn)[self.ext][self.slc]
        else:
            mask = fitsio.read(dqfn, ext=self.ext)
        # This mask is a 16-bit image but has values 0=bad, 1=good.  Flip.
        return (1 - mask).astype(np.int16)

class Mosaic3Measurer(Measurer):
    '''Class to measure a variety of quantities from a single Mosaic3 CCD.
    UNITS: e-/s'''
    def __init__(self, *args, **kwargs):
        super(Mosaic3Measurer, self).__init__(*args, **kwargs)
        self.pixscale=0.262 # 0.260 is right, but mosstat.pro has 0.262
        self.camera = 'mosaic'
        self.ut = self.primhdr['TIME-OBS']
        # {RA,DEC}: center of exposure, TEL{RA,DEC}: boresight of telescope
        self.ra_bore = hmsstring2ra(self.primhdr['RA'])
        self.dec_bore = dmsstring2dec(self.primhdr['DEC'])
        # ARAWGAIN does not exist, 1.8 or 1.94 close
        #self.gain = self.hdr['GAIN']

        self.zp0 = dict(z = 26.552)
        self.k_ext = dict(z = 0.06)
        # --> e/sec
        #for b in self.zp0.keys(): 
        #    self.zp0[b] += -2.5*np.log10(self.gain)  
        # Dict: {"ccd col":[possible CP Header keys for that]}
        self.cp_header_keys= {'width':['ZNAXIS1','NAXIS1'],
                              'height':['ZNAXIS2','NAXIS2'],
                              'fwhm_cp':['SEEINGP1','SEEINGP']}

    def get_expnum(self, primhdr):
        if 'EXPNUM' in primhdr and primhdr['EXPNUM'] is not None:
            return primhdr['EXPNUM']
        # At the beginning of the survey, eg 2016-01-24, the EXPNUM
        # cards are blank.  Fake up an expnum like 160125082555
        # (yymmddhhmmss), same as the CP filename.
        # OBSID   = 'kp4m.20160125T082555' / Observation ID
        obsid = primhdr['OBSID']
        obsid = obsid.strip().split('.')[1]
        obsid = obsid.replace('T', '')
        obsid = int(obsid[2:], 10)
        print('Faked up EXPNUM', obsid)
        return obsid

    def get_band(self):
        band = self.primhdr['FILTER']
        band = band.split()[0][0] # zd --> z
        return band

    def get_gain(self,hdr):
        return hdr['GAIN']

    def colorterm_ps1_to_observed(self, ps1stars, band):
        """ps1stars: ps1.median 2D array of median mag for each band"""
        from legacypipe.ps1cat import ps1_to_mosaic
        return ps1_to_mosaic(ps1stars, band)

    def scale_image(self, img):
        '''Convert image from electrons/sec to electrons.'''
        return img * self.exptime

    def scale_weight(self, img):
        return img / (self.exptime**2)

    def remap_invvar(self, invvar, primhdr, img, dq):
        return self.remap_invvar_shotnoise(invvar, primhdr, img, dq)

    def get_wcs(self):
        return wcs_pv2sip_hdr(self.hdr) # PV distortion

    def remap_bitmask(self, mask):
        from legacypipe.image import remap_dq_cp_codes
        return remap_dq_cp_codes(mask)


class NinetyPrimeMeasurer(Measurer):
    '''Class to measure a variety of quantities from a single 90prime CCD.
    UNITS -- CP e-/s'''
    def __init__(self, *args, **kwargs):
        super(NinetyPrimeMeasurer, self).__init__(*args, **kwargs)
        self.pixscale= 0.470 # 0.455 is correct, but mosstat.pro has 0.470
        self.camera = '90prime'
        # {RA,DEC}: center of exposure, doesn't have TEL{RA,DEC}
        self.ra_bore = hmsstring2ra(self.primhdr['RA'])
        self.dec_bore = dmsstring2dec(self.primhdr['DEC'])
        self.ut = self.primhdr['UT']

        # Can't find what people are using for this!
        # 1.4 is close to average of hdr['GAIN[1-16]']
        #self.gain= 1.4 
        
        #self.gain = np.average((self.hdr['GAINA'],self.hdr['GAINB'])) 
        # Average (nominal) gain values.  The gain is sort of a hack since this
        # information should be scraped from the headers, plus we're ignoring
        # the gain variations across amplifiers (on a given CCD).
        #gaindict = dict(ccd1 = 1.47, ccd2 = 1.48, ccd3 = 1.42, ccd4 = 1.4275)
        #self.gain = gaindict[self.ccdname.lower()]

        # Nominal zeropoints, sky brightness, and extinction values (taken from
        # rapala.ninetyprime.boketc.py).  The sky and zeropoints are both in
        # ADU, so account for the gain here.
        #corr = 2.5 * np.log10(self.gain)

        # /global/homes/a/arjundey/idl/pro/observing/bokstat.pro
        self.zp0 =  dict(g = 26.93,r = 27.01,z = 26.552) # ADU/sec
        self.k_ext = dict(g = 0.17,r = 0.10,z = 0.06)
        # --> e/sec
        #for b in self.zp0.keys(): 
        #    self.zp0[b] += -2.5*np.log10(self.gain)  
        # Dict: {"ccd col":[possible CP Header keys for that]}
        self.cp_header_keys= {'width':['ZNAXIS1','NAXIS1'],
                              'height':['ZNAXIS2','NAXIS2'],
                              'fwhm_cp':['SEEINGP1','SEEINGP']}

    def get_expnum(self, primhdr):
        """converts 90prime header key DTACQNAM into the unique exposure number"""
        # /descache/bass/20160710/d7580.0144.fits --> 75800144
        import re
        base= (os.path.basename(primhdr['DTACQNAM'])
               .replace('.fits','')
               .replace('.fz',''))
        return int( re.sub(r'([a-z]+|\.+)','',base) )
    
    def get_gain(self,hdr):
        return 1.4 # no GAINA,B

    def get_band(self):
        band = self.primhdr['FILTER']
        band = band.split()[0]
        return band.replace('bokr', 'r')

    def colorterm_ps1_to_observed(self, ps1stars, band):
        """ps1stars: ps1.median 2D array of median mag for each band"""
        from legacypipe.ps1cat import ps1_to_90prime
        return ps1_to_90prime(ps1stars, band)

    def scale_image(self, img):
        '''Convert image from electrons/sec to electrons.'''
        return img * self.exptime

    def scale_weight(self, img):
        return img / (self.exptime**2)

    def remap_invvar(self, invvar, primhdr, img, dq):
        return self.remap_invvar_shotnoise(invvar, primhdr, img, dq)

    def get_wcs(self):
        return wcs_pv2sip_hdr(self.hdr) # PV distortion

    def remap_bitmask(self, mask):
        from legacypipe.image import remap_dq_cp_codes
        return remap_dq_cp_codes(mask)

def get_extlist(camera,fn,debug=False,choose_ccd=None):
    '''
    Args:
        fn: image fn to read hdu from
        debug: use subset of the ccds
        choose_ccd: if not None, use only this ccd given

    Returns: 
        list of hdu names 
    '''
    if camera == '90prime':
        extlist = ['CCD1', 'CCD2', 'CCD3', 'CCD4']
        if debug:
            extlist = ['CCD1']
    elif camera == 'mosaic':
        extlist = ['CCD1', 'CCD2', 'CCD3', 'CCD4']
        if debug:
            extlist = ['CCD2']
    elif camera == 'decam':
        hdu= fitsio.FITS(fn)
        extlist= [hdu[i].get_extname() for i in range(1,len(hdu))]
        if debug:
            extlist = ['N4'] #,'S4', 'S22','N19']
    elif camera == 'megaprime':
        hdu= fitsio.FITS(fn)
        extlist= [hdu[i].get_extname() for i in range(1,len(hdu))]
        if debug:
            extlist = ['ccd03']
    else:
        print('Camera {} not recognized!'.format(camera))
        raise ValueError
    if choose_ccd:
        print('CHOOSING CCD %s' % choose_ccd)
        extlist= [choose_ccd]
    return extlist
   
 
def measure_image(img_fn, mp, image_dir='images', run_calibs_only=False,
                  just_measure=False,
                  survey=None, psfex=True, **measureargs):
    '''Wrapper on the camera-specific classes to measure the CCD-level data on all
    the FITS extensions for a given set of images.
    '''
    t0 = Time()

    quiet = measureargs.get('quiet', False)

    img_fn_full = os.path.join(image_dir, img_fn)

    # Fitsio can throw error: ValueError: CONTINUE not supported
    try:
        #print('img_fn=%s' % img_fn)
        primhdr = read_primary_header(img_fn_full)
    except ValueError:
        # astropy can handle it
        tmp = fits_astropy.open(img_fn_full)
        primhdr = tmp[0].header
        tmp.close()
        del tmp
    
    camera = measureargs['camera']
    camera_check = primhdr.get('INSTRUME','').strip().lower()
    # mosaic listed as mosaic3 in header, other combos maybe
    assert(camera in camera_check or camera_check in camera)
    
    if camera == 'decam':
        measure = DecamMeasurer(img_fn, image_dir=image_dir, **measureargs)
    elif camera == 'mosaic':
        measure = Mosaic3Measurer(img_fn, image_dir=image_dir, **measureargs)
    elif camera == '90prime':
        measure = NinetyPrimeMeasurer(img_fn, image_dir=image_dir, **measureargs)
    elif camera == 'megaprime':
        measure = MegaPrimeMeasurer(img_fn, image_dir=image_dir, **measureargs)
        
    if just_measure:
        return measure

    extlist = get_extlist(camera, measure.fn, 
                          debug=measureargs['debug'],
                          choose_ccd=measureargs['choose_ccd'])

    extra_info = dict(zp_fid = measure.zeropoint( measure.band ),
                     ext_fid = measure.extinction( measure.band ),
                     exptime = measure.exptime,
                     pixscale = measure.pixscale,
                     primhdr = measure.primhdr)

    all_ccds = []
    all_photom = []
    splinesky = measureargs['splinesky']

    do_splinesky = splinesky
    do_psfex = psfex

    # Validate the splinesky and psfex merged files, and (re)make them if
    # they're missing.
    if splinesky:
        if validate_procdate_plver(measure.get_splinesky_merged_filename(),
                                   'table', measure.expnum, measure.plver,
                                   measure.procdate, measure.plprocid, quiet=quiet):
            do_splinesky = False
    if psfex:
        if validate_procdate_plver(measure.get_psfex_merged_filename(),
                                   'table', measure.expnum, measure.plver,
                                   measure.procdate, measure.plprocid, quiet=quiet):
            do_psfex = False

    if do_splinesky or do_psfex:
        ccds = mp.map(run_one_calib, [(measure, survey, ext, do_psfex, do_splinesky)
                                      for ext in extlist])
        
        from legacyzpts.merge_calibs import merge_splinesky, merge_psfex
        class FakeOpts(object):
            pass
        opts = FakeOpts()
        # Allow some CCDs to be missing, e.g., if the weight map is all zero.
        opts.all_found = False
        if do_splinesky:
            skyoutfn = measure.get_splinesky_merged_filename()
            err_splinesky = merge_splinesky(survey, measure.expnum, ccds, skyoutfn, opts)
            if err_splinesky == 1:
                pass
                #if not quiet:
                #    print('Wrote {}'.format(skyoutfn))
            else:
                print('Problem writing {}'.format(skyoutfn))
        if do_psfex:
            psfoutfn = measure.get_psfex_merged_filename()
            err_psfex = merge_psfex(survey, measure.expnum, ccds, psfoutfn, opts)
            if err_psfex == 1:
                pass
                #if not quiet:
                #    print('Wrote {}'.format(psfoutfn))
            else:
                print('Problem writing {}'.format(psfoutfn))

    # Now, if they're still missing it's because the entire exposure is borked
    # (WCS failed, weight maps are all zero, etc.), so exit gracefully.
    if splinesky:
        fn = measure.get_splinesky_merged_filename()
        if not os.path.exists(fn):
            print('Merged splinesky file not found {}'.format(fn))
            return []
        if not validate_procdate_plver(measure.get_splinesky_merged_filename(),
                                       'table', measure.expnum, measure.plver,
                                       measure.procdate, measure.plprocid):
            raise RuntimeError('Merged splinesky file did not validate!')
        # At this point the merged file exists and has been validated, so remove
        # the individual splinesky files.
        for ext in extlist:
            measure.ext = ext
            fn = measure.get_splinesky_unmerged_filename()
            if os.path.isfile(fn):
                os.remove(fn)
        
    if psfex:
        fn = measure.get_psfex_merged_filename()
        if not os.path.exists(fn):
            print('Merged psfex file not found {}'.format(fn))
            return []
        if not validate_procdate_plver(measure.get_psfex_merged_filename(),
                                   'table', measure.expnum, measure.plver,
                                   measure.procdate, measure.plprocid):
            raise RuntimeError('Merged psfex file did not validate!')
        # At this point the merged file exists and has been validated, so remove
        # the individual PSFEx and SE files.
        for ext in extlist:
            measure.ext = ext
            psffn = measure.get_psfex_unmerged_filename()
            if os.path.isfile(psffn):
                os.remove(psffn)
            sefn = psffn.replace('psfex', 'se')
            if os.path.isfile(sefn):
                os.remove(sefn)

    if run_calibs_only:
        return

    rtns = mp.map(run_one_ext, [(measure, ext, survey, psfex, splinesky,
                                 measureargs['debug'])
                                for ext in extlist])

    for ext,(ccds,photom) in zip(extlist,rtns):
        if ccds is not None:
            all_ccds.append(ccds)
        if photom is not None:
            all_photom.append(photom)

    # Compute the median zeropoint across all the CCDs.
    all_ccds = vstack(all_ccds)

    if len(all_photom):
        all_photom = merge_tables(all_photom)
    else:
        all_photom = None

    zpts = all_ccds['zpt']
    zptgood = np.isfinite(zpts)
    if np.sum(zptgood) > 0:
        all_ccds['zptavg'] = np.median(zpts[zptgood])

    t0 = ptime('measure-image-%s' % img_fn,t0)
    return all_ccds, all_photom, extra_info, measure

def run_one_calib(X):
    measure, survey, ext, psfex, splinesky = X
    return measure.run_calibs(survey, ext, psfex=psfex, splinesky=splinesky)

def run_one_ext(X):
    measure, ext, survey, psfex, splinesky, debug = X
    rtns = measure.run(ext, splinesky=splinesky, survey=survey, save_xy=debug)
    return rtns

class outputFns(object):
    def __init__(self, imgfn, outdir, camera, image_dir='images', debug=False):
        """Assigns filename, makes needed dirs

        Args:
            imgfn: abs path to image, should be a ooi or oki file
            outdir: root dir for outptus
            debug: 4 ccds only if true

        Attributes:
            imgfn: image that will be read
            zptfn: zeropoints file
            starfn: stars file

        Example:
            outdir/decam/DECam_CP/CP20151226/img_fn.fits.fz
            outdir/decam/DECam_CP/CP20151226/img_fn-zpt%s.fits
            outdir/decam/DECam_CP/CP20151226/img_fn-star%s.fits
        """
        self.imgfn = imgfn
        self.image_dir = image_dir

        # Keep the last directory component
        dirname = os.path.basename(os.path.dirname(self.imgfn))
        basedir = os.path.join(outdir, camera, dirname)
        trymakedirs(basedir)

        basename = os.path.basename(self.imgfn) 
        # zpt,star fns
        base = basename
        if base.endswith('.fz'):
            base = base[:-len('.fz')]
        if base.endswith('.fits'):
            base = base[:-len('.fits')]
        if debug:
            base += '-debug'
        self.photomfn = os.path.join(basedir, base + '-photom.fits')
        self.surveyfn = os.path.join(basedir, base + '-survey.fits')
        self.annfn = os.path.join(basedir, base + '-annotated.fits')
            
def writeto_via_temp(outfn, obj, func_write=False, **kwargs):
    tempfn = os.path.join(os.path.dirname(outfn), 'tmp-' + os.path.basename(outfn))
    if func_write:
        obj.write(tempfn, **kwargs)
    else:
        obj.writeto(tempfn, **kwargs)
    os.rename(tempfn, outfn)

def runit(imgfn, photomfn, surveyfn, annfn, mp, bad_expid=None,
          survey=None, run_calibs_only=False, **measureargs):
    '''Generate a legacypipe-compatible (survey) CCDs file for a given image.
    '''
    t0 = Time()

    results = measure_image(imgfn, mp, survey=survey, run_calibs_only=run_calibs_only,
                            **measureargs)
    if run_calibs_only:
        return

    if len(results) == 0:
        print('All CCDs bad, quitting.')
        return

    ccds, photom, extra_info, measure = results
    t0 = ptime('measure_image',t0)

    primhdr = extra_info.pop('primhdr')

    hdr = fitsio.FITSHDR()
    for key in ['AIRMASS', 'OBJECT', 'TELESCOP', 'INSTRUME', 'EXPTIME', 'DATE-OBS',
                'MJD-OBS', 'PROGRAM', 'OBSERVER', 'PROPID', 'FILTER', 'HA', 'ZD',
                'AZ', 'DOMEAZ', 'HUMIDITY', 'PLVER', ]:
        if not key in primhdr:
            continue
        v = primhdr[key]
        if type(v) == str:
            v = v.strip()
        hdr.add_record(dict(name=key, value=v,
                            comment=primhdr.get_comment(key)))
<<<<<<< HEAD
    hdr.add_record(dict(name='EXPNUM', value=measure.expnum,
                        comment='Exposure number'))
    hdr.add_record(dict(name='PROCDATE', value=measure.procdate,
                        comment='CP processing date'))
    hdr.add_record(dict(name='PLPROCID', value=measure.plprocid,
                        comment='CP processing batch'))
    hdr.add_record(dict(name='RA_BORE', value=hmsstring2ra(primhdr['RA']),
                        comment='Boresight RA'))
    hdr.add_record(dict(name='DEC_BORE', value=dmsstring2dec(primhdr['DEC']),
                        comment='Boresight Dec'))

    medzpt = np.nanmedian(ccds['zpt'])
    if not np.isfinite(medzpt):
=======
    hdr.add_record(dict(name='EXPNUM', value=measure.expnum, comment='Exposure number'))
    hdr.add_record(dict(name='PROCDATE', value=measure.procdate, comment='CP processing date'))
    hdr.add_record(dict(name='PLPROCID', value=measure.plprocid, comment='CP processing batch'))
    hdr.add_record(dict(name='RA_BORE', value=hmsstring2ra(primhdr['RA']), comment='Boresight RA'))
    hdr.add_record(dict(name='DEC_BORE', value=dmsstring2dec(primhdr['DEC']), comment='Boresight Dec'))
    
    zptgood = np.isfinite(ccds['zpt'])
    if np.sum(zptgood) > 0:
        medzpt = np.median(ccds['zpt'][zptgood])
    else:
>>>>>>> 65d71a6b
        medzpt = 0.0
    hdr.add_record(dict(name='CCD_ZPT', value=medzpt,
                        comment='Exposure median zeropoint'))

    goodfwhm = (ccds['fwhm'] > 0)
    if np.sum(goodfwhm) > 0:
        fwhm = np.median(ccds['fwhm'][goodfwhm])
    else:
        fwhm = 0.0
    pixscale = extra_info['pixscale']
    hdr.add_record(dict(name='FWHM', value=fwhm, comment='Exposure median FWHM (CP)'))
    hdr.add_record(dict(name='SEEING', value=fwhm * pixscale,
                        comment='Exposure median seeing (FWHM*pixscale)'))

    base = os.path.basename(imgfn)
    dirnm = os.path.dirname(imgfn)
    firstdir = os.path.basename(dirnm)
    hdr.add_record(dict(name='FILENAME', value=os.path.join(firstdir, base)))

<<<<<<< HEAD
    if photom is not None:
        writeto_via_temp(photomfn, photom, overwrite=True, header=hdr)
=======
    if stars_photom is not None:
        writeto_via_temp(starfn_photom, stars_photom, overwrite=True, header=hdr)
>>>>>>> 65d71a6b

    accds = astropy_to_astrometry_table(ccds)

    # survey table
    write_survey_table(accds, surveyfn, camera=measureargs['camera'],
                       bad_expid=bad_expid)
    # survey --> annotated
    create_annotated_table(surveyfn, annfn, measureargs['camera'], survey, mp)

    t0 = ptime('write-results-to-fits',t0)
    
def parse_coords(s):
    '''stackoverflow: 
    https://stackoverflow.com/questions/9978880/python-argument-parser-list-of-list-or-tuple-of-tuples'''
    try:
        x, y = map(int, s.split(','))
        return x, y
    except:
        raise argparse.ArgumentTypeError("Coordinates must be x,y")

def get_parser():
    '''return parser object, tells it what options to look for
    options can come from a list of strings or command line'''
    parser = argparse.ArgumentParser(formatter_class=argparse.ArgumentDefaultsHelpFormatter,\
                                     description='Generate a legacypipe-compatible (survey) CCDs file \
                                                  from a set of reduced imaging.')
    parser.add_argument('--camera',choices=['decam','mosaic','90prime','megaprime'],action='store',required=True)
    parser.add_argument('--image',action='store',default=None,help='relative path to image starting from decam,bok,mosaicz dir',required=False)
    parser.add_argument('--image_list',action='store',default=None,help='text file listing multiples images in same was as --image',required=False)
    parser.add_argument('--image_dir', type=str, default='images', help='Directory containing the imaging data (analogous to legacypipe.LegacySurveyData.image_dir).')
    parser.add_argument('--outdir', type=str, default='.', help='Where to write zpts/,images/,logs/')
    parser.add_argument('--debug', action='store_true', default=False, help='Write additional files and plots for debugging')
    parser.add_argument('--choose_ccd', action='store', default=None, help='forced to use only the specified ccd')
    parser.add_argument('--logdir', type=str, default='.', help='Where to write zpts/,images/,logs/')
    parser.add_argument('--prefix', type=str, default='', help='Prefix to prepend to the output files.')
    parser.add_argument('--verboseplots', action='store_true', default=False, help='use to plot FWHM Moffat PSF fits to the 20 brightest stars')
    parser.add_argument('--calibrate', action='store_true',
                        help='Use this option when deriving the photometric transformation equations.')
    parser.add_argument('--nproc', type=int,action='store',default=1,
                        help='set to > 1 if using legacy-zeropoints-mpiwrapper.py')
    parser.add_argument('--run-calibs-only', default=False, action='store_true',
                        help='Only ensure calib files exist, do not compute zeropoints.')
    parser.add_argument('--no-splinesky', dest='splinesky', default=True, action='store_false',
                        help='Do not use spline sky model for sky subtraction?')
    parser.add_argument('--calibdir', default=None, action='store',
                        help='if None will use LEGACY_SURVEY_DIR/calib, e.g. /global/cscratch1/sd/desiproc/dr5-new/calib')
    parser.add_argument('--threads', default=None, type=int,
                        help='Multiprocessing threads (parallel by HDU)')
    parser.add_argument('--quiet', default=False, action='store_true', help='quiet down')
    parser.add_argument('--overhead', type=str, default=None, help='Print python startup time since the given date.')
    return parser


def main(image_list=None,args=None): 
    ''' Produce zeropoints for all CP images in image_list
    image_list -- iterable list of image filenames
    args -- parsed argparser objection from get_parser()

    '''
    from pkg_resources import resource_filename

    assert(not args is None)
    assert(not image_list is None)
    t0 = Time()
    tbegin = t0
    
    # Build a dictionary with the optional inputs.
    measureargs = vars(args)
    measureargs.pop('image_list')
    measureargs.pop('image')
    nimage = len(image_list)

    quiet = measureargs.get('quiet', False)

    from astrometry.util.multiproc import multiproc
    threads = measureargs.pop('threads')
    mp = multiproc(nthreads=(threads or 1))
    
    import logging
    #if quiet:
    lvl = logging.INFO
    #else:
    #    lvl = logging.DEBUG
    logging.basicConfig(level=lvl, format='%(message)s', stream=sys.stdout)

    if measureargs['calibdir'] is None:
        cal = os.getenv('LEGACY_SURVEY_DIR',None)
        if cal is not None:
            measureargs['calibdir'] = os.path.join(cal, 'calib')

    camera = measureargs['camera']
    image_dir = measureargs['image_dir']

    survey = FakeLegacySurveyData()
    survey.imagedir = image_dir
    survey.calibdir = measureargs.get('calibdir')
    measureargs.update(survey=survey)

    if camera in ['mosaic', 'decam', 'megaprime', '90prime']:
        if camera in ['mosaic', 'decam', '90prime']:
            from legacyzpts.psfzpt_cuts import read_bad_expid

            fn = resource_filename('legacyzpts', 'data/{}-bad_expid.txt'.format(camera))
            if os.path.isfile(fn):
                print('Reading {}'.format(fn))
                measureargs.update(bad_expid=read_bad_expid(fn))
            else:
                print('No bad exposure file found for camera {}'.format(camera))

        cal = measureargs.get('calibdir')
        if cal is not None:
            survey.calibdir = cal

        try:
            from legacypipe.cfht import MegaPrimeImage
            survey.image_typemap['megaprime'] = MegaPrimeImage
        except:
            print('MegaPrimeImage class not found')
            raise IOError

    outdir = measureargs.pop('outdir')
    for ii, imgfn in enumerate(image_list):
        print('Working on image {}/{}: {}'.format(ii+1, nimage, imgfn))

        # Check if the outputs are done and have the correct data model.
        F = outputFns(imgfn, outdir, camera, image_dir=image_dir,
                      debug=measureargs['debug'])

        measure = measure_image(F.imgfn, None, just_measure=True, **measureargs)
        psffn = measure.get_psfex_merged_filename()
        skyfn = measure.get_splinesky_merged_filename()

        leg_ok, ann_ok, psf_ok, sky_ok = [validate_procdate_plver(
            fn, 'table', measure.expnum, measure.plver, measure.procdate,
            measure.plprocid, quiet=quiet)
            for fn in [F.surveyfn, F.annfn, psffn, skyfn]]

        if measureargs['run_calibs_only'] and psf_ok and sky_ok:
            print('Already finished {}'.format(psffn))
            print('Already finished {}'.format(skyfn))
            continue
            
        phot_ok = validate_procdate_plver(F.photomfn, 'header', measure.expnum,
                                         measure.plver, measure.procdate,
                                         measure.plprocid, ext=1, quiet=quiet)

        if leg_ok and ann_ok and phot_ok and psf_ok and sky_ok:
            print('Already finished: {}'.format(F.annfn))
            continue

        if leg_ok and phot_ok and not ann_ok:
            # survey --> annotated
            create_annotated_table(F.surveyfn, F.annfn, camera, survey, mp)
            continue

        # Create the file
        t0 = ptime('before-run',t0)
        runit(F.imgfn, F.photomfn, F.surveyfn, F.annfn, mp, **measureargs)
        t0 = ptime('after-run',t0)
    tnow = Time()
    print("TIMING:total %s" % (tnow-tbegin,))

from legacypipe.survey import LegacySurveyData
class FakeLegacySurveyData(LegacySurveyData):
    def get_calib_dir(self):
        return self.calibdir
    def get_image_dir(self):
        return self.imagedir

def read_primary_header(fn):
    '''
    Reads the FITS primary header (HDU 0) from the given filename.
    This is just a faster version of fitsio.read_header(fn).
    '''
    if fn.endswith('.gz'):
        return fitsio.read_header(fn)

    # Weirdly, this can be MUCH faster than letting fitsio do it...
    hdr = fitsio.FITSHDR()
    foundEnd = False
    ff = open(fn, 'rb')
    h = b''
    while True:
        hnew = ff.read(32768)
        if len(hnew) == 0:
            # EOF
            ff.close()
            raise RuntimeError('Reached end-of-file in "%s" before finding end of FITS header.' % fn)
        h = h + hnew
        while True:
            line = h[:80]
            h = h[80:]
            #print('Header line "%s"' % line)
            # HACK -- fitsio apparently can't handle CONTINUE.
            # It also has issues with slightly malformed cards, like
            # KEYWORD  =      / no value
            if line[:8] != b'CONTINUE':
                try:
                    hdr.add_record(line.decode())
                except:
                    print('Warning: failed to parse FITS header line: ' +
                          ('"%s"; skipped' % line.strip()))
                    #import traceback
                    #traceback.print_exc()
                          
            if line == (b'END' + b' '*77):
                foundEnd = True
                break
            if len(h) < 80:
                break
        if foundEnd:
            break
    ff.close()
    return hdr
   
if __name__ == "__main__":
    parser= get_parser()  
    args = parser.parse_args()

    if args.overhead is not None:
        t0 = args.overhead
        if t0.endswith('.N'):
            t0 = t0[:-2]
        t0 = float(t0)
        import time
        print('Startup time:', time.time()-t0, 'seconds')

    if args.image_list:
        images= read_lines(args.image_list) 
    elif args.image:
        images= [args.image]

    main(image_list=images,args=args)<|MERGE_RESOLUTION|>--- conflicted
+++ resolved
@@ -618,40 +618,8 @@
 
         # Initialize 
         ccds = _ccds_table(self.camera)
-<<<<<<< HEAD
 
         self.init_ccd(ccds)
-=======
-        # FIXME -- could clean up paths here??
-        ccds['image_filename'] = self.fn_base
-        ccds['image_hdu'] = self.image_hdu 
-        ccds['ccdnum'] = self.ccdnum 
-        ccds['camera'] = self.camera
-        ccds['expnum'] = self.expnum
-        ccds['plver'] = self.plver
-        ccds['procdate'] = self.procdate
-        ccds['plprocid'] = self.plprocid
-        ccds['ccdname'] = self.ccdname
-        ccds['expid'] = self.expid
-        ccds['object'] = self.obj
-        ccds['propid'] = self.propid
-        ccds['filter'] = self.band
-        ccds['exptime'] = self.exptime
-        ccds['date_obs'] = self.date_obs
-        ccds['mjd_obs'] = self.mjd_obs
-        ccds['ut'] = self.ut
-        ccds['ra_bore'] = self.ra_bore
-        ccds['dec_bore'] = self.dec_bore
-        ccds['ha'] = self.ha
-        ccds['airmass'] = self.airmass
-        ccds['gain'] = self.gain
-        ccds['pixscale'] = self.pixscale
-        ccds['yshift'] = 'YSHIFT' in self.primhdr
-        ccds['width'] = self.width
-        ccds['height'] = self.height
-        ccds['fwhm_cp'] = self.fwhm_cp
-        ccds['fwhm'] = self.fwhm_cp # initialize with the CP value
->>>>>>> 65d71a6b
 
         hdr_fwhm = self.fwhm_cp
         notneeded_cols= ['avsky']
@@ -2090,7 +2058,7 @@
             v = v.strip()
         hdr.add_record(dict(name=key, value=v,
                             comment=primhdr.get_comment(key)))
-<<<<<<< HEAD
+
     hdr.add_record(dict(name='EXPNUM', value=measure.expnum,
                         comment='Exposure number'))
     hdr.add_record(dict(name='PROCDATE', value=measure.procdate,
@@ -2102,20 +2070,10 @@
     hdr.add_record(dict(name='DEC_BORE', value=dmsstring2dec(primhdr['DEC']),
                         comment='Boresight Dec'))
 
-    medzpt = np.nanmedian(ccds['zpt'])
-    if not np.isfinite(medzpt):
-=======
-    hdr.add_record(dict(name='EXPNUM', value=measure.expnum, comment='Exposure number'))
-    hdr.add_record(dict(name='PROCDATE', value=measure.procdate, comment='CP processing date'))
-    hdr.add_record(dict(name='PLPROCID', value=measure.plprocid, comment='CP processing batch'))
-    hdr.add_record(dict(name='RA_BORE', value=hmsstring2ra(primhdr['RA']), comment='Boresight RA'))
-    hdr.add_record(dict(name='DEC_BORE', value=dmsstring2dec(primhdr['DEC']), comment='Boresight Dec'))
-    
     zptgood = np.isfinite(ccds['zpt'])
     if np.sum(zptgood) > 0:
         medzpt = np.median(ccds['zpt'][zptgood])
     else:
->>>>>>> 65d71a6b
         medzpt = 0.0
     hdr.add_record(dict(name='CCD_ZPT', value=medzpt,
                         comment='Exposure median zeropoint'))
@@ -2135,13 +2093,8 @@
     firstdir = os.path.basename(dirnm)
     hdr.add_record(dict(name='FILENAME', value=os.path.join(firstdir, base)))
 
-<<<<<<< HEAD
     if photom is not None:
         writeto_via_temp(photomfn, photom, overwrite=True, header=hdr)
-=======
-    if stars_photom is not None:
-        writeto_via_temp(starfn_photom, stars_photom, overwrite=True, header=hdr)
->>>>>>> 65d71a6b
 
     accds = astropy_to_astrometry_table(ccds)
 
