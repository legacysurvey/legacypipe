--- conflicted
+++ resolved
@@ -320,13 +320,11 @@
             print('CP Header: PLPROCID = ',self.plprocid)
         self.obj = self.primhdr['OBJECT']
 
-<<<<<<< HEAD
     def get_extension_list(self, fn, debug=False):
         raise RuntimeError('get_extension_list not implemented in type ' + str(type(self)))
-=======
+
     def good_wcs(self, primhdr):
         return primhdr.get('WCSCAL', '').strip().lower() == 'success'
->>>>>>> b167e27c
 
     def get_site(self):
         return None
