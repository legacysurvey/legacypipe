--- conflicted
+++ resolved
@@ -32,7 +32,6 @@
 from legacypipe.survey import radec_at_mjd, get_git_version
 from legacypipe.image import validate_version
 
-<<<<<<< HEAD
 import logging
 logger = logging.getLogger('legacyzpts.legacy_zeropoints')
 def debug(*args):
@@ -42,22 +41,15 @@
 CAMERAS=['decam','mosaic','90prime','megaprime', 'hsc']
 
 MAGLIM=dict(
-=======
-CAMERAS=['decam','mosaic','90prime','megaprime']
-MAGLIM=dict(
     u=[16, 20],
->>>>>>> 52460d37
     g=[16, 20],
     r=[16, 19.5],
     i=[16, 19.5],
     z=[16.5, 19],
-<<<<<<< HEAD
     Y=[16.5, 19],
     N501=[16,20],
-    N673=[16,19.5])
-=======
-    Y=[16.5, 19])
->>>>>>> 52460d37
+    N673=[16,19.5],
+    )
 
 def ptime(text,t0):
     tnow=Time()
