--- conflicted
+++ resolved
@@ -68,10 +68,6 @@
     --threads ${ncores} \
     --overhead ${starttime} \
     --run-calibs-only \
-<<<<<<< HEAD
+    --quiet \
     >> $tmplog 2>&1
 mv $tmplog $log
-=======
-    --quiet \
-    >> $log 2>&1
->>>>>>> 13d05609
