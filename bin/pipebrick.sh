--- conflicted
+++ resolved
@@ -13,28 +13,15 @@
 ulimit -S -v 30000000
 ulimit -a
 
-<<<<<<< HEAD
 export LEGACY_SURVEY_DIR=$CSCRATCH/dr5-new
 outdir=$CSCRATCH/dr5-rerun
-=======
-export LEGACY_SURVEY_DIR=$CSCRATCH/psf-zpts
-
-outdir=$LEGACY_SURVEY_DIR
->>>>>>> 13685167
+#outdir=$LEGACY_SURVEY_DIR
 
 brick="$1"
 bri=$(echo $brick | head -c 3)
 
-bri=$(echo $brick | head -c 3)
-<<<<<<< HEAD
-
-logdir=$(echo $brick | head -c 3)
-mkdir -p $outdir/logs/$logdir
-log="$outdir/logs/$logdir/$brick.log"
-=======
 mkdir -p $outdir/logs/$bri
 log="$outdir/logs/$bri/$brick.log"
->>>>>>> 13685167
 
 echo Logging to: $log
 echo Running on ${NERSC_HOST} $(hostname)
@@ -54,7 +41,6 @@
 echo -e "\nStarting on ${NERSC_HOST} $(hostname)\n" >> $log
 echo "-----------------------------------------------------------------------------------------" >> $log
 
-<<<<<<< HEAD
 python -u legacypipe/runbrick.py \
     --max-blobsize  250000 \
     --checkpoint $outdir/checkpoints/${bri}/checkpoint-${brick}.pickle \
@@ -65,16 +51,6 @@
     --brick $brick --outdir $outdir >> $log 2>&1
 
     #--force-all \
-=======
-python legacypipe/runbrick.py \
-    --threads 8 \
-    --skip \
-    --max-blobsize  250000 \
-    --checkpoint $outdir/checkpoints/${bri}/checkpoint-${brick}.pickle \
-    --pickle "$outdir/pickles/${bri}/runbrick-%(brick)s-%%(stage)s.pickle" \
-    --write-stage srcs \
-    --brick $brick --outdir $outdir >> $log 2>&1
->>>>>>> 13685167
 
 # qdo launch dr2n 16 --cores_per_worker 8 --walltime=24:00:00 --script ../bin/pipebrick.sh --batchqueue regular --verbose
 # qdo launch edr0 4 --cores_per_worker 8 --batchqueue regular --walltime 4:00:00 --script ../bin/pipebrick.sh --keep_env --batchopts "--qos=premium -a 0-3"