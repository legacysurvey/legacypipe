#! /bin/bash

img="$1"

survey_dir=cfis-dir
out_dir=$SCRATCH/cfis-cosmos-u

export COSMO=/dvs_ro/cfs/cdirs/cosmo

export GAIA_CAT_DIR=$COSMO/data/gaia/edr3/healpix
export GAIA_CAT_PREFIX=healpix
export GAIA_CAT_SCHEME=nested
export GAIA_CAT_VER=E

export DUST_DIR=$COSMO/data/dust/v0_1
export TYCHO2_KD_DIR=$COSMO/staging/tycho2
export LARGEGALAXIES_CAT=$COSMO/staging/largegalaxies/v3.0/SGA-ellipse-v3.0.kd.fits

export PS1CAT_DIR=$COSMO/work/ps1/cats/chunks-qz-star-v3

unset SKY_TEMPLATE_DIR
unset BLOB_MASK_DIR

# Don't add ~/.local/ to Python's sys.path
export PYTHONNOUSERSITE=1
# Force MKL single-threaded
# https://software.intel.com/en-us/articles/using-threaded-intel-mkl-in-multi-thread-application
export MKL_NUM_THREADS=1
export OMP_NUM_THREADS=1
# To avoid problems with MPI and Python multiprocessing
export MPICH_GNI_FORK_MODE=FULLCOPY
export KMP_AFFINITY=disabled

log=$out_dir/zpt-logs/$(echo "$img" | sed s/.fz//g | sed s/.fits/.log/g)
logdir=$(dirname "$log")
mkdir -p "$logdir"
echo "Logging to $log"

export PYTHONPATH=.:${PYTHONPATH}

python -u legacyzpts/legacy_zeropoints.py \
       --camera megaprime \
       --survey-dir "${survey_dir}" \
       --outdir "${out_dir}" \
       --image "${img}" \
       --sdss-photom \
<<<<<<< HEAD
       --threads 10 \
       >> $log 2>&1
#       --force-cfht-ccds \
=======
       --threads 40 \
       --force-cfht-ccds \
       >> "$log" 2>&1
>>>>>>> 58928e5b

#       --plots --verboseplots \
#       --choose_ccd 1 \<|MERGE_RESOLUTION|>--- conflicted
+++ resolved
@@ -44,15 +44,9 @@
        --outdir "${out_dir}" \
        --image "${img}" \
        --sdss-photom \
-<<<<<<< HEAD
-       --threads 10 \
-       >> $log 2>&1
-#       --force-cfht-ccds \
-=======
        --threads 40 \
        --force-cfht-ccds \
        >> "$log" 2>&1
->>>>>>> 58928e5b
 
 #       --plots --verboseplots \
 #       --choose_ccd 1 \